<?xml version="1.0" encoding="UTF-8"?>
<project xmlns="http://maven.apache.org/POM/4.0.0" xmlns:xsi="http://www.w3.org/2001/XMLSchema-instance" xsi:schemaLocation="http://maven.apache.org/POM/4.0.0 http://maven.apache.org/xsd/maven-4.0.0.xsd">

    <modelVersion>4.0.0</modelVersion>
    <groupId>org.mskcc.cbio</groupId>
    <artifactId>master</artifactId>
    <packaging>pom</packaging>
    <name>Portal Master</name>
<<<<<<< HEAD
    <version>0.2.0-SNAPSHOT</version>
=======
    <version>1.0.0-SNAPSHOT</version>
>>>>>>> 0c37ad40
    <description>master maven module</description>
    <scm>
        <developerConnection>scm:git:https://github.com/cBioPortal/cbioportal.git</developerConnection>
    </scm>

    <repositories>
    <repository>
        <id>spring-milestones</id>
        <name>Spring Milestones</name>
        <url>http://repo.spring.io/milestone</url>
        <snapshots>
            <enabled>false</enabled>
        </snapshots>
    </repository>
    </repositories>

  <!-- profiles -->
  <profiles>
    <profile>
      <id>mskcc</id>
      <properties>
        <importer-main-class>org.mskcc.cbio.importer.Admin</importer-main-class>
        <final-war-name>mskcc</final-war-name>
      </properties>
    </profile>
    <profile>
      <id>genie</id>
      <properties>
        <importer-main-class>org.mskcc.cbio.importer.Admin</importer-main-class>
        <final-war-name>genie</final-war-name>
      </properties>
    </profile>
    <profile>
      <id>private</id>
      <properties>
        <importer-main-class>org.mskcc.cbio.importer.Admin</importer-main-class>
        <final-war-name>private</final-war-name>
      </properties>
    </profile>
    <profile>
      <id>triage</id>
      <properties>
        <importer-main-class>org.mskcc.cbio.importer.Admin</importer-main-class>
        <final-war-name>triage</final-war-name>
      </properties>
    </profile>
	<profile>
	  <id>gdac</id>
	  <properties>
        <importer-main-class>org.mskcc.cbio.importer.Admin</importer-main-class>
		<final-war-name>gdac-portal</final-war-name>
	  </properties>
	</profile>
	<profile>
	  <id>su2c</id>
	  <properties>
        <importer-main-class>org.mskcc.cbio.importer.Admin</importer-main-class>
		<final-war-name>su2c-portal</final-war-name>
	  </properties>
	</profile>
	<profile>
	  <id>public</id>
      <activation>
        <activeByDefault>true</activeByDefault>
      </activation>
	  <properties>
        <importer-main-class>org.mskcc.cbio.importer.Admin</importer-main-class>
		<final-war-name>cbioportal</final-war-name>
	  </properties>
	</profile>
	<profile>
	  <id>prostate</id>
	  <properties>
        <importer-main-class>org.mskcc.cbio.importer.Admin</importer-main-class>
		<final-war-name>prostate-portal</final-war-name>
	  </properties>
	</profile>
        <profile>
          <id>kras</id>
          <properties>
        <importer-main-class>org.mskcc.cbio.importer.Admin</importer-main-class>
                <final-war-name>kras</final-war-name>
          </properties>
        </profile>
        <profile>
	  <id>target</id>
	  <properties>
        <importer-main-class>org.mskcc.cbio.importer.Admin</importer-main-class>
		<final-war-name>target-portal</final-war-name>
	  </properties>
	</profile>
	<profile>
	  <id>glioma</id>
	  <properties>
        <importer-main-class>org.mskcc.cbio.importer.Admin</importer-main-class>
		<final-war-name>glioma-portal</final-war-name>
	  </properties>
	</profile>
	<profile>
	  <id>acc</id>
	  <properties>
        <importer-main-class>org.mskcc.cbio.importer.Admin</importer-main-class>
		<final-war-name>acc-portal</final-war-name>
	  </properties>
	</profile>
	<profile>
	  <id>ctd2-dashboard</id>
	  <properties>
        <importer-main-class>org.mskcc.cbio.importer.Admin</importer-main-class>
		<final-war-name>ctd2-dashboard-portal</final-war-name>
	  </properties>
	</profile>
	<profile>
	  <id>external</id>
	  <properties>
        <importer-main-class>org.mskcc.cbio.importer.PortalImporterTool</importer-main-class>
		<final-war-name>cbioportal</final-war-name>
	  </properties>
	</profile>
  </profiles>

  <!-- properties -->
  <properties>
	<slf4j.version>1.6.6</slf4j.version>
	<spring.version>4.0.4.RELEASE</spring.version>
    <spring.context.support.version>4.1.2.RELEASE</spring.context.support.version>
    <spring.integration.version>4.1.0.RELEASE</spring.integration.version>
	<spring.security.version>3.2.5.RELEASE</spring.security.version>
    <spring.security.saml.version>1.0.0.RELEASE</spring.security.saml.version>
	<mybatis.spring.version>1.2.2</mybatis.spring.version>
    <spring.social.version>1.1.0.RELEASE</spring.social.version>
    <org.springframework.social.google-version>1.0.0.RELEASE</org.springframework.social.google-version>
	<mybatis.version>3.2.7</mybatis.version>
	<hibernate.version>3.6.9.Final</hibernate.version>
    <project.build.sourceEncoding>UTF-8</project.build.sourceEncoding>
    <project.reporting.outputEncoding>UTF-8</project.reporting.outputEncoding>
    <bundle.symbolicName.prefix>org.mskcc</bundle.symbolicName.prefix>
    <bundle.namespace>org.mskcc.mondrian</bundle.namespace>
    <timestamp>${maven.build.timestamp}</timestamp>
    <maven.build.timestamp.format>yyyyMMdd-HHmm</maven.build.timestamp.format>
  </properties>

  <!-- modules -->
  <modules>
    <module>portal</module>
    <module>core</module>
    <module>business</module>
    <module>web</module>
  </modules>

    <!-- dependencies -->
    <dependencies>

        <!-- apache commons logging -->
        <dependency>
            <groupId>log4j</groupId>
            <artifactId>apache-log4j-extras</artifactId>
            <version>1.1</version>
        </dependency>
        
        <dependency>
	<groupId>commons-dbcp</groupId>
	<artifactId>commons-dbcp</artifactId>
	<version>1.4</version>
        </dependency>

        <dependency>
            <groupId>commons-beanutils</groupId>
            <artifactId>commons-beanutils</artifactId>
            <version>1.9.1</version>
        </dependency>

        
        <!-- Apache http components -->
        <dependency>
            <groupId>org.apache.httpcomponents</groupId>
            <artifactId>httpclient</artifactId>
            <version>4.3.4</version>
        </dependency>
        
        <dependency>
            <groupId>org.apache.httpcomponents</groupId>
            <artifactId>httpcore</artifactId>
            <version>4.3.2</version>
        </dependency>

        <!-- junit -->
        <dependency>
            <groupId>junit</groupId>
            <artifactId>junit</artifactId>
            <version>4.8.2</version>
        </dependency>

        <!-- log4j -->
        <dependency>
            <groupId>log4j</groupId>
            <artifactId>log4j</artifactId>
            <version>1.2.16</version>
        </dependency>

	<!-- mysql -->
	<dependency>
	  <groupId>mysql</groupId>
	  <artifactId>mysql-connector-java</artifactId>
	  <version>5.1.16</version>
	</dependency>

        <!-- slf4j -->
        <dependency>
            <groupId>org.slf4j</groupId>
            <artifactId>slf4j-log4j12</artifactId>
            <version>${slf4j.version}</version>
        </dependency>
        <dependency>
            <groupId>org.slf4j</groupId>
            <artifactId>slf4j-api</artifactId>
            <version>${slf4j.version}</version>
        </dependency>

	<!-- spring -->
	<dependency>
	  <groupId>org.springframework</groupId>
	  <artifactId>spring-core</artifactId>
	  <version>${spring.version}</version>
	</dependency>
	<dependency>		
	  <groupId>org.springframework</groupId>		
	  <artifactId>spring-expression</artifactId>		
	  <version>${spring.version}</version>		
	</dependency>		
	<dependency>		
	  <groupId>org.springframework</groupId>		
	  <artifactId>spring-beans</artifactId>		
	  <version>${spring.version}</version>		
	</dependency>		
	<dependency>		
	  <groupId>org.springframework</groupId>		
	  <artifactId>spring-aop</artifactId>		
	  <version>${spring.version}</version>		
	</dependency>		
	<dependency>		
	  <groupId>org.springframework</groupId>		
	  <artifactId>spring-context</artifactId>		
	  <version>${spring.version}</version>		
	</dependency>
    <dependency>
        <groupId>org.springframework</groupId>
        <artifactId>spring-context-support</artifactId>
        <version>${spring.context.support.version}</version>
    </dependency>		
    <dependency>
        <groupId>org.springframework.integration</groupId>
        <artifactId>spring-integration-core</artifactId>
        <version>${spring.integration.version}</version>
    </dependency>
    <dependency>
        <groupId>org.springframework.integration</groupId>
        <artifactId>spring-integration-sftp</artifactId>
        <version>${spring.integration.version}</version>
    </dependency>
	<dependency>		
	  <groupId>org.springframework</groupId>		
	  <artifactId>spring-tx</artifactId>		
	  <version>${spring.version}</version>		
	</dependency>		
	<dependency>		
	  <groupId>org.springframework</groupId>		
	  <artifactId>spring-orm</artifactId>		
	  <version>${spring.version}</version>		
	</dependency>
	<dependency>
	  <groupId>org.springframework</groupId>
	  <artifactId>spring-jdbc</artifactId>
	  <version>${spring.version}</version>
	</dependency>
    <dependency>
      <groupId>org.springframework</groupId>
      <artifactId>spring-webmvc</artifactId>
      <version>${spring.version}</version>
    </dependency>
    <dependency>
        <groupId>org.springframework</groupId>
        <artifactId>spring-web</artifactId>
        <version>${spring.version}</version>
    </dependency>	
	<!-- spring security -->
	<dependency>
	  <groupId>org.springframework.security</groupId>
	  <artifactId>spring-security-acl</artifactId>
	  <version>${spring.security.version}</version>
	</dependency>
	<dependency>
	  <groupId>org.springframework.security</groupId>
	  <artifactId>spring-security-config</artifactId>
	  <version>${spring.security.version}</version>
	</dependency>
	<dependency>
	  <groupId>org.springframework.security</groupId>
	  <artifactId>spring-security-core</artifactId>
	  <version>${spring.security.version}</version>
	</dependency>
    <dependency>
        <groupId>org.springframework.security</groupId>
        <artifactId>spring-security-ldap</artifactId>
        <version>${spring.security.version}</version>
    </dependency>
	<dependency>
	  <groupId>org.springframework.security</groupId>
	  <artifactId>spring-security-openid</artifactId>
	  <version>${spring.security.version}</version>
	</dependency>
    <dependency>
      <groupId>org.springframework.security.extensions</groupId>
      <artifactId>spring-security-saml2-core</artifactId>
      <version>${spring.security.saml.version}</version>
    </dependency>
	<dependency>
	  <groupId>org.springframework.security</groupId>
	  <artifactId>spring-security-taglibs</artifactId>
	  <version>${spring.security.version}</version>
	</dependency>
	<dependency>
	  <groupId>org.springframework.security</groupId>
	  <artifactId>spring-security-web</artifactId>
	  <version>${spring.security.version}</version>
	</dependency>

    <dependency>
      <groupId>org.mybatis</groupId>
      <artifactId>mybatis-spring</artifactId>
      <version>${mybatis.spring.version}</version>
    </dependency>

    <dependency>
      <groupId>org.mybatis</groupId>
      <artifactId>mybatis</artifactId>
      <version>${mybatis.version}</version>
    </dependency>
        
        <!-- Spring Social -->
        <dependency>
            <groupId>org.springframework.social</groupId>
            <artifactId>spring-social-config</artifactId>
            <version>${spring.social.version}</version>
        </dependency>
        <dependency>
            <groupId>org.springframework.social</groupId>
            <artifactId>spring-social-core</artifactId>
            <version>${spring.social.version}</version>
        </dependency>
        <dependency>
            <groupId>org.springframework.social</groupId>
            <artifactId>spring-social-security</artifactId>
            <version>${spring.social.version}</version>
        </dependency>
        <dependency>
            <groupId>org.springframework.social</groupId>
            <artifactId>spring-social-web</artifactId>
            <version>${spring.social.version}</version>
        </dependency>
        
        <!-- Spring Social Google-->
        <dependency>
            <groupId>org.springframework.social</groupId>
            <artifactId>spring-social-google</artifactId>
            <version>${org.springframework.social.google-version}</version>
        </dependency>
    </dependencies>

    <build>
        <!-- this plugin will allow us to share resources with children -->
        <plugins>
            <plugin>
                <groupId>org.apache.maven.plugins</groupId>
                <artifactId>maven-resources-plugin</artifactId>
                <version>2.6</version>
            </plugin>
            <plugin>
                <groupId>org.apache.maven.plugins</groupId>
                <artifactId>maven-site-plugin</artifactId>
                <version>3.4</version>
            </plugin>
            <plugin>
                <groupId>org.apache.maven.plugins</groupId>
                <artifactId>maven-release-plugin</artifactId>
                <version>2.5.3</version>
            </plugin>
        </plugins>
    </build>

    <reporting>
        <plugins>
            <plugin>
                <groupId>org.apache.maven.plugins</groupId>
                <artifactId>maven-javadoc-plugin</artifactId>
                <version>2.9</version>
                <configuration>
                    <doclet>org.umlgraph.doclet.UmlGraphDoc</doclet>
                    <docletArtifact>
                        <groupId>org.umlgraph</groupId>
                        <artifactId>umlgraph</artifactId>
                        <version>5.6</version>
                    </docletArtifact>
                    <additionalparam>-views -all</additionalparam>
                    <useStandardDocletOptions>true</useStandardDocletOptions>
                </configuration>
            </plugin>
            <plugin>
                <groupId>org.codehaus.mojo</groupId>
                <artifactId>jxr-maven-plugin</artifactId>
                <version>2.0-beta-1</version>
            </plugin>
            <plugin>
                <groupId>org.apache.maven.plugins</groupId>
                <artifactId>maven-project-info-reports-plugin</artifactId>
                <version>2.7</version>
            </plugin>
        </plugins>
    </reporting>
  
    <distributionManagement>
        <snapshotRepository>
            <id>portal.snapshots</id>
            <name>cBio Portal Snapshots Repository</name>
            <url>${portal.snapshot.url}</url>
        </snapshotRepository>
        <repository>
            <id>portal.releases</id>
            <name>cBio Portal Releases Repository</name>
            <url>${portal.release.url}</url>
        </repository>
    </distributionManagement>

</project><|MERGE_RESOLUTION|>--- conflicted
+++ resolved
@@ -6,11 +6,7 @@
     <artifactId>master</artifactId>
     <packaging>pom</packaging>
     <name>Portal Master</name>
-<<<<<<< HEAD
-    <version>0.2.0-SNAPSHOT</version>
-=======
     <version>1.0.0-SNAPSHOT</version>
->>>>>>> 0c37ad40
     <description>master maven module</description>
     <scm>
         <developerConnection>scm:git:https://github.com/cBioPortal/cbioportal.git</developerConnection>
