<?xml version="1.0" encoding="UTF-8"?>
<project xmlns="http://maven.apache.org/POM/4.0.0" xmlns:xsi="http://www.w3.org/2001/XMLSchema-instance" xsi:schemaLocation="http://maven.apache.org/POM/4.0.0 http://maven.apache.org/xsd/maven-4.0.0.xsd">

    <modelVersion>4.0.0</modelVersion>
    <groupId>org.mskcc.cbio</groupId>
    <artifactId>master</artifactId>
    <packaging>pom</packaging>
    <name>Portal Master</name>
<<<<<<< HEAD
    <version>1.1.0-SNAPSHOT</version>
=======
    <version>${portal.version}</version>
>>>>>>> 007442c2
    <description>master maven module</description>
    <scm>
        <developerConnection>scm:git:https://github.com/cBioPortal/cbioportal.git</developerConnection>
    </scm>

    <repositories>
    <repository>
        <id>spring-milestones</id>
        <name>Spring Milestones</name>
        <url>http://repo.spring.io/milestone</url>
        <snapshots>
            <enabled>false</enabled>
        </snapshots>
    </repository>
    </repositories>

  <!-- profiles -->
  <profiles>
    <profile>
      <id>mskcc</id>
      <properties>
        <importer-main-class>org.mskcc.cbio.importer.Admin</importer-main-class>
        <final-war-name>mskcc</final-war-name>
      </properties>
    </profile>
    <profile>
      <id>genie</id>
      <properties>
        <importer-main-class>org.mskcc.cbio.importer.Admin</importer-main-class>
        <final-war-name>genie</final-war-name>
      </properties>
    </profile>
    <profile>
      <id>private</id>
      <properties>
        <importer-main-class>org.mskcc.cbio.importer.Admin</importer-main-class>
        <final-war-name>private</final-war-name>
      </properties>
    </profile>
    <profile>
      <id>triage</id>
      <properties>
        <importer-main-class>org.mskcc.cbio.importer.Admin</importer-main-class>
        <final-war-name>triage</final-war-name>
      </properties>
    </profile>
	<profile>
	  <id>gdac</id>
	  <properties>
        <importer-main-class>org.mskcc.cbio.importer.Admin</importer-main-class>
		<final-war-name>gdac-portal</final-war-name>
	  </properties>
	</profile>
	<profile>
	  <id>su2c</id>
	  <properties>
        <importer-main-class>org.mskcc.cbio.importer.Admin</importer-main-class>
		<final-war-name>su2c-portal</final-war-name>
	  </properties>
	</profile>
	<profile>
	  <id>public</id>
      <activation>
        <activeByDefault>true</activeByDefault>
      </activation>
	  <properties>
        <importer-main-class>org.mskcc.cbio.importer.Admin</importer-main-class>
		<final-war-name>cbioportal</final-war-name>
	  </properties>
	</profile>
	<profile>
	  <id>prostate</id>
	  <properties>
        <importer-main-class>org.mskcc.cbio.importer.Admin</importer-main-class>
		<final-war-name>prostate-portal</final-war-name>
	  </properties>
	</profile>
        <profile>
          <id>kras</id>
          <properties>
        <importer-main-class>org.mskcc.cbio.importer.Admin</importer-main-class>
                <final-war-name>kras</final-war-name>
          </properties>
        </profile>
        <profile>
	  <id>target</id>
	  <properties>
        <importer-main-class>org.mskcc.cbio.importer.Admin</importer-main-class>
		<final-war-name>target-portal</final-war-name>
	  </properties>
	</profile>
	<profile>
	  <id>glioma</id>
	  <properties>
        <importer-main-class>org.mskcc.cbio.importer.Admin</importer-main-class>
		<final-war-name>glioma-portal</final-war-name>
	  </properties>
	</profile>
	<profile>
	  <id>acc</id>
	  <properties>
        <importer-main-class>org.mskcc.cbio.importer.Admin</importer-main-class>
		<final-war-name>acc-portal</final-war-name>
	  </properties>
	</profile>
	<profile>
	  <id>ctd2-dashboard</id>
	  <properties>
        <importer-main-class>org.mskcc.cbio.importer.Admin</importer-main-class>
		<final-war-name>ctd2-dashboard-portal</final-war-name>
	  </properties>
	</profile>
	<profile>
	  <id>external</id>
	  <properties>
        <importer-main-class>org.mskcc.cbio.importer.PortalImporterTool</importer-main-class>
		<final-war-name>cbioportal</final-war-name>
	  </properties>
	</profile>
    <profile>
      <!-- copy files in heroku/ to root dir -->
      <id>heroku</id>
      <build>
        <plugins>
          <plugin>
            <groupId>org.apache.maven.plugins</groupId>
            <artifactId>maven-resources-plugin</artifactId>
            <version>2.7</version>
            <dependencies>
              <dependency>
                <groupId>org.apache.maven.shared</groupId>
                <artifactId>maven-filtering</artifactId>
                <version>1.3</version>
              </dependency>
            </dependencies>
            <executions>
              <execution>
                <id>copy-resources</id>
                <phase>validate</phase>
                <goals><goal>copy-resources</goal></goals>
                <configuration>
                  <outputDirectory>.</outputDirectory>
                  <resources>
                    <resource>
                      <directory>heroku/</directory>
                      <filtering>true</filtering>
                    </resource>
                  </resources>
                </configuration>
              </execution>
            </executions>
          </plugin>
          <plugin>
            <artifactId>maven-antrun-plugin</artifactId>
            <executions>
              <execution>
              <phase>validate</phase>
              <goals><goal>run</goal></goals>
              <configuration>
                <tasks>
                  <copy file="${PORTAL_HOME}/src/main/resources/portal.properties.EXAMPLE"
                    tofile="${PORTAL_HOME}/src/main/resources/portal.properties" />
                </tasks>
              </configuration>
              </execution>
            </executions>
            </plugin>
        </plugins>
      </build>
    </profile>
  </profiles>

  <!-- properties -->
  <properties>
    <portal.version>1.0.3-SNAPSHOT</portal.version>
	<slf4j.version>1.6.6</slf4j.version>
	<spring.version>4.0.4.RELEASE</spring.version>
    <spring.context.support.version>4.1.2.RELEASE</spring.context.support.version>
    <spring.integration.version>4.1.0.RELEASE</spring.integration.version>
	<spring.security.version>3.2.5.RELEASE</spring.security.version>
    <spring.security.saml.version>1.0.0.RELEASE</spring.security.saml.version>
	<mybatis.spring.version>1.2.2</mybatis.spring.version>
    <spring.social.version>1.1.0.RELEASE</spring.social.version>
    <org.springframework.social.google-version>1.0.0.RELEASE</org.springframework.social.google-version>
	<mybatis.version>3.2.7</mybatis.version>
	<hibernate.version>3.6.9.Final</hibernate.version>
    <project.build.sourceEncoding>UTF-8</project.build.sourceEncoding>
    <project.reporting.outputEncoding>UTF-8</project.reporting.outputEncoding>
    <bundle.symbolicName.prefix>org.mskcc</bundle.symbolicName.prefix>
    <bundle.namespace>org.mskcc.mondrian</bundle.namespace>
    <timestamp>${maven.build.timestamp}</timestamp>
    <maven.build.timestamp.format>yyyyMMdd-HHmm</maven.build.timestamp.format>
  </properties>

  <!-- modules -->
  <modules>
    <module>portal</module>
    <module>core</module>
    <module>business</module>
    <module>web</module>
  </modules>

    <!-- dependencies -->
    <dependencies>

        <!-- apache commons logging -->
        <dependency>
            <groupId>log4j</groupId>
            <artifactId>apache-log4j-extras</artifactId>
            <version>1.1</version>
        </dependency>
        
        <dependency>
	<groupId>commons-dbcp</groupId>
	<artifactId>commons-dbcp</artifactId>
	<version>1.4</version>
        </dependency>

        <dependency>
            <groupId>commons-beanutils</groupId>
            <artifactId>commons-beanutils</artifactId>
            <version>1.9.1</version>
        </dependency>

        
        <!-- Apache http components -->
        <dependency>
            <groupId>org.apache.httpcomponents</groupId>
            <artifactId>httpclient</artifactId>
            <version>4.3.4</version>
        </dependency>
        
        <dependency>
            <groupId>org.apache.httpcomponents</groupId>
            <artifactId>httpcore</artifactId>
            <version>4.3.2</version>
        </dependency>

        <!-- junit -->
        <dependency>
            <groupId>junit</groupId>
            <artifactId>junit</artifactId>
            <version>4.8.2</version>
        </dependency>

        <!-- log4j -->
        <dependency>
            <groupId>log4j</groupId>
            <artifactId>log4j</artifactId>
            <version>1.2.16</version>
        </dependency>

	<!-- mysql -->
	<dependency>
	  <groupId>mysql</groupId>
	  <artifactId>mysql-connector-java</artifactId>
	  <version>5.1.16</version>
	</dependency>

        <!-- slf4j -->
        <dependency>
            <groupId>org.slf4j</groupId>
            <artifactId>slf4j-log4j12</artifactId>
            <version>${slf4j.version}</version>
        </dependency>
        <dependency>
            <groupId>org.slf4j</groupId>
            <artifactId>slf4j-api</artifactId>
            <version>${slf4j.version}</version>
        </dependency>

	<!-- spring -->
	<dependency>
	  <groupId>org.springframework</groupId>
	  <artifactId>spring-core</artifactId>
	  <version>${spring.version}</version>
	</dependency>
	<dependency>		
	  <groupId>org.springframework</groupId>		
	  <artifactId>spring-expression</artifactId>		
	  <version>${spring.version}</version>		
	</dependency>		
	<dependency>		
	  <groupId>org.springframework</groupId>		
	  <artifactId>spring-beans</artifactId>		
	  <version>${spring.version}</version>		
	</dependency>		
	<dependency>		
	  <groupId>org.springframework</groupId>		
	  <artifactId>spring-aop</artifactId>		
	  <version>${spring.version}</version>		
	</dependency>		
	<dependency>		
	  <groupId>org.springframework</groupId>		
	  <artifactId>spring-context</artifactId>		
	  <version>${spring.version}</version>		
	</dependency>
    <dependency>
        <groupId>org.springframework</groupId>
        <artifactId>spring-context-support</artifactId>
        <version>${spring.context.support.version}</version>
    </dependency>		
    <dependency>
        <groupId>org.springframework.integration</groupId>
        <artifactId>spring-integration-core</artifactId>
        <version>${spring.integration.version}</version>
    </dependency>
    <dependency>
        <groupId>org.springframework.integration</groupId>
        <artifactId>spring-integration-sftp</artifactId>
        <version>${spring.integration.version}</version>
    </dependency>
	<dependency>		
	  <groupId>org.springframework</groupId>		
	  <artifactId>spring-tx</artifactId>		
	  <version>${spring.version}</version>		
	</dependency>		
	<dependency>		
	  <groupId>org.springframework</groupId>		
	  <artifactId>spring-orm</artifactId>		
	  <version>${spring.version}</version>		
	</dependency>
	<dependency>
	  <groupId>org.springframework</groupId>
	  <artifactId>spring-jdbc</artifactId>
	  <version>${spring.version}</version>
	</dependency>
    <dependency>
      <groupId>org.springframework</groupId>
      <artifactId>spring-webmvc</artifactId>
      <version>${spring.version}</version>
    </dependency>
    <dependency>
        <groupId>org.springframework</groupId>
        <artifactId>spring-web</artifactId>
        <version>${spring.version}</version>
    </dependency>	
	<!-- spring security -->
	<dependency>
	  <groupId>org.springframework.security</groupId>
	  <artifactId>spring-security-acl</artifactId>
	  <version>${spring.security.version}</version>
	</dependency>
	<dependency>
	  <groupId>org.springframework.security</groupId>
	  <artifactId>spring-security-config</artifactId>
	  <version>${spring.security.version}</version>
	</dependency>
	<dependency>
	  <groupId>org.springframework.security</groupId>
	  <artifactId>spring-security-core</artifactId>
	  <version>${spring.security.version}</version>
	</dependency>
    <dependency>
        <groupId>org.springframework.security</groupId>
        <artifactId>spring-security-ldap</artifactId>
        <version>${spring.security.version}</version>
    </dependency>
	<dependency>
	  <groupId>org.springframework.security</groupId>
	  <artifactId>spring-security-openid</artifactId>
	  <version>${spring.security.version}</version>
	</dependency>
    <dependency>
      <groupId>org.springframework.security.extensions</groupId>
      <artifactId>spring-security-saml2-core</artifactId>
      <version>${spring.security.saml.version}</version>
    </dependency>
	<dependency>
	  <groupId>org.springframework.security</groupId>
	  <artifactId>spring-security-taglibs</artifactId>
	  <version>${spring.security.version}</version>
	</dependency>
	<dependency>
	  <groupId>org.springframework.security</groupId>
	  <artifactId>spring-security-web</artifactId>
	  <version>${spring.security.version}</version>
	</dependency>

    <dependency>
      <groupId>org.mybatis</groupId>
      <artifactId>mybatis-spring</artifactId>
      <version>${mybatis.spring.version}</version>
    </dependency>

    <dependency>
      <groupId>org.mybatis</groupId>
      <artifactId>mybatis</artifactId>
      <version>${mybatis.version}</version>
    </dependency>
        
        <!-- Spring Social -->
        <dependency>
            <groupId>org.springframework.social</groupId>
            <artifactId>spring-social-config</artifactId>
            <version>${spring.social.version}</version>
        </dependency>
        <dependency>
            <groupId>org.springframework.social</groupId>
            <artifactId>spring-social-core</artifactId>
            <version>${spring.social.version}</version>
        </dependency>
        <dependency>
            <groupId>org.springframework.social</groupId>
            <artifactId>spring-social-security</artifactId>
            <version>${spring.social.version}</version>
        </dependency>
        <dependency>
            <groupId>org.springframework.social</groupId>
            <artifactId>spring-social-web</artifactId>
            <version>${spring.social.version}</version>
        </dependency>
        
        <!-- Spring Social Google-->
        <dependency>
            <groupId>org.springframework.social</groupId>
            <artifactId>spring-social-google</artifactId>
            <version>${org.springframework.social.google-version}</version>
        </dependency>
    </dependencies>

    <build>
        <!-- this plugin will allow us to share resources with children -->
        <plugins>
            <plugin>
                <groupId>org.apache.maven.plugins</groupId>
                <artifactId>maven-resources-plugin</artifactId>
                <version>2.6</version>
            </plugin>
            <plugin>
                <groupId>org.apache.maven.plugins</groupId>
                <artifactId>maven-site-plugin</artifactId>
                <version>3.4</version>
            </plugin>
            <plugin>
                <groupId>org.apache.maven.plugins</groupId>
                <artifactId>maven-release-plugin</artifactId>
                <version>2.5.3</version>
            </plugin>
        </plugins>
    </build>

    <reporting>
        <plugins>
            <plugin>
                <groupId>org.apache.maven.plugins</groupId>
                <artifactId>maven-javadoc-plugin</artifactId>
                <version>2.9</version>
                <configuration>
                    <doclet>org.umlgraph.doclet.UmlGraphDoc</doclet>
                    <docletArtifact>
                        <groupId>org.umlgraph</groupId>
                        <artifactId>umlgraph</artifactId>
                        <version>5.6</version>
                    </docletArtifact>
                    <additionalparam>-views -all</additionalparam>
                    <useStandardDocletOptions>true</useStandardDocletOptions>
                </configuration>
            </plugin>
            <plugin>
                <groupId>org.codehaus.mojo</groupId>
                <artifactId>jxr-maven-plugin</artifactId>
                <version>2.0-beta-1</version>
            </plugin>
            <plugin>
                <groupId>org.apache.maven.plugins</groupId>
                <artifactId>maven-project-info-reports-plugin</artifactId>
                <version>2.7</version>
            </plugin>
        </plugins>
    </reporting>
  
    <distributionManagement>
        <snapshotRepository>
            <id>portal.snapshots</id>
            <name>cBio Portal Snapshots Repository</name>
            <url>${portal.snapshot.url}</url>
        </snapshotRepository>
        <repository>
            <id>portal.releases</id>
            <name>cBio Portal Releases Repository</name>
            <url>${portal.release.url}</url>
        </repository>
    </distributionManagement>

</project><|MERGE_RESOLUTION|>--- conflicted
+++ resolved
@@ -6,11 +6,7 @@
     <artifactId>master</artifactId>
     <packaging>pom</packaging>
     <name>Portal Master</name>
-<<<<<<< HEAD
-    <version>1.1.0-SNAPSHOT</version>
-=======
     <version>${portal.version}</version>
->>>>>>> 007442c2
     <description>master maven module</description>
     <scm>
         <developerConnection>scm:git:https://github.com/cBioPortal/cbioportal.git</developerConnection>
@@ -185,7 +181,7 @@
 
   <!-- properties -->
   <properties>
-    <portal.version>1.0.3-SNAPSHOT</portal.version>
+    <portal.version>1.1.0-SNAPSHOT</portal.version>
 	<slf4j.version>1.6.6</slf4j.version>
 	<spring.version>4.0.4.RELEASE</spring.version>
     <spring.context.support.version>4.1.2.RELEASE</spring.context.support.version>
