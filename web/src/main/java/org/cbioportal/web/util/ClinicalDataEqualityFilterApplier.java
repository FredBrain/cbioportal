package org.cbioportal.web.util;

import org.apache.commons.collections.map.MultiKeyMap;
import org.cbioportal.model.ClinicalData;
import org.cbioportal.service.ClinicalDataService;
import org.cbioportal.service.PatientService;
import org.cbioportal.web.parameter.ClinicalDataFilter;
import org.cbioportal.web.parameter.ClinicalDataFilterValue;
import org.springframework.beans.factory.annotation.Autowired;
import org.springframework.stereotype.Component;

import java.util.List;
import java.util.Optional;
import java.util.stream.Collectors;

@Component
public class ClinicalDataEqualityFilterApplier extends ClinicalDataFilterApplier {
    @Autowired
    public ClinicalDataEqualityFilterApplier(PatientService patientService,
                                             ClinicalDataService clinicalDataService,
                                             StudyViewFilterUtil studyViewFilterUtil) {
        super(patientService, clinicalDataService, studyViewFilterUtil);
    }

    @Override
    public Integer apply(List<ClinicalDataFilter> attributes,
                         MultiKeyMap clinicalDataMap,
                         String entityId,
                         String studyId,
                         Boolean negateFilters) {
        Integer count = 0;
<<<<<<< HEAD

        for (ClinicalDataFilter s : attributes) {
            List<ClinicalData> entityClinicalData = (List<ClinicalData>)clinicalDataMap.get(entityId, studyId);
            List<String> filteredValues = s.getValues().stream().map(ClinicalDataFilterValue::getValue)
                    .collect(Collectors.toList());
            if (entityClinicalData != null) {
                Optional<ClinicalData> clinicalData = entityClinicalData.stream().filter(c -> c.getAttrId()
                    .equals(s.getAttributeId())).findFirst();
                if (clinicalData.isPresent() && (negateFilters ^ filteredValues.contains(clinicalData.get().getAttrValue()))) {
                    count++;
                } else if (!clinicalData.isPresent() && (negateFilters ^ filteredValues.contains("NA"))) {
                    count++;
                }
            } else if (negateFilters ^ filteredValues.contains("NA")) {
=======
        for (ClinicalDataEqualityFilter s : attributes) {
            List<ClinicalData> entityClinicalData = (List<ClinicalData>)clinicalDataMap.get(entityId, studyId);
            List<String> clinicalAttrs = s.getValues();
            s.getValues().replaceAll(String::toUpperCase);
            if (entityClinicalData != null) {
                Optional<ClinicalData> clinicalData = entityClinicalData.stream().filter(c -> c.getAttrId().toUpperCase()
                    .equals(s.getAttributeId().toUpperCase())).findFirst();
                if (clinicalData.isPresent() && (negateFilters ^ clinicalAttrs.contains(clinicalData.get().getAttrValue()))) {
                    count++;
                } else if (!clinicalData.isPresent() && (negateFilters ^ clinicalAttrs.contains("NA"))) {
                    count++;
                }
            } else if (negateFilters ^ clinicalAttrs.contains("NA")) {
>>>>>>> f0b3e53c
                count++;
            }
        }

        return count;
    }
}<|MERGE_RESOLUTION|>--- conflicted
+++ resolved
@@ -29,36 +29,22 @@
                          String studyId,
                          Boolean negateFilters) {
         Integer count = 0;
-<<<<<<< HEAD
 
         for (ClinicalDataFilter s : attributes) {
             List<ClinicalData> entityClinicalData = (List<ClinicalData>)clinicalDataMap.get(entityId, studyId);
-            List<String> filteredValues = s.getValues().stream().map(ClinicalDataFilterValue::getValue)
+            List<String> clinicalAttrs = s.getValues();
+            s.getValues().replaceAll(String::toUpperCase);
+            List<String> filteredValues = clinicalAttrs.stream().map(ClinicalDataFilterValue::getValue)
                     .collect(Collectors.toList());
             if (entityClinicalData != null) {
                 Optional<ClinicalData> clinicalData = entityClinicalData.stream().filter(c -> c.getAttrId()
-                    .equals(s.getAttributeId())).findFirst();
+                    .equals(s.getAttributeId().toUpperCase())).findFirst();
                 if (clinicalData.isPresent() && (negateFilters ^ filteredValues.contains(clinicalData.get().getAttrValue()))) {
                     count++;
                 } else if (!clinicalData.isPresent() && (negateFilters ^ filteredValues.contains("NA"))) {
                     count++;
                 }
             } else if (negateFilters ^ filteredValues.contains("NA")) {
-=======
-        for (ClinicalDataEqualityFilter s : attributes) {
-            List<ClinicalData> entityClinicalData = (List<ClinicalData>)clinicalDataMap.get(entityId, studyId);
-            List<String> clinicalAttrs = s.getValues();
-            s.getValues().replaceAll(String::toUpperCase);
-            if (entityClinicalData != null) {
-                Optional<ClinicalData> clinicalData = entityClinicalData.stream().filter(c -> c.getAttrId().toUpperCase()
-                    .equals(s.getAttributeId().toUpperCase())).findFirst();
-                if (clinicalData.isPresent() && (negateFilters ^ clinicalAttrs.contains(clinicalData.get().getAttrValue()))) {
-                    count++;
-                } else if (!clinicalData.isPresent() && (negateFilters ^ clinicalAttrs.contains("NA"))) {
-                    count++;
-                }
-            } else if (negateFilters ^ clinicalAttrs.contains("NA")) {
->>>>>>> f0b3e53c
                 count++;
             }
         }
