package org.cbioportal.web.util;

import java.util.*;
import java.util.function.Function;
import java.util.stream.Collectors;
import java.util.stream.Stream;

import org.apache.commons.collections.CollectionUtils;
import org.apache.commons.collections.map.MultiKeyMap;
import org.cbioportal.model.*;
import org.cbioportal.model.MolecularProfile.MolecularAlterationType;
import org.cbioportal.service.*;
import org.cbioportal.service.exception.MolecularProfileNotFoundException;
import org.cbioportal.web.parameter.*;
import org.cbioportal.web.parameter.GeneFilter.SingleGeneQuery;
import org.cbioportal.web.util.appliers.PatientTreatmentFilterApplier;
import org.cbioportal.web.util.appliers.SampleTreatmentFilterApplier;
import org.springframework.beans.factory.annotation.Autowired;
import org.springframework.stereotype.Component;

@Component
public class StudyViewFilterApplier {

    @Autowired
    private SampleService sampleService;
    @Autowired
    private MutationService mutationService;
    @Autowired
    private DiscreteCopyNumberService discreteCopyNumberService;
    @Autowired
    private MolecularProfileService molecularProfileService;
    @Autowired
    private GenePanelService genePanelService;
    @Autowired
    private ClinicalDataEqualityFilterApplier clinicalDataEqualityFilterApplier;
    @Autowired
    private ClinicalDataIntervalFilterApplier clinicalDataIntervalFilterApplier;
    @Autowired
    private StudyViewFilterUtil studyViewFilterUtil;
    @Autowired
    private GeneService geneService;
    @Autowired
    private ClinicalAttributeService clinicalAttributeService;
    @Autowired
    private SampleListService sampleListService;
<<<<<<< HEAD
    private StructuralVariantService structuralVariantService;

    @Autowired
    public StudyViewFilterApplier(SampleService sampleService,
                                  MutationService mutationService,
                                  DiscreteCopyNumberService discreteCopyNumberService,
                                  MolecularProfileService molecularProfileService,
                                  GenePanelService genePanelService,
                                  ClinicalDataService clinicalDataService,
                                  ClinicalDataEqualityFilterApplier clinicalDataEqualityFilterApplier,
                                  ClinicalDataIntervalFilterApplier clinicalDataIntervalFilterApplier,
                                  StudyViewFilterUtil studyViewFilterUtil,
                                  GeneService geneService,
                                  ClinicalAttributeService clinicalAttributeService,
                                  MolecularDataService molecularDataService,
                                  SampleListService sampleListService,
                                  StructuralVariantService structuralVariantService) {
        this.sampleService = sampleService;
        this.mutationService = mutationService;
        this.discreteCopyNumberService = discreteCopyNumberService;
        this.molecularProfileService = molecularProfileService;
        this.genePanelService = genePanelService;
        this.clinicalDataEqualityFilterApplier = clinicalDataEqualityFilterApplier;
        this.clinicalDataIntervalFilterApplier = clinicalDataIntervalFilterApplier;
        this.studyViewFilterUtil = studyViewFilterUtil;
        this.geneService = geneService;
        this.clinicalAttributeService = clinicalAttributeService;
        this.molecularDataService = molecularDataService;
        this.sampleListService = sampleListService;
        this.structuralVariantService = structuralVariantService;
    }
=======
    @Autowired
    private MolecularDataService molecularDataService;
    @Autowired
    private GenericAssayService genericAssayService;
    @Autowired
    private DataBinner dataBinner;
    @Autowired
    private PatientTreatmentFilterApplier patientTreatmentFilterApplier;
    
    @Autowired
    private SampleTreatmentFilterApplier sampleTreatmentFilterApplier;
>>>>>>> 5b1e5b23

    Function<Sample, SampleIdentifier> sampleToSampleIdentifier = new Function<Sample, SampleIdentifier>() {

        public SampleIdentifier apply(Sample sample) {
            SampleIdentifier sampleIdentifier = new SampleIdentifier();
            sampleIdentifier.setSampleId(sample.getStableId());
            sampleIdentifier.setStudyId(sample.getCancerStudyIdentifier());
            return sampleIdentifier;
        }
    };

    public List<SampleIdentifier> apply(StudyViewFilter studyViewFilter) {
        return this.apply(studyViewFilter, false);
    }

    public List<SampleIdentifier> apply(StudyViewFilter studyViewFilter, Boolean negateFilters) {

        List<SampleIdentifier> sampleIdentifiers = new ArrayList<>();
        if (studyViewFilter == null) {
            return sampleIdentifiers;
        }

        if (studyViewFilter != null && studyViewFilter.getSampleIdentifiers() != null && !studyViewFilter.getSampleIdentifiers().isEmpty()) {
            List<String> studyIds = new ArrayList<>();
            List<String> sampleIds = new ArrayList<>();
            studyViewFilterUtil.extractStudyAndSampleIds(studyViewFilter.getSampleIdentifiers(), studyIds, sampleIds);
            sampleIdentifiers = sampleService.fetchSamples(studyIds, sampleIds, Projection.ID.name()).stream()
                .map(sampleToSampleIdentifier).collect(Collectors.toList());
        } else {
            sampleIdentifiers = sampleService.getAllSamplesInStudies(studyViewFilter.getStudyIds(), Projection.ID.name(),
                null, null, null, null).stream().map(sampleToSampleIdentifier).collect(Collectors.toList());
        }

        List<String> studyIds = sampleIdentifiers.stream().map(SampleIdentifier::getStudyId).distinct()
                .collect(Collectors.toList());

        List<ClinicalDataFilter> clinicalDataEqualityFilters = new ArrayList<>();
        List<ClinicalDataFilter> clinicalDataIntervalFilters = new ArrayList<>();

        List<ClinicalDataFilter> clinicalDataFilters = studyViewFilter.getClinicalDataFilters();

        if (!CollectionUtils.isEmpty(clinicalDataFilters)) {
            List<String> attributeIds = clinicalDataFilters.stream().map(ClinicalDataFilter::getAttributeId)
                    .collect(Collectors.toList());
            List<ClinicalAttribute> clinicalAttributes = clinicalAttributeService
                    .getClinicalAttributesByStudyIdsAndAttributeIds(studyIds, attributeIds);

            Map<String, ClinicalAttribute> clinicalAttributeMap = clinicalAttributes.stream()
                    .collect(Collectors.toMap(ClinicalAttribute::getAttrId, Function.identity(), (a, b) -> {
                        return a.getDatatype().equals("STRING") ? a : b;
                    }));

            clinicalDataFilters.forEach(clinicalDataFilter -> {
                String attributeId = clinicalDataFilter.getAttributeId();
                if (clinicalAttributeMap.containsKey(attributeId)) {
                    if (clinicalAttributeMap.get(attributeId).getDatatype().equals("STRING")) {
                        clinicalDataEqualityFilters.add(clinicalDataFilter);
                    } else {
                        clinicalDataIntervalFilters.add(clinicalDataFilter);
                    }
                }
            });
        }

        if (!CollectionUtils.isEmpty(clinicalDataEqualityFilters)) {
            sampleIdentifiers = equalityFilterClinicalData(sampleIdentifiers, clinicalDataEqualityFilters, negateFilters);
        }
        
        if (!CollectionUtils.isEmpty(clinicalDataIntervalFilters)) {
            sampleIdentifiers = intervalFilterClinicalData(sampleIdentifiers, clinicalDataIntervalFilters, negateFilters);
        }

        List<MolecularProfile> molecularProfiles = null;

        if (!CollectionUtils.isEmpty(studyViewFilter.getGeneFilters())
                || !CollectionUtils.isEmpty(studyViewFilter.getGenomicDataFilters())
                || !CollectionUtils.isEmpty(studyViewFilter.getGenericAssayDataFilters())
                || !CollectionUtils.isEmpty(studyViewFilter.getGenomicProfiles())) {

            molecularProfiles = molecularProfileService.getMolecularProfilesInStudies(studyIds, "SUMMARY");
        }

        sampleIdentifiers = intervalFilterExpressionData(sampleIdentifiers, molecularProfiles,
                studyViewFilter.getGenomicDataFilters(), negateFilters);

        sampleIdentifiers = intervalFilterExpressionData(sampleIdentifiers, molecularProfiles,
                studyViewFilter.getGenericAssayDataFilters(), negateFilters);

        if (!CollectionUtils.isEmpty(studyViewFilter.getGeneFilters())) {
            Map<String, MolecularProfile> molecularProfileMap = molecularProfiles.stream()
                    .collect(Collectors.toMap(MolecularProfile::getStableId, Function.identity()));
            List<GeneFilter> mutatedGeneFilters = new ArrayList<GeneFilter>();
            List<GeneFilter> structuralVariantGeneFilters = new ArrayList<GeneFilter>();
            List<GeneFilter> cnaGeneFilters = new ArrayList<GeneFilter>();

            splitGeneFiltersByMolecularAlterationType(studyViewFilter.getGeneFilters(), molecularProfileMap,
                    mutatedGeneFilters, structuralVariantGeneFilters, cnaGeneFilters);

            if ((mutatedGeneFilters.size() + structuralVariantGeneFilters.size() + cnaGeneFilters.size()) == studyViewFilter
                    .getGeneFilters().size()) {
                if (!mutatedGeneFilters.isEmpty()) {
                    sampleIdentifiers = filterMutatedGenes(mutatedGeneFilters, molecularProfileMap,
                            MolecularAlterationType.MUTATION_EXTENDED, sampleIdentifiers);
                }
                if (!structuralVariantGeneFilters.isEmpty()) {
                    sampleIdentifiers = filterStructuralVariantGenes(structuralVariantGeneFilters, molecularProfileMap,
                            MolecularAlterationType.STRUCTURAL_VARIANT, sampleIdentifiers);
                }
                if (!cnaGeneFilters.isEmpty()) {
                    sampleIdentifiers = filterCNAGenes(cnaGeneFilters, molecularProfileMap, sampleIdentifiers);
                }

            } else {
                return new ArrayList<SampleIdentifier>();
            }
        }

        if (!CollectionUtils.isEmpty(studyViewFilter.getGenomicProfiles())) {
            Map<String, List<SampleIdentifier>> groupStudySampleIdentifiers = sampleIdentifiers.stream()
                    .collect(Collectors.groupingBy(SampleIdentifier::getStudyId));

            Map<String, List<MolecularProfile>> molecularProfileSet = studyViewFilterUtil
                    .categorizeMolecularPorfiles(molecularProfiles);

            List<String> queryMolecularProfileIds = new ArrayList<>();
            List<String> querySampleIds = new ArrayList<>();

            studyViewFilter.getGenomicProfiles().stream().forEach(profileValues -> {
                profileValues.stream().forEach(profileValue -> {
                    molecularProfileSet.getOrDefault(profileValue, new ArrayList<>()).stream().forEach(profile -> {
                        groupStudySampleIdentifiers.getOrDefault(profile.getCancerStudyIdentifier(), new ArrayList<>())
                                .stream().forEach(sampleIdentifier -> {
                                    queryMolecularProfileIds.add(profile.getStableId());
                                    querySampleIds.add(sampleIdentifier.getSampleId());
                                });
                    });

                });
            });

            List<GenePanelData> genePanelData = genePanelService
                    .fetchGenePanelDataInMultipleMolecularProfiles(queryMolecularProfileIds, querySampleIds);

            studyViewFilter.getGenomicProfiles().stream().flatMap(profileValues -> profileValues.stream());

            for (List<String> profileValues : studyViewFilter.getGenomicProfiles()) {
                Map<String, MolecularProfile> profileMap = profileValues.stream().flatMap(
                        profileValue -> molecularProfileSet.getOrDefault(profileValue, new ArrayList<>()).stream())
                        .collect(Collectors.toMap(MolecularProfile::getStableId, Function.identity()));

                Set<SampleIdentifier> filteredSampleIdentifiers = new HashSet<>();
                genePanelData.forEach(datum -> {
                    if (datum.getProfiled() && profileMap.containsKey(datum.getMolecularProfileId())) {
                        SampleIdentifier sampleIdentifier = new SampleIdentifier();
                        sampleIdentifier.setStudyId(datum.getStudyId());
                        sampleIdentifier.setSampleId(datum.getSampleId());
                        filteredSampleIdentifiers.add(sampleIdentifier);
                    }
                });
                sampleIdentifiers.retainAll(filteredSampleIdentifiers);
            }
        }

        if (!CollectionUtils.isEmpty(studyViewFilter.getCaseLists())) {
            List<SampleList> sampleLists = sampleListService.getAllSampleListsInStudies(studyIds,
                    Projection.DETAILED.name());
            Map<String, List<SampleList>> groupedSampleListByListType = studyViewFilterUtil
                    .categorizeSampleLists(sampleLists);

            for (List<String> sampleListTypes : studyViewFilter.getCaseLists()) {
                List<SampleIdentifier> filteredSampleIdentifiers = sampleListTypes.stream()
                        .flatMap(sampleListType -> groupedSampleListByListType
                                .getOrDefault(sampleListType, new ArrayList<>()).stream().flatMap(sampleList -> {
                                    return sampleList.getSampleIds().stream().map(sampleId -> {
                                        SampleIdentifier sampleIdentifier = new SampleIdentifier();
                                        sampleIdentifier.setStudyId(sampleList.getCancerStudyIdentifier());
                                        sampleIdentifier.setSampleId(sampleId);
                                        return sampleIdentifier;
                                    });
                                }))
                        .collect(Collectors.toList());

                sampleIdentifiers.retainAll(filteredSampleIdentifiers);
            }
        }
        
        if (studyViewFilter.getSampleTreatmentFilters() != null) {
            sampleIdentifiers = sampleTreatmentFilterApplier.filter(
                studyViewFilter.getSampleTreatmentFilters(),
                sampleIdentifiers
            );
        }

        if (studyViewFilter.getPatientTreatmentFilters() != null) {
            sampleIdentifiers = patientTreatmentFilterApplier.filter(
                sampleIdentifiers,
                studyViewFilter.getPatientTreatmentFilters()
            );
        }

        return sampleIdentifiers;
    }

    private List<SampleIdentifier> intervalFilterClinicalData(List<SampleIdentifier> sampleIdentifiers,
                                                              List<ClinicalDataFilter> clinicalDataIntervalFilters,
                                                              Boolean negateFilters) {
        return clinicalDataIntervalFilterApplier.apply(sampleIdentifiers, clinicalDataIntervalFilters, negateFilters);
    }

    private List<SampleIdentifier> equalityFilterClinicalData(List<SampleIdentifier> sampleIdentifiers,
                                                              List<ClinicalDataFilter> clinicalDataEqualityFilters,
                                                              Boolean negateFilters) {
        return clinicalDataEqualityFilterApplier.apply(sampleIdentifiers, clinicalDataEqualityFilters, negateFilters);
    }

    private List<SampleIdentifier> filterMutatedGenes(List<GeneFilter> mutatedGenefilters,
            Map<String, MolecularProfile> molecularProfileMap, MolecularAlterationType molecularAlterationFilterType,
            List<SampleIdentifier> sampleIdentifiers) {

        for (GeneFilter genefilter : mutatedGenefilters) {

            List<MolecularProfile> filteredMolecularProfiles = genefilter
                    .getMolecularProfileIds()
                    .stream()
                    .map(molecularProfileId -> molecularProfileMap.get(molecularProfileId))
                    .collect(Collectors.toList());

            Map<String, List<MolecularProfile>> mapByStudyId = filteredMolecularProfiles
                    .stream()
                    .collect(Collectors.groupingBy(MolecularProfile::getCancerStudyIdentifier));

            for (List<SingleGeneQuery> geneQueries : genefilter.getSingleGeneQueries()) {
                List<String> studyIds = new ArrayList<>();
                List<String> sampleIds = new ArrayList<>();

                List<String> hugoGeneSymbols = geneQueries
                        .stream()
                        .map(SingleGeneQuery::getHugoGeneSymbol)
                        .collect(Collectors.toList());

                List<Integer> entrezGeneIds = geneService
                        .fetchGenes(hugoGeneSymbols, GeneIdType.HUGO_GENE_SYMBOL.name(), Projection.SUMMARY.name())
                        .stream()
                        .map(gene -> gene.getEntrezGeneId())
                        .collect(Collectors.toList());

                studyViewFilterUtil.extractStudyAndSampleIds(sampleIdentifiers, studyIds, sampleIds);

                List<String> molecularProfileIds = new ArrayList<>();
                int removedSampleCount = 0;
                for (int i = 0; i < studyIds.size(); i++) {
                    String studyId = studyIds.get(i);
                    if (mapByStudyId.containsKey(studyId)) {
                        molecularProfileIds.add(mapByStudyId.get(studyId).get(0).getStableId());
                    } else {
                        sampleIds.remove(i - removedSampleCount);
                        removedSampleCount++;
                    }
                }

                sampleIdentifiers = mutationService
                        .getMutationsInMultipleMolecularProfiles(molecularProfileIds, sampleIds, entrezGeneIds,
                                Projection.ID.name(), null, null, null, null)
                        .stream()
                        .map(m -> {
                            SampleIdentifier sampleIdentifier = new SampleIdentifier();
                            sampleIdentifier.setSampleId(m.getSampleId());
                            sampleIdentifier.setStudyId(m.getStudyId());
                            return sampleIdentifier;
                        })
                        .distinct()
                        .collect(Collectors.toList());
            }

        }
        return sampleIdentifiers;
    }

    private List<SampleIdentifier> filterStructuralVariantGenes(List<GeneFilter> svGenefilters,
            Map<String, MolecularProfile> molecularProfileMap, MolecularAlterationType molecularAlterationFilterType,
            List<SampleIdentifier> sampleIdentifiers) {

        for (GeneFilter genefilter : svGenefilters) {

            List<MolecularProfile> filteredMolecularProfiles = genefilter
                    .getMolecularProfileIds()
                    .stream()
                    .map(molecularProfileId -> molecularProfileMap.get(molecularProfileId))
                    .collect(Collectors.toList());

            Map<String, List<MolecularProfile>> mapByStudyId = filteredMolecularProfiles
                    .stream()
                    .collect(Collectors.groupingBy(MolecularProfile::getCancerStudyIdentifier));

            for (List<SingleGeneQuery> geneQueries : genefilter.getSingleGeneQueries()) {
                List<String> studyIds = new ArrayList<>();
                List<String> sampleIds = new ArrayList<>();

                List<String> hugoGeneSymbols = geneQueries
                        .stream()
                        .map(SingleGeneQuery::getHugoGeneSymbol)
                        .collect(Collectors.toList());

                List<Integer> entrezGeneIds = geneService
                        .fetchGenes(hugoGeneSymbols, GeneIdType.HUGO_GENE_SYMBOL.name(), Projection.SUMMARY.name())
                        .stream()
                        .map(gene -> gene.getEntrezGeneId())
                        .collect(Collectors.toList());

                studyViewFilterUtil.extractStudyAndSampleIds(sampleIdentifiers, studyIds, sampleIds);

                List<String> molecularProfileIds = new ArrayList<>();
                int removedSampleCount = 0;
                for (int i = 0; i < studyIds.size(); i++) {
                    String studyId = studyIds.get(i);
                    if (mapByStudyId.containsKey(studyId)) {
                        molecularProfileIds.add(mapByStudyId.get(studyId).get(0).getStableId());
                    } else {
                        sampleIds.remove(i - removedSampleCount);
                        removedSampleCount++;
                    }
                }

                sampleIdentifiers = structuralVariantService
                        .fetchStructuralVariants(molecularProfileIds, entrezGeneIds, sampleIds)
                        .stream()
                        .map(m -> {
                            SampleIdentifier sampleIdentifier = new SampleIdentifier();
                            sampleIdentifier.setSampleId(m.getSampleId());
                            sampleIdentifier.setStudyId(m.getStudyId());
                            return sampleIdentifier;
                        })
                        .distinct()
                        .collect(Collectors.toList());
            }

        }
        return sampleIdentifiers;
    }

    private List<SampleIdentifier> filterCNAGenes(List<GeneFilter> cnaGeneFilters,
            Map<String, MolecularProfile> molecularProfileMap, List<SampleIdentifier> sampleIdentifiers) {

        for (GeneFilter geneFilter : cnaGeneFilters) {

            List<MolecularProfile> filteredMolecularProfiles = geneFilter.getMolecularProfileIds().stream()
                    .map(molecularProfileId -> molecularProfileMap.get(molecularProfileId))
                    .collect(Collectors.toList());

            for (List<SingleGeneQuery> geneQueries : geneFilter.getSingleGeneQueries()) {

                List<String> studyIds = new ArrayList<>();
                List<String> sampleIds = new ArrayList<>();
                studyViewFilterUtil.extractStudyAndSampleIds(sampleIdentifiers, studyIds, sampleIds);

                List<String> molecularProfileIds = new ArrayList<>();
                Map<String, List<MolecularProfile>> mapByStudyId = filteredMolecularProfiles.stream()
                        .collect(Collectors.groupingBy(MolecularProfile::getCancerStudyIdentifier));
                int removedSampleCount = 0;
                for (int i = 0; i < studyIds.size(); i++) {
                    String studyId = studyIds.get(i);
                    if (mapByStudyId.containsKey(studyId)) {
                        molecularProfileIds.add(mapByStudyId.get(studyId).get(0).getStableId());
                    } else {
                        sampleIds.remove(i - removedSampleCount);
                        removedSampleCount++;
                    }
                }

                List<DiscreteCopyNumberData> resultList = DiscreteCopyNumberEventType.HOMDEL_AND_AMP
                        .getAlterationTypes().stream().flatMap(alterationType -> {

                            List<SingleGeneQuery> filteredGeneQueries = geneQueries.stream()
                                    .filter(geneQuery -> geneQuery.getAlterations().stream()
                                            .filter(alteration -> alteration.getCode() == alterationType)
                                            .count() > 0)
                                    .collect(Collectors.toList());

                            List<String> hugoGeneSymbols = filteredGeneQueries.stream()
                                    .map(SingleGeneQuery::getHugoGeneSymbol).collect(Collectors.toList());

                            List<Integer> entrezGeneIds = geneService
                                    .fetchGenes(new ArrayList<>(hugoGeneSymbols),
                                            GeneIdType.HUGO_GENE_SYMBOL.name(), Projection.SUMMARY.name())
                                    .stream().map(gene -> gene.getEntrezGeneId()).collect(Collectors.toList());

                            List<DiscreteCopyNumberData> copyNumberDatas = new ArrayList<>();
                            if (!entrezGeneIds.isEmpty()) {
                                copyNumberDatas = discreteCopyNumberService
                                        .getDiscreteCopyNumbersInMultipleMolecularProfiles(molecularProfileIds,
                                                sampleIds, entrezGeneIds, Arrays.asList(alterationType),
                                                Projection.ID.name());

                            }
                            return copyNumberDatas.stream();
                        }).collect(Collectors.toList());

                sampleIdentifiers = resultList.stream().map(d -> {
                    SampleIdentifier sampleIdentifier = new SampleIdentifier();
                    sampleIdentifier.setSampleId(d.getSampleId());
                    sampleIdentifier.setStudyId(d.getStudyId());
                    return sampleIdentifier;
                }).distinct().collect(Collectors.toList());
            }
        }

        return sampleIdentifiers;
    }

    private void splitGeneFiltersByMolecularAlterationType(List<GeneFilter> genefilters,
            Map<String, MolecularProfile> molecularProfileMap, List<GeneFilter> mutatedGeneFilters,
            List<GeneFilter> structuralVariantGeneFilters, List<GeneFilter> cnaGeneFilters) {

        for (GeneFilter genefilter : genefilters) {

            List<MolecularProfile> filteredMolecularProfiles = genefilter.getMolecularProfileIds().stream()
                    .map(molecularProfileId -> molecularProfileMap.get(molecularProfileId))
                    .collect(Collectors.toList());

            Set<MolecularAlterationType> alterationTypes = filteredMolecularProfiles.stream()
                    .map(MolecularProfile::getMolecularAlterationType).collect(Collectors.toSet());

            Set<String> dataTypes = filteredMolecularProfiles.stream().map(MolecularProfile::getDatatype)
                    .collect(Collectors.toSet());

            if (alterationTypes.size() == 1 && dataTypes.size() == 1) {
                MolecularAlterationType alterationType = alterationTypes.iterator().next();
                String dataType = dataTypes.iterator().next();
                if (alterationType == MolecularAlterationType.MUTATION_EXTENDED) {
                    mutatedGeneFilters.add(genefilter);
                } else if (alterationType.equals(MolecularAlterationType.STRUCTURAL_VARIANT)) {
                    // TODO: Remove once fusions are removed from mutation table
                    // until then rename fusion with mutation profile
                    if (dataType.equals("FUSION")) {
                        Set<String> molecularProfileIds = filteredMolecularProfiles
                                .stream()
                                .map(molecularProfile -> molecularProfile.getCancerStudyIdentifier() + "_mutations")
                                .collect(Collectors.toSet());
                        GeneFilter filter = new GeneFilter();
                        filter.setGeneQueries(genefilter.getGeneQueries());
                        filter.setMolecularProfileIds(molecularProfileIds);
                        structuralVariantGeneFilters.add(filter);
                    } else {
                        structuralVariantGeneFilters.add(genefilter);
                    }
                } else if (alterationType == MolecularAlterationType.COPY_NUMBER_ALTERATION
                        && dataType.equals("DISCRETE")) {
                    cnaGeneFilters.add(genefilter);
                }
            }
        }
    }

    public List<String> getUniqkeyKeys(List<String> studyIds, List<String> caseIds) {
        List<String> uniqkeyKeys = new ArrayList<String>();
        for (int i = 0; i < caseIds.size(); i++) {
            uniqkeyKeys.add(studyViewFilterUtil.getCaseUniqueKey(studyIds.get(i), caseIds.get(i)));
        }
        return uniqkeyKeys;
    }

    public <T extends DataBinCountFilter, S extends DataBinFilter, U extends DataBin> List<U> getDataBins(
            DataBinMethod dataBinMethod, T dataBinCountFilter) {
        List<S> dataBinFilters = fetchDataBinFilters(dataBinCountFilter);

        StudyViewFilter studyViewFilter = dataBinCountFilter.getStudyViewFilter();

        if (dataBinFilters.size() == 1) {
            removeSelfFromFilter(dataBinFilters.get(0), studyViewFilter);
        }

        List<U> resultDataBins = new ArrayList<>();
        List<String> filteredSampleIds = new ArrayList<>();
        List<String> filteredStudyIds = new ArrayList<>();
        List<ClinicalData> filteredData = fetchData(dataBinCountFilter, studyViewFilter, filteredSampleIds,
                filteredStudyIds);

        List<String> filteredUniqueSampleKeys = getUniqkeyKeys(filteredStudyIds, filteredSampleIds);

        Map<String, List<ClinicalData>> filteredClinicalDataByAttributeId = filteredData.stream()
                .collect(Collectors.groupingBy(ClinicalData::getAttrId));

        if (dataBinMethod == DataBinMethod.STATIC) {

            StudyViewFilter filter = studyViewFilter == null ? null : new StudyViewFilter();
            if (filter != null) {
                filter.setStudyIds(studyViewFilter.getStudyIds());
                filter.setSampleIdentifiers(studyViewFilter.getSampleIdentifiers());
            }

            List<String> unfilteredSampleIds = new ArrayList<>();
            List<String> unfilteredStudyIds = new ArrayList<>();
            List<ClinicalData> unfilteredData = fetchData(dataBinCountFilter, filter, unfilteredSampleIds,
                    unfilteredStudyIds);

            List<String> unFilteredUniqueSampleKeys = getUniqkeyKeys(unfilteredSampleIds, unfilteredStudyIds);

            Map<String, List<ClinicalData>> unfilteredDataByAttributeId = unfilteredData.stream()
                    .collect(Collectors.groupingBy(ClinicalData::getAttrId));

            resultDataBins = (List<U>) dataBinFilters.stream().flatMap(dataBinFilter -> {
                String attributeId = getAttributeUniqueKey(dataBinFilter);
                return dataBinner
                        .calculateClinicalDataBins(dataBinFilter, ClinicalDataType.SAMPLE,
                                filteredClinicalDataByAttributeId.getOrDefault(attributeId, Collections.emptyList()),
                                unfilteredDataByAttributeId.getOrDefault(attributeId, Collections.emptyList()),
                                filteredUniqueSampleKeys, unFilteredUniqueSampleKeys)
                        .stream().map(dataBin -> (U) transform(dataBinFilter, dataBin));

            }).collect(Collectors.toList());

        } else { // dataBinMethod == DataBinMethod.DYNAMIC
            resultDataBins = (List<U>) dataBinFilters.stream().flatMap(dataBinFilter -> {
                return dataBinner
                        .calculateDataBins(dataBinFilter, ClinicalDataType.SAMPLE,
                                filteredClinicalDataByAttributeId.getOrDefault(getAttributeUniqueKey(dataBinFilter),
                                        Collections.emptyList()),
                                filteredUniqueSampleKeys)
                        .stream().map(dataBin -> (U) transform(dataBinFilter, dataBin));
            }).collect(Collectors.toList());
        }

        return resultDataBins;
    }

    private <S extends DataBinCountFilter> List<ClinicalData> fetchData(S dataBinCountFilter,
            StudyViewFilter studyViewFilter, List<String> sampleIds, List<String> studyIds) {

        List<SampleIdentifier> filteredSampleIdentifiers = apply(studyViewFilter);
        studyViewFilterUtil.extractStudyAndSampleIds(filteredSampleIdentifiers, studyIds, sampleIds);

        List<MolecularProfile> molecularProfiles = molecularProfileService.getMolecularProfilesInStudies(studyIds,
                "SUMMARY");

        Map<String, List<MolecularProfile>> molecularProfileMap = studyViewFilterUtil
                .categorizeMolecularPorfiles(molecularProfiles);

        if (dataBinCountFilter instanceof GenomicDataBinCountFilter) {
            GenomicDataBinCountFilter genomicDataBinCountFilter = (GenomicDataBinCountFilter) dataBinCountFilter;
            List<GenomicDataBinFilter> genomicDataBinFilters = genomicDataBinCountFilter.getGenomicDataBinFilters();

            Set<String> hugoGeneSymbols = genomicDataBinFilters.stream().map(GenomicDataBinFilter::getHugoGeneSymbol)
                    .collect(Collectors.toSet());

            Map<String, Integer> geneSymbolIdMap = geneService
                    .fetchGenes(new ArrayList<>(hugoGeneSymbols), GeneIdType.HUGO_GENE_SYMBOL.name(),
                            Projection.SUMMARY.name())
                    .stream().collect(Collectors.toMap(Gene::getHugoGeneSymbol, Gene::getEntrezGeneId));

            return genomicDataBinFilters.stream().flatMap(genomicDataFilter -> {

                Map<String, String> studyIdToMolecularProfileIdMap = molecularProfileMap
                        .getOrDefault(genomicDataFilter.getProfileType(), new ArrayList<MolecularProfile>()).stream()
                        .collect(Collectors.toMap(MolecularProfile::getCancerStudyIdentifier,
                                MolecularProfile::getStableId));

                return invokeDataFunc(sampleIds, studyIds,
                        Arrays.asList(geneSymbolIdMap.get(genomicDataFilter.getHugoGeneSymbol()).toString()),
                        studyIdToMolecularProfileIdMap, genomicDataFilter, fetchMolecularData);
            }).collect(Collectors.toList());
        } else if (dataBinCountFilter instanceof GenericAssayDataBinCountFilter) {

            GenericAssayDataBinCountFilter genomicDataBinCountFilter = (GenericAssayDataBinCountFilter) dataBinCountFilter;
            List<GenericAssayDataBinFilter> genericAssayDataBinFilters = genomicDataBinCountFilter
                    .getGenericAssayDataBinFilters();

            return genericAssayDataBinFilters.stream().flatMap(genericAssayDataBinFilter -> {

                Map<String, String> studyIdToMolecularProfileIdMap = molecularProfileMap
                        .getOrDefault(genericAssayDataBinFilter.getProfileType(), new ArrayList<MolecularProfile>())
                        .stream().collect(Collectors.toMap(MolecularProfile::getCancerStudyIdentifier,
                                MolecularProfile::getStableId));

                return invokeDataFunc(sampleIds, studyIds, Arrays.asList(genericAssayDataBinFilter.getStableId()),
                        studyIdToMolecularProfileIdMap, genericAssayDataBinFilter, fetchGenericAssayData);

            }).collect(Collectors.toList());

        }

        return new ArrayList<>();
    }

    private <S extends DataBinFilter> Stream<ClinicalData> invokeDataFunc(List<String> sampleIds, List<String> studyIds,
            List<String> stableIds, Map<String, String> studyIdToMolecularProfileIdMap, S genomicDataFilter,
            FourParameterFunction<List<String>, List<String>, List<String>, String, List<ClinicalData>> dataFunc) {

        List<String> mappedSampleIds = new ArrayList<>();
        List<String> mappedProfileIds = new ArrayList<>();

        for (int i = 0; i < sampleIds.size(); i++) {
            String studyId = studyIds.get(i);
            if (studyIdToMolecularProfileIdMap.containsKey(studyId)) {
                mappedSampleIds.add(sampleIds.get(i));
                mappedProfileIds.add(studyIdToMolecularProfileIdMap.get(studyId));
            }
        }

        if (mappedSampleIds.isEmpty()) {
            return Stream.of();
        }
        return dataFunc.apply(mappedProfileIds, mappedSampleIds, stableIds, getAttributeUniqueKey(genomicDataFilter))
                .stream();
    }

    @FunctionalInterface
    private interface FourParameterFunction<T, U, V, W, R> {
        public R apply(T t, U u, V v, W w);
    }

    FourParameterFunction<List<String>, List<String>, List<String>, String, List<ClinicalData>> fetchMolecularData = (
            mappedProfileIds, mappedSampleIds, stableIds, attributeId) -> {
        return molecularDataService.getMolecularDataInMultipleMolecularProfiles(mappedProfileIds, mappedSampleIds,
                stableIds.stream().map(Integer::parseInt).collect(Collectors.toList()), Projection.SUMMARY.name())
                .stream().map(geneMolecularData -> {
                    ClinicalData clinicalData = new ClinicalData();
                    clinicalData.setAttrId(attributeId);
                    clinicalData.setAttrValue(geneMolecularData.getValue());
                    clinicalData.setPatientId(geneMolecularData.getPatientId());
                    clinicalData.setSampleId(geneMolecularData.getSampleId());
                    clinicalData.setStudyId(geneMolecularData.getStudyId());
                    return clinicalData;
                }).collect(Collectors.toList());
    };

    FourParameterFunction<List<String>, List<String>, List<String>, String, List<ClinicalData>> fetchGenericAssayData = (
            mappedProfileIds, mappedSampleIds, stableIds, attributeId) -> {

        try {
            return genericAssayService
                    .fetchGenericAssayData(mappedProfileIds, mappedSampleIds, stableIds, Projection.SUMMARY.name())
                    .stream().map(genericAssayData -> {
                        ClinicalData clinicalData = new ClinicalData();
                        clinicalData.setAttrId(attributeId);
                        clinicalData.setAttrValue(genericAssayData.getValue());
                        clinicalData.setPatientId(genericAssayData.getPatientId());
                        clinicalData.setSampleId(genericAssayData.getSampleId());
                        clinicalData.setStudyId(genericAssayData.getStudyId());
                        return clinicalData;
                    }).collect(Collectors.toList());
        } catch (MolecularProfileNotFoundException e) {
            return new ArrayList<>();
        }
    };

    private <S extends DataBinFilter, T extends DataBinCountFilter> List<S> fetchDataBinFilters(T dataBinCountFilter) {
        if (dataBinCountFilter instanceof GenomicDataBinCountFilter) {
            return (List<S>) ((GenomicDataBinCountFilter) dataBinCountFilter).getGenomicDataBinFilters();
        } else if (dataBinCountFilter instanceof GenericAssayDataBinCountFilter) {
            return (List<S>) ((GenericAssayDataBinCountFilter) dataBinCountFilter).getGenericAssayDataBinFilters();
        }
        return new ArrayList<>();
    }

    private <S extends DataBinFilter> void removeSelfFromFilter(S dataBinFilter, StudyViewFilter studyViewFilter) {
        if (studyViewFilter != null) {
            if (dataBinFilter instanceof GenomicDataBinFilter) {
                GenomicDataBinFilter genomicDataBinFilter = (GenomicDataBinFilter) dataBinFilter;
                if (studyViewFilter.getGenomicDataFilters() != null) {
                    studyViewFilter.getGenomicDataFilters().removeIf(f -> {
                        return f.getHugoGeneSymbol().equals(genomicDataBinFilter.getHugoGeneSymbol())
                                && f.getProfileType().equals(genomicDataBinFilter.getProfileType());
                    });
                }
            } else if (dataBinFilter instanceof GenericAssayDataBinFilter) {
                GenericAssayDataBinFilter genericAssayDataBinFilter = (GenericAssayDataBinFilter) dataBinFilter;
                if (studyViewFilter.getGenericAssayDataFilters() != null) {
                    studyViewFilter.getGenericAssayDataFilters().removeIf(f -> {
                        return f.getStableId().equals(genericAssayDataBinFilter.getStableId())
                                && f.getProfileType().equals(genericAssayDataBinFilter.getProfileType());
                    });
                }
            }
        }
    }

    private <S extends DataBinFilter> String getAttributeUniqueKey(S dataBinFilter) {
        if (dataBinFilter instanceof GenomicDataBinFilter) {
            GenomicDataBinFilter genomicDataBinFilter = (GenomicDataBinFilter) dataBinFilter;
            return genomicDataBinFilter.getHugoGeneSymbol() + genomicDataBinFilter.getProfileType();
        } else if (dataBinFilter instanceof GenericAssayDataBinFilter) {
            GenericAssayDataBinFilter genericAssayDataBinFilter = (GenericAssayDataBinFilter) dataBinFilter;
            return genericAssayDataBinFilter.getStableId() + genericAssayDataBinFilter.getProfileType();
        }
        return null;
    }

    private <T extends DataBin, S extends DataBinFilter> T transform(S dataBinFilter, DataBin dataBin) {
        if (dataBinFilter instanceof GenomicDataBinFilter) {
            GenomicDataBinFilter genomicDataBinFilter = (GenomicDataBinFilter) dataBinFilter;
            return (T) dataBintoGenomicDataBin(genomicDataBinFilter, dataBin);
        } else if (dataBinFilter instanceof GenericAssayDataBinFilter) {
            GenericAssayDataBinFilter genericAssayDataBinFilter = (GenericAssayDataBinFilter) dataBinFilter;
            return (T) dataBintoGenericAssayDataBin(genericAssayDataBinFilter, dataBin);
        }
        return null;
    }

    private GenomicDataBin dataBintoGenomicDataBin(GenomicDataBinFilter genomicDataBinFilter, DataBin dataBin) {
        GenomicDataBin genomicDataBin = new GenomicDataBin();
        genomicDataBin.setCount(dataBin.getCount());
        genomicDataBin.setHugoGeneSymbol(genomicDataBinFilter.getHugoGeneSymbol());
        genomicDataBin.setProfileType(genomicDataBinFilter.getProfileType());
        if (dataBin.getSpecialValue() != null) {
            genomicDataBin.setSpecialValue(dataBin.getSpecialValue());
        }
        if (dataBin.getStart() != null) {
            genomicDataBin.setStart(dataBin.getStart());
        }
        if (dataBin.getEnd() != null) {
            genomicDataBin.setEnd(dataBin.getEnd());
        }
        return genomicDataBin;
    }

    private GenericAssayDataBin dataBintoGenericAssayDataBin(GenericAssayDataBinFilter genericAssayDataBinFilter,
            DataBin dataBin) {
        GenericAssayDataBin genericAssayDataBin = new GenericAssayDataBin();
        genericAssayDataBin.setCount(dataBin.getCount());
        genericAssayDataBin.setStableId(genericAssayDataBinFilter.getStableId());
        genericAssayDataBin.setProfileType(genericAssayDataBinFilter.getProfileType());
        if (dataBin.getSpecialValue() != null) {
            genericAssayDataBin.setSpecialValue(dataBin.getSpecialValue());
        }
        if (dataBin.getStart() != null) {
            genericAssayDataBin.setStart(dataBin.getStart());
        }
        if (dataBin.getEnd() != null) {
            genericAssayDataBin.setEnd(dataBin.getEnd());
        }
        return genericAssayDataBin;
    }

    public <S extends DataFilter> List<SampleIdentifier> intervalFilterExpressionData(
            List<SampleIdentifier> sampleIdentifiers, List<MolecularProfile> molecularProfiles, List<S> dataFilters,
            Boolean negateFilters) {

        if (!CollectionUtils.isEmpty(dataFilters) && !CollectionUtils.isEmpty(sampleIdentifiers)) {
            System.out.println("not empty");

            Map<String, List<MolecularProfile>> molecularProfileMap = studyViewFilterUtil
                    .categorizeMolecularPorfiles(molecularProfiles);

            List<String> studyIds = new ArrayList<>();
            List<String> sampleIds = new ArrayList<>();
            studyViewFilterUtil.extractStudyAndSampleIds(sampleIdentifiers, studyIds, sampleIds);
            List<ClinicalData> clinicalDatas = new ArrayList<>();
            List<ClinicalDataFilter> attributes = new ArrayList<>();
            if (dataFilters.get(0) instanceof GenomicDataFilter) {
                List<GenomicDataFilter> genomicDataIntervalFilters = (List<GenomicDataFilter>) dataFilters;
                Set<String> hugoGeneSymbols = genomicDataIntervalFilters.stream()
                        .map(GenomicDataFilter::getHugoGeneSymbol).collect(Collectors.toSet());
                Map<String, Integer> geneNameIdMap = geneService
                        .fetchGenes(new ArrayList<>(hugoGeneSymbols), GeneIdType.HUGO_GENE_SYMBOL.name(),
                                Projection.SUMMARY.name())
                        .stream().collect(Collectors.toMap(Gene::getHugoGeneSymbol, Gene::getEntrezGeneId));

                clinicalDatas = genomicDataIntervalFilters.stream().flatMap(genomicDataFilter -> {

                    Map<String, String> studyIdToMolecularProfileIdMap = molecularProfileMap
                            .getOrDefault(genomicDataFilter.getProfileType(), new ArrayList<MolecularProfile>())
                            .stream().collect(Collectors.toMap(MolecularProfile::getCancerStudyIdentifier,
                                    MolecularProfile::getStableId));

                    GenomicDataBinFilter genomicDataBinFilter = new GenomicDataBinFilter();
                    genomicDataBinFilter.setHugoGeneSymbol(genomicDataFilter.getHugoGeneSymbol());
                    genomicDataBinFilter.setProfileType(genomicDataFilter.getProfileType());
                    return invokeDataFunc(sampleIds, studyIds,
                            Arrays.asList(geneNameIdMap.get(genomicDataFilter.getHugoGeneSymbol()).toString()),
                            studyIdToMolecularProfileIdMap, genomicDataBinFilter, fetchMolecularData);
                }).collect(Collectors.toList());

                attributes = genomicDataIntervalFilters.stream().map(genomicDataIntervalFilter -> {
                    String attributeId = studyViewFilterUtil.getGenomicDataFilterUniqueKey(
                            genomicDataIntervalFilter.getHugoGeneSymbol(), genomicDataIntervalFilter.getProfileType());
                    ClinicalDataFilter clinicalDataIntervalFilter = new ClinicalDataFilter();
                    clinicalDataIntervalFilter.setAttributeId(attributeId);
                    clinicalDataIntervalFilter.setValues(genomicDataIntervalFilter.getValues());
                    return clinicalDataIntervalFilter;
                }).collect(Collectors.toList());
            } else {
                List<GenericAssayDataFilter> genericAssayDataFilters = (List<GenericAssayDataFilter>) dataFilters;

                clinicalDatas = genericAssayDataFilters.stream().flatMap(genericAssayDataFilter -> {

                    Map<String, String> studyIdToMolecularProfileIdMap = molecularProfileMap
                            .getOrDefault(genericAssayDataFilter.getProfileType(), new ArrayList<MolecularProfile>())
                            .stream().collect(Collectors.toMap(MolecularProfile::getCancerStudyIdentifier,
                                    MolecularProfile::getStableId));
                    GenericAssayDataBinFilter genericAssayDataBinFilter = new GenericAssayDataBinFilter();
                    genericAssayDataBinFilter.setStableId(genericAssayDataFilter.getStableId());
                    genericAssayDataBinFilter.setProfileType(genericAssayDataFilter.getProfileType());

                    return invokeDataFunc(sampleIds, studyIds, Arrays.asList(genericAssayDataBinFilter.getStableId()),
                            studyIdToMolecularProfileIdMap, genericAssayDataBinFilter, fetchGenericAssayData);
                }).collect(Collectors.toList());

                attributes = genericAssayDataFilters.stream().map(genomicDataIntervalFilter -> {
                    String attributeId = studyViewFilterUtil.getGenomicDataFilterUniqueKey(
                            genomicDataIntervalFilter.getStableId(), genomicDataIntervalFilter.getProfileType());
                    ClinicalDataFilter clinicalDataIntervalFilter = new ClinicalDataFilter();
                    clinicalDataIntervalFilter.setAttributeId(attributeId);
                    clinicalDataIntervalFilter.setValues(genomicDataIntervalFilter.getValues());
                    return clinicalDataIntervalFilter;
                }).collect(Collectors.toList());

            }

            MultiKeyMap clinicalDataMap = new MultiKeyMap();

            clinicalDatas.forEach(clinicalData -> {
                if (clinicalDataMap.containsKey(clinicalData.getSampleId(), clinicalData.getStudyId())) {
                    ((List<ClinicalData>) clinicalDataMap.get(clinicalData.getSampleId(), clinicalData.getStudyId()))
                            .add(clinicalData);
                } else {
                    List<ClinicalData> clinicalDatasTemp = new ArrayList<>();
                    clinicalDatasTemp.add(clinicalData);
                    clinicalDataMap.put(clinicalData.getSampleId(), clinicalData.getStudyId(), clinicalDatasTemp);
                }
            });

            List<String> ids = new ArrayList<>();
            List<String> studyIdsOfIds = new ArrayList<>();
            int index = 0;
            for (String entityId : sampleIds) {
                String studyId = studyIds.get(index);

                int count = clinicalDataIntervalFilterApplier.apply(attributes, clinicalDataMap, entityId, studyId,
                        negateFilters);

                if (count == attributes.size()) {
                    ids.add(entityId);
                    studyIdsOfIds.add(studyId);
                }
                index++;
            }

            Set<String> idsSet = new HashSet<>(ids);
            idsSet.retainAll(new HashSet<>(sampleIds));
            List<SampleIdentifier> newSampleIdentifiers = new ArrayList<>();
            for (int i = 0; i < ids.size(); i++) {
                SampleIdentifier sampleIdentifier = new SampleIdentifier();
                sampleIdentifier.setSampleId(ids.get(i));
                sampleIdentifier.setStudyId(studyIdsOfIds.get(i));
                newSampleIdentifiers.add(sampleIdentifier);
            }

            return newSampleIdentifiers;
        }

        return sampleIdentifiers;
    }
}<|MERGE_RESOLUTION|>--- conflicted
+++ resolved
@@ -43,51 +43,19 @@
     private ClinicalAttributeService clinicalAttributeService;
     @Autowired
     private SampleListService sampleListService;
-<<<<<<< HEAD
+    @Autowired
+    private MolecularDataService molecularDataService;
+    @Autowired
+    private GenericAssayService genericAssayService;
+    @Autowired
+    private DataBinner dataBinner;
+    @Autowired
+    private PatientTreatmentFilterApplier patientTreatmentFilterApplier;
+    @Autowired
     private StructuralVariantService structuralVariantService;
-
-    @Autowired
-    public StudyViewFilterApplier(SampleService sampleService,
-                                  MutationService mutationService,
-                                  DiscreteCopyNumberService discreteCopyNumberService,
-                                  MolecularProfileService molecularProfileService,
-                                  GenePanelService genePanelService,
-                                  ClinicalDataService clinicalDataService,
-                                  ClinicalDataEqualityFilterApplier clinicalDataEqualityFilterApplier,
-                                  ClinicalDataIntervalFilterApplier clinicalDataIntervalFilterApplier,
-                                  StudyViewFilterUtil studyViewFilterUtil,
-                                  GeneService geneService,
-                                  ClinicalAttributeService clinicalAttributeService,
-                                  MolecularDataService molecularDataService,
-                                  SampleListService sampleListService,
-                                  StructuralVariantService structuralVariantService) {
-        this.sampleService = sampleService;
-        this.mutationService = mutationService;
-        this.discreteCopyNumberService = discreteCopyNumberService;
-        this.molecularProfileService = molecularProfileService;
-        this.genePanelService = genePanelService;
-        this.clinicalDataEqualityFilterApplier = clinicalDataEqualityFilterApplier;
-        this.clinicalDataIntervalFilterApplier = clinicalDataIntervalFilterApplier;
-        this.studyViewFilterUtil = studyViewFilterUtil;
-        this.geneService = geneService;
-        this.clinicalAttributeService = clinicalAttributeService;
-        this.molecularDataService = molecularDataService;
-        this.sampleListService = sampleListService;
-        this.structuralVariantService = structuralVariantService;
-    }
-=======
-    @Autowired
-    private MolecularDataService molecularDataService;
-    @Autowired
-    private GenericAssayService genericAssayService;
-    @Autowired
-    private DataBinner dataBinner;
-    @Autowired
-    private PatientTreatmentFilterApplier patientTreatmentFilterApplier;
     
     @Autowired
     private SampleTreatmentFilterApplier sampleTreatmentFilterApplier;
->>>>>>> 5b1e5b23
 
     Function<Sample, SampleIdentifier> sampleToSampleIdentifier = new Function<Sample, SampleIdentifier>() {
 
