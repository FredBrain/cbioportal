--- conflicted
+++ resolved
@@ -81,44 +81,26 @@
           case "bitly":
             URL = bitlyURL;
             break;
-<<<<<<< HEAD
-	case "cancerHotSpots":
-		URL = "http://cancerhotspots.org/api/hotspots/single/";
-		break;
-      default:
-        URL = "";
-        break;
-    }
-
-    //If request method is GET, include query string
-    if (method.equals(HttpMethod.GET) && request.getQueryString() != null){
-      URL += "?" + request.getQueryString();
-    }
-
-    URI uri = new URI(URL);
-
-    ResponseEntity<String> responseEntity =
-            restTemplate.exchange(uri, method, new HttpEntity<String>(body), String.class);
-
-    return responseEntity.getBody();
-=======
-          case "oncokbAccess":
+        case "cancerHotSpots":
+            URL = "http://cancerhotspots.org/api/hotspots/single/";
+            break;
+        case "oncokbAccess":
             URL = oncokbURL + "access";
+           break;
+        case "oncokbSummary":
+            URL = oncokbURL + "summary.json";
             break;
-            case "oncokbSummary":
-                URL = oncokbURL + "summary.json";
-                break;
-          default:
+        default:
             URL = "";
             break;
         }
-    
+        
         //If request method is GET, include query string
         if (method.equals(HttpMethod.GET) && request.getQueryString() != null){
           URL += "?" + request.getQueryString();
         }
-    return respProxy(URL, method, body, response);
->>>>>>> 8831da3c
+        
+        return respProxy(URL, method, body, response);
   }
 
     @RequestMapping(value="/oncokbSummary", method = RequestMethod.POST)
@@ -138,18 +120,8 @@
                                           HttpServletRequest request, HttpServletResponse response) throws URISyntaxException, IOException {
     return respProxy(oncokbURL + "indicator.json", method, body, response);
   }
-<<<<<<< HEAD
-
-  private JSONObject requestParamsToJSON(HttpServletRequest req) {
-    JSONObject jsonObj = new JSONObject();
-    Map<String, String[]> params = req.getParameterMap();
-    for (Map.Entry<String, String[]> entry : params.entrySet()) {
-      String v[] = entry.getValue();
-      Object o = (v.length == 1) ? v[0] : v;
-      jsonObj.put(entry.getKey(), o);
-=======
   
-    private String respProxy(String url, HttpMethod method, Object body, HttpServletResponse response) throws IOException {
+     private String respProxy(String url, HttpMethod method, Object body, HttpServletResponse response) throws IOException {
         try {
             RestTemplate restTemplate = new RestTemplate();
             URI uri = new URI(url);
@@ -163,21 +135,13 @@
             response.sendError(503, errorMessage);
             return errorMessage;
         }
->>>>>>> 8831da3c
-    }
+     }
 
   @RequestMapping(value="/bitly")
   public @ResponseBody String getBitlyURL(@RequestBody String body, HttpMethod method,
-<<<<<<< HEAD
-                                          HttpServletRequest request, HttpServletResponse response) throws URISyntaxException
+                                          HttpServletRequest request, HttpServletResponse response) throws URISyntaxException, IOException
   {
-    RestTemplate restTemplate = new RestTemplate();
-    URI uri = new URI(bitlyURL + request.getQueryString());
-
-    ResponseEntity<String> responseEntity =
-      restTemplate.exchange(uri, method, new HttpEntity<String>(body), String.class);
-
-    return responseEntity.getBody();
+      return respProxy(bitlyURL + request.getQueryString(), method, body, response);
   }
 
   @RequestMapping(value="/session-service/{type}", method = RequestMethod.POST)
@@ -195,22 +159,4 @@
 
     return responseEntity.getBody();
   }
-
-  @RequestMapping(value="/jsmol/{pdbFile}")
-  public @ResponseBody String getJSMolURL(@PathVariable String pdbFile,
-                                          @RequestBody String body, HttpMethod method,
-                                          HttpServletRequest request, HttpServletResponse response) throws URISyntaxException
-  {
-    RestTemplate restTemplate = new RestTemplate();
-    URI uri = new URI(pdbDatabaseURL + pdbFile + ".pdb");
-
-    ResponseEntity<String> responseEntity =
-      restTemplate.exchange(uri, method, new HttpEntity<String>(body), String.class);
-
-    return responseEntity.getBody();
-=======
-                                          HttpServletRequest request, HttpServletResponse response) throws URISyntaxException, IOException {
-      return respProxy(bitlyURL + request.getQueryString(), method, body, response);
->>>>>>> 8831da3c
-  }
 }