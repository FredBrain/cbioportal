<project xmlns="http://maven.apache.org/POM/4.0.0" xmlns:xsi="http://www.w3.org/2001/XMLSchema-instance" xsi:schemaLocation="http://maven.apache.org/POM/4.0.0 http://maven.apache.org/maven-v4_0_0.xsd">

  <!-- our parent -->
  <parent>
    <artifactId>master</artifactId>
    <groupId>org.mskcc.cbio</groupId>
<<<<<<< HEAD
    <version>0.2.0-SNAPSHOT</version>
=======
    <version>1.0.0-SNAPSHOT</version>
>>>>>>> 0c37ad40
  </parent>

  <!-- module metadata -->
  <modelVersion>4.0.0</modelVersion>
  <artifactId>web</artifactId>
  <name>Portal Web Layer</name>
  <description>Web Module for Portal</description>

  <dependencies>
	<dependency>
	  <groupId>org.mskcc.cbio</groupId>
	  <artifactId>business</artifactId>
	  <version>${project.version}</version>
	</dependency>
	<dependency>
	  <groupId>org.codehaus.jackson</groupId>
	  <artifactId>jackson-core-asl</artifactId>
	  <version>1.9.3</version>
	</dependency>
	<dependency>
      <groupId>cglib</groupId>
      <artifactId>cglib</artifactId>
      <version>2.2</version>
    </dependency>
    <dependency>
	<groupId>javax.servlet</groupId>
	<artifactId>servlet-api</artifactId>
	<version>2.3</version>
	<scope>provided</scope>
    </dependency>
	  <!-- json simple  -->
	  <dependency>
		  <groupId>com.googlecode.json-simple</groupId>
		  <artifactId>json-simple</artifactId>
		  <version>1.1</version>
	  </dependency>

  </dependencies>
  <build>
	<!-- plugins -->
	<plugins>
	  <!-- java 1.7 support -->
	  <plugin>
		<groupId>org.apache.maven.plugins</groupId>
		<artifactId>maven-compiler-plugin</artifactId>
		<version>2.0.2</version>
		<configuration>
		  <source>1.7</source>
		  <target>1.7</target>
		</configuration>
	  </plugin>
	</plugins>

  </build>
  
</project><|MERGE_RESOLUTION|>--- conflicted
+++ resolved
@@ -4,11 +4,7 @@
   <parent>
     <artifactId>master</artifactId>
     <groupId>org.mskcc.cbio</groupId>
-<<<<<<< HEAD
-    <version>0.2.0-SNAPSHOT</version>
-=======
     <version>1.0.0-SNAPSHOT</version>
->>>>>>> 0c37ad40
   </parent>
 
   <!-- module metadata -->
