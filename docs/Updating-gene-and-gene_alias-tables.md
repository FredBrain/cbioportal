--- conflicted
+++ resolved
@@ -76,11 +76,7 @@
   ADD CONSTRAINT uniprot_id_mapping_ibfk_1 FOREIGN KEY (`ENTREZ_GENE_ID`) REFERENCES `gene` (`ENTREZ_GENE_ID`);
 ```
 
-<<<<<<< HEAD
-10- You can import new gene sets using the gene set importer. These gene sets are currently only used for gene set scoring. See [Import-Gene-Sets.md](Import-Gene-Sets.md) and [File-Formats.md#gene-set-data].
-=======
-11- You can import new gene sets using the gene set importer. These gene sets are currently only used for gene set scoring. See [Import-Gene-Sets.md](Import-Gene-Sets.md) and [File-Formats.md#gene-set-data](File-Formats.md#gene-set-data).
->>>>>>> 5006f780
+10- You can import new gene sets using the gene set importer. These gene sets are currently only used for gene set scoring. See [Import-Gene-Sets.md](Import-Gene-Sets.md) and [File-Formats.md#gene-set-data](File-Formats.md#gene-set-data).
 
 For example, run in folder `<cbioportal_source_folder>/core/src/main/scripts`:
 ```bash
