--- conflicted
+++ resolved
@@ -28,12 +28,9 @@
 import org.cbioportal.service.exception.SampleListNotFoundException;
 import org.cbioportal.service.CoExpressionService;
 import org.springframework.beans.factory.annotation.Autowired;
-<<<<<<< HEAD
 import org.springframework.beans.factory.annotation.Qualifier;
-=======
 import org.springframework.transaction.annotation.Transactional;
->>>>>>> 0bb43ecd
-import org.springframework.stereotype.Service;
+dimport org.springframework.stereotype.Service;
 
 import java.math.BigDecimal;
 import java.util.ArrayList;
@@ -55,12 +52,10 @@
     @Autowired
     private GeneService geneService;
     @Autowired
-<<<<<<< HEAD
     @Qualifier("sampleListMyBatisRepository")
     private SampleListRepository sampleListRepository;
-=======
+    @Autowired
     private GenesetService genesetService;
->>>>>>> 0bb43ecd
     @Autowired
     private GenesetDataService genesetDataService;
     @Autowired
