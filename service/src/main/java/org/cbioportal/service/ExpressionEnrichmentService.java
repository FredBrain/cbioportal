package org.cbioportal.service;

<<<<<<< HEAD
import org.cbioportal.model.ExpressionEnrichment;
import org.cbioportal.model.MolecularProfileCaseIdentifier;
import org.cbioportal.model.web.parameter.EnrichmentType;
import org.cbioportal.service.exception.MolecularProfileNotFoundException;

=======
>>>>>>> 5b1e5b23
import java.util.List;
import java.util.Map;

import org.cbioportal.model.GenericAssayEnrichment;
import org.cbioportal.model.GenomicEnrichment;
import org.cbioportal.model.MolecularProfileCaseIdentifier;
import org.cbioportal.service.exception.MolecularProfileNotFoundException;

public interface ExpressionEnrichmentService {

<<<<<<< HEAD
    List<ExpressionEnrichment> getExpressionEnrichments(String molecularProfileId,
            Map<String, List<MolecularProfileCaseIdentifier>> molecularProfileCaseSets, EnrichmentType enrichmentType)
=======
    List<GenomicEnrichment> getGenomicEnrichments(String molecularProfileId,
            Map<String, List<MolecularProfileCaseIdentifier>> molecularProfileCaseSets, String enrichmentType)
>>>>>>> 5b1e5b23
            throws MolecularProfileNotFoundException;

    List<GenericAssayEnrichment> getGenericAssayEnrichments(String molecularProfileId,
            Map<String, List<MolecularProfileCaseIdentifier>> molecularProfileCaseSets, String enrichmentType)
            throws MolecularProfileNotFoundException;

}<|MERGE_RESOLUTION|>--- conflicted
+++ resolved
@@ -1,34 +1,22 @@
 package org.cbioportal.service;
 
-<<<<<<< HEAD
-import org.cbioportal.model.ExpressionEnrichment;
-import org.cbioportal.model.MolecularProfileCaseIdentifier;
-import org.cbioportal.model.web.parameter.EnrichmentType;
-import org.cbioportal.service.exception.MolecularProfileNotFoundException;
-
-=======
->>>>>>> 5b1e5b23
 import java.util.List;
 import java.util.Map;
 
 import org.cbioportal.model.GenericAssayEnrichment;
 import org.cbioportal.model.GenomicEnrichment;
 import org.cbioportal.model.MolecularProfileCaseIdentifier;
+import org.cbioportal.model.web.parameter.EnrichmentType;
 import org.cbioportal.service.exception.MolecularProfileNotFoundException;
 
 public interface ExpressionEnrichmentService {
 
-<<<<<<< HEAD
-    List<ExpressionEnrichment> getExpressionEnrichments(String molecularProfileId,
+    List<GenomicEnrichment> getGenomicEnrichments(String molecularProfileId,
             Map<String, List<MolecularProfileCaseIdentifier>> molecularProfileCaseSets, EnrichmentType enrichmentType)
-=======
-    List<GenomicEnrichment> getGenomicEnrichments(String molecularProfileId,
-            Map<String, List<MolecularProfileCaseIdentifier>> molecularProfileCaseSets, String enrichmentType)
->>>>>>> 5b1e5b23
             throws MolecularProfileNotFoundException;
 
     List<GenericAssayEnrichment> getGenericAssayEnrichments(String molecularProfileId,
-            Map<String, List<MolecularProfileCaseIdentifier>> molecularProfileCaseSets, String enrichmentType)
+            Map<String, List<MolecularProfileCaseIdentifier>> molecularProfileCaseSets, EnrichmentType enrichmentType)
             throws MolecularProfileNotFoundException;
 
 }