package org.cbioportal.service.impl;

import org.cbioportal.model.ClinicalAttribute;
import org.cbioportal.model.meta.BaseMeta;
import org.cbioportal.persistence.ClinicalAttributeRepository;
import org.cbioportal.service.StudyService;
import org.cbioportal.service.exception.ClinicalAttributeNotFoundException;
import org.cbioportal.service.exception.StudyNotFoundException;
import org.junit.Assert;
import org.junit.Test;
import org.junit.runner.RunWith;
import org.mockito.InjectMocks;
import org.mockito.Mock;
import org.mockito.Mockito;
import org.mockito.runners.MockitoJUnitRunner;

import java.util.ArrayList;
import java.util.Arrays;
import java.util.List;

@RunWith(MockitoJUnitRunner.class)
public class ClinicalAttributeServiceImplTest extends BaseServiceImplTest {
    
    @InjectMocks
    private ClinicalAttributeServiceImpl clinicalAttributeService;
    
    @Mock
    private ClinicalAttributeRepository clinicalAttributeRepository;
    @Mock
    private StudyService studyService;
    
    @Test
    public void getAllClinicalAttributes() throws Exception {

        List<ClinicalAttribute> expectedClinicalAttributeList = new ArrayList<>();
        ClinicalAttribute clinicalAttribute = new ClinicalAttribute();
        expectedClinicalAttributeList.add(clinicalAttribute);

        Mockito.when(clinicalAttributeRepository.getAllClinicalAttributes(PROJECTION, PAGE_SIZE, PAGE_NUMBER, SORT, 
            DIRECTION)).thenReturn(expectedClinicalAttributeList);
        
        List<ClinicalAttribute> result = clinicalAttributeService.getAllClinicalAttributes(PROJECTION, PAGE_SIZE, 
            PAGE_NUMBER, SORT, DIRECTION);

        Assert.assertEquals(expectedClinicalAttributeList, result);
    }

    @Test
    public void getMetaClinicalAttributes() throws Exception {

        BaseMeta expectedBaseMeta = new BaseMeta();
        Mockito.when(clinicalAttributeRepository.getMetaClinicalAttributes()).thenReturn(expectedBaseMeta);
        BaseMeta result = clinicalAttributeService.getMetaClinicalAttributes();

        Assert.assertEquals(expectedBaseMeta, result);
    }

    @Test(expected = ClinicalAttributeNotFoundException.class)
    public void getClinicalAttributeNotFound() throws Exception {
        
        Mockito.when(clinicalAttributeRepository.getClinicalAttribute(STUDY_ID, CLINICAL_ATTRIBUTE_ID))
            .thenReturn(null);
        clinicalAttributeService.getClinicalAttribute(STUDY_ID, CLINICAL_ATTRIBUTE_ID);
    }

    @Test(expected = StudyNotFoundException.class)
    public void getClinicalAttributeStudyNotFound() throws Exception {
        
        Mockito.when(studyService.getStudy(STUDY_ID)).thenThrow(new StudyNotFoundException(STUDY_ID));
        clinicalAttributeService.getClinicalAttribute(STUDY_ID, CLINICAL_ATTRIBUTE_ID);
    }

    @Test
    public void getClinicalAttribute() throws Exception {
        
        ClinicalAttribute expectedClinicalAttribute = new ClinicalAttribute();
        
        Mockito.when(clinicalAttributeRepository.getClinicalAttribute(STUDY_ID, CLINICAL_ATTRIBUTE_ID))
            .thenReturn(expectedClinicalAttribute);
        
        ClinicalAttribute result = clinicalAttributeService.getClinicalAttribute(STUDY_ID, CLINICAL_ATTRIBUTE_ID);
        
        Assert.assertEquals(expectedClinicalAttribute, result);
    }

    @Test
    public void getAllClinicalAttributesInStudy() throws Exception {

        List<ClinicalAttribute> expectedClinicalAttributeList = new ArrayList<>();
        ClinicalAttribute clinicalAttribute = new ClinicalAttribute();
        expectedClinicalAttributeList.add(clinicalAttribute);

        Mockito.when(clinicalAttributeRepository.getAllClinicalAttributesInStudy(STUDY_ID, PROJECTION, PAGE_SIZE, 
            PAGE_NUMBER, SORT, DIRECTION)).thenReturn(expectedClinicalAttributeList);

        List<ClinicalAttribute> result = clinicalAttributeService.getAllClinicalAttributesInStudy(STUDY_ID, PROJECTION, 
            PAGE_SIZE, PAGE_NUMBER, SORT, DIRECTION);

        Assert.assertEquals(expectedClinicalAttributeList, result);
    }

    @Test(expected = StudyNotFoundException.class)
    public void getAllClinicalAttributesInStudyNotFound() throws Exception {

        Mockito.when(studyService.getStudy(STUDY_ID)).thenThrow(new StudyNotFoundException(STUDY_ID));
        clinicalAttributeService.getAllClinicalAttributesInStudy(STUDY_ID, PROJECTION, PAGE_SIZE, PAGE_NUMBER, SORT, 
            DIRECTION);
    }

    @Test
    public void getMetaClinicalAttributesInStudy() throws Exception {

        BaseMeta expectedBaseMeta = new BaseMeta();
        Mockito.when(clinicalAttributeRepository.getMetaClinicalAttributesInStudy(STUDY_ID)).thenReturn(expectedBaseMeta);
        BaseMeta result = clinicalAttributeService.getMetaClinicalAttributesInStudy(STUDY_ID);

        Assert.assertEquals(expectedBaseMeta, result);
    }

    @Test(expected = StudyNotFoundException.class)
    public void getMetaClinicalAttributesInStudyNotFound() throws Exception {
        
        Mockito.when(studyService.getStudy(STUDY_ID)).thenThrow(new StudyNotFoundException(STUDY_ID));
        clinicalAttributeService.getMetaClinicalAttributesInStudy(STUDY_ID);
    }

    @Test
<<<<<<< HEAD
    public void getAllClinicalAttributesInStudiesBySampleIds() throws Exception {
=======
    public void fetchClinicalAttributes() throws Exception {
>>>>>>> f4363636

        List<ClinicalAttribute> expectedClinicalAttributeList = new ArrayList<>();
        ClinicalAttribute clinicalAttribute = new ClinicalAttribute();
        expectedClinicalAttributeList.add(clinicalAttribute);

<<<<<<< HEAD
        List<String> sampleIds = new ArrayList<>();
        List<String> studyIds = new ArrayList<>();
        sampleIds.add(SAMPLE_ID1);
        studyIds.add(STUDY_ID);

        Mockito.when(clinicalAttributeRepository.getAllClinicalAttributesInStudiesBySampleIds(sampleIds, studyIds,
                PROJECTION, SORT, DIRECTION)).thenReturn(expectedClinicalAttributeList);

        List<ClinicalAttribute> result = clinicalAttributeService
                .getAllClinicalAttributesInStudiesBySampleIds(sampleIds, studyIds, PROJECTION, SORT, DIRECTION);
=======
        Mockito.when(clinicalAttributeRepository.fetchClinicalAttributes(Arrays.asList(STUDY_ID), PROJECTION))
            .thenReturn(expectedClinicalAttributeList);

        List<ClinicalAttribute> result = clinicalAttributeService.fetchClinicalAttributes(Arrays.asList(STUDY_ID), PROJECTION);
>>>>>>> f4363636

        Assert.assertEquals(expectedClinicalAttributeList, result);
    }

    @Test
<<<<<<< HEAD
    public void getAllClinicalAttributesInStudiesBySampleListId() throws Exception {

        List<ClinicalAttribute> expectedClinicalAttributeList = new ArrayList<>();
        ClinicalAttribute clinicalAttribute = new ClinicalAttribute();
        expectedClinicalAttributeList.add(clinicalAttribute);

        Mockito.when(clinicalAttributeRepository.getAllClinicalAttributesInStudiesBySampleListId(SAMPLE_LIST_ID,
                PROJECTION, SORT, DIRECTION)).thenReturn(expectedClinicalAttributeList);

        List<ClinicalAttribute> result = clinicalAttributeService
                .getAllClinicalAttributesInStudiesBySampleListId(SAMPLE_LIST_ID, PROJECTION, SORT, DIRECTION);

        Assert.assertEquals(expectedClinicalAttributeList, result);
    }

=======
    public void fetchMetaClinicalAttributes() throws Exception {

        BaseMeta expectedBaseMeta = new BaseMeta();
        Mockito.when(clinicalAttributeRepository.fetchMetaClinicalAttributes(Arrays.asList(STUDY_ID))).thenReturn(expectedBaseMeta);
        BaseMeta result = clinicalAttributeService.fetchMetaClinicalAttributes(Arrays.asList(STUDY_ID));

        Assert.assertEquals(expectedBaseMeta, result);
    }
>>>>>>> f4363636
}<|MERGE_RESOLUTION|>--- conflicted
+++ resolved
@@ -125,39 +125,42 @@
     }
 
     @Test
-<<<<<<< HEAD
     public void getAllClinicalAttributesInStudiesBySampleIds() throws Exception {
-=======
-    public void fetchClinicalAttributes() throws Exception {
->>>>>>> f4363636
+
+        List<String> sampleIds = new ArrayList<>();
+        List<String> studyIds = new ArrayList<>();
+        sampleIds.add(SAMPLE_ID1);
+        studyIds.add(STUDY_ID);
 
         List<ClinicalAttribute> expectedClinicalAttributeList = new ArrayList<>();
         ClinicalAttribute clinicalAttribute = new ClinicalAttribute();
         expectedClinicalAttributeList.add(clinicalAttribute);
-
-<<<<<<< HEAD
-        List<String> sampleIds = new ArrayList<>();
-        List<String> studyIds = new ArrayList<>();
-        sampleIds.add(SAMPLE_ID1);
-        studyIds.add(STUDY_ID);
 
         Mockito.when(clinicalAttributeRepository.getAllClinicalAttributesInStudiesBySampleIds(sampleIds, studyIds,
                 PROJECTION, SORT, DIRECTION)).thenReturn(expectedClinicalAttributeList);
 
         List<ClinicalAttribute> result = clinicalAttributeService
                 .getAllClinicalAttributesInStudiesBySampleIds(sampleIds, studyIds, PROJECTION, SORT, DIRECTION);
-=======
-        Mockito.when(clinicalAttributeRepository.fetchClinicalAttributes(Arrays.asList(STUDY_ID), PROJECTION))
-            .thenReturn(expectedClinicalAttributeList);
-
-        List<ClinicalAttribute> result = clinicalAttributeService.fetchClinicalAttributes(Arrays.asList(STUDY_ID), PROJECTION);
->>>>>>> f4363636
 
         Assert.assertEquals(expectedClinicalAttributeList, result);
     }
 
     @Test
-<<<<<<< HEAD
+    public void fetchClinicalAttributes() throws Exception {
+
+        List<ClinicalAttribute> expectedClinicalAttributeList = new ArrayList<>();
+        ClinicalAttribute clinicalAttribute = new ClinicalAttribute();
+        expectedClinicalAttributeList.add(clinicalAttribute);
+
+        Mockito.when(clinicalAttributeRepository.fetchClinicalAttributes(Arrays.asList(STUDY_ID), PROJECTION))
+            .thenReturn(expectedClinicalAttributeList);
+
+        List<ClinicalAttribute> result = clinicalAttributeService.fetchClinicalAttributes(Arrays.asList(STUDY_ID), PROJECTION);
+
+        Assert.assertEquals(expectedClinicalAttributeList, result);
+    }
+
+    @Test
     public void getAllClinicalAttributesInStudiesBySampleListId() throws Exception {
 
         List<ClinicalAttribute> expectedClinicalAttributeList = new ArrayList<>();
@@ -173,7 +176,7 @@
         Assert.assertEquals(expectedClinicalAttributeList, result);
     }
 
-=======
+    @Test
     public void fetchMetaClinicalAttributes() throws Exception {
 
         BaseMeta expectedBaseMeta = new BaseMeta();
@@ -182,5 +185,4 @@
 
         Assert.assertEquals(expectedBaseMeta, result);
     }
->>>>>>> f4363636
 }