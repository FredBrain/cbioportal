--- conflicted
+++ resolved
@@ -127,11 +127,13 @@
         <b:constructor-arg index="15">
             <b:value>${importer.foundation_worksheet}</b:value>
         </b:constructor-arg>
-<<<<<<< HEAD
         <b:constructor-arg index="16">
+            <b:value>${importer.icgc_worksheet}</b:value>
+        </b:constructor-arg>
+        <b:constructor-arg index="17">
             <b:value>${importer.tcga_tumor_types_worksheet}</b:value>
         </b:constructor-arg>
-       <b:constructor-arg index="17" ref="ncicaDSRFetcher"/>  
+       <b:constructor-arg index="18" ref="ncicaDSRFetcher"/>  
     </b:bean>
     <b:bean id="caseIDs" class="org.mskcc.cbio.importer.caseids.internal.CaseIDsImpl">
         <b:constructor-arg ref="config"/>
@@ -142,15 +144,6 @@
     </b:bean>
     <b:bean id="importDataRecordDAO" class="org.mskcc.cbio.importer.dao.internal.ImportDataRecordHibernateDAO">
         <b:property name="sessionFactory" ref="importerSessionFactory"/>
-    </b:bean>
-    <b:bean id="darwinDAO" class="org.mskcc.cbio.importer.dao.internal.DarwinDAO">
-        <b:property name="dataSource" ref="darwinDataSource" />
-=======
-        <b:constructor-arg index="15">
-            <b:value>${importer.icgc_worksheet}</b:value>
-        </b:constructor-arg>
-        <b:constructor-arg index="16" ref="ncicaDSRFetcher"/>  
->>>>>>> 09ee6e55
     </b:bean>
     <b:bean id="ncicaDSRFetcher" class="org.mskcc.cbio.importer.fetcher.internal.NCIcaDSRFetcherImpl"/>
     <b:bean id="tcgaFetcher" class="org.mskcc.cbio.importer.fetcher.internal.FirehoseFetcherImpl">
