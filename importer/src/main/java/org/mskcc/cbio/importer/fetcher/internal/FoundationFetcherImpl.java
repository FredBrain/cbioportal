--- conflicted
+++ resolved
@@ -34,14 +34,7 @@
 import com.sun.xml.ws.fault.ServerSOAPFaultException;
 import org.springframework.beans.factory.annotation.Value;
 
-<<<<<<< HEAD
 import java.io.*;
-=======
-import java.io.File;
-import java.io.FilenameFilter;
-import java.io.IOException;
-import java.io.StringReader;
->>>>>>> 41f51215
 import java.util.*;
 import javax.xml.parsers.*;
 
@@ -191,17 +184,10 @@
 		}
 
 		// generate data files
-<<<<<<< HEAD
-		this.generateClinicalDataFile(dataPatientClinicalContent, patientClinicalAttributes, DatatypeMetadata.CLINICAL_FILENAME);
-		this.generateMutationDataFile(dataMutationsContent);
-		this.generateFusionDataFile(dataFusionsContent);
-		this.generateCNADataFile(valueMap, caseSet, geneSet);
-=======
-		this.generateClinicalDataFile(dataClinicalContent, outputDir);
+		this.generateClinicalDataFile(dataPatientClinicalContent, patientClinicalAttributes, DatatypeMetadata.CLINICAL_FILENAME, outputDir);
 		this.generateMutationDataFile(dataMutationsContent, outputDir);
 		this.generateFusionDataFile(dataFusionsContent, outputDir);
 		this.generateCNADataFile(valueMap, caseSet, geneSet, outputDir);
->>>>>>> 41f51215
 
 		// generate meta files
 		this.generateStudyMetaFile(numCases, outputDir);
@@ -261,16 +247,14 @@
 			String fmiCaseID = caseNode.getAttribute("fmiCase");
 
 			caseFile = fileUtils.createFileWithContents(dataSourceMetadata.getDownloadDirectory() +
-					File.separator + outputDir +
-					File.separator + fmiCaseID + FOUNDATION_FILE_EXTENSION,
+				File.separator + fmiCaseID + FOUNDATION_FILE_EXTENSION,
 					content);
 		}
 
 		return caseFile;
 	}
 
-<<<<<<< HEAD
-	protected File generateClinicalDataFile(StringBuilder content, List<String> clinicalAttributes, String filename) throws Exception
+	protected File generateClinicalDataFile(StringBuilder content, List<String> clinicalAttributes, String filename, String outputDir) throws Exception
 	{
 		StringBuilder headerBuilder = new StringBuilder();
         headerBuilder.append(MetadataUtils.getClinicalMetadataHeaders(config, clinicalAttributes));
@@ -280,26 +264,7 @@
         String header = headerBuilder.toString().trim() + "\n";
 
 		File clinicalFile = fileUtils.createFileWithContents(
-			dataSourceMetadata.getDownloadDirectory() + File.separator + filename,
-=======
-	protected File generateClinicalDataFile(StringBuilder content,
-			String outputDir) throws Exception
-	{
-		String header = //FileUtils.CASE_ID + "\t" +
-						FileUtils.SAMPLE_ID + "\t" +
-		                FileUtils.GENDER + "\t" +
-		                FileUtils.FMI_CASE_ID + "\t" +
-		                FileUtils.PIPELINE_VER + "\t" +
-		                FileUtils.TUMOR_NUCLEI_PERCENT + "\t" +
-		                FileUtils.MEDIAN_COV + "\t" +
-		                FileUtils.COV_100X + "\t" +
-		                FileUtils.ERROR_PERCENT + "\n";
-
-		File clinicalFile = fileUtils.createFileWithContents(
-			dataSourceMetadata.getDownloadDirectory() + File.separator +
-				outputDir + File.separator +
-				DatatypeMetadata.CLINICAL_STAGING_FILENAME,
->>>>>>> 41f51215
+			dataSourceMetadata.getDownloadDirectory() + File.separator + outputDir + File.separator + filename,
 			header + content.toString());
 
 		return clinicalFile;
