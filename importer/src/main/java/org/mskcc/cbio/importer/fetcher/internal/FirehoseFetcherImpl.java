/** Copyright (c) 2012 Memorial Sloan-Kettering Cancer Center.
**
** This library is free software; you can redistribute it and/or modify it
** under the terms of the GNU Lesser General Public License as published
** by the Free Software Foundation; either version 2.1 of the License, or
** any later version.
**
** This library is distributed in the hope that it will be useful, but
** WITHOUT ANY WARRANTY, WITHOUT EVEN THE IMPLIED WARRANTY OF
** MERCHANTABILITY OR FITNESS FOR A PARTICULAR PURPOSE.  The software and
** documentation provided hereunder is on an "as is" basis, and
** Memorial Sloan-Kettering Cancer Center 
** has no obligations to provide maintenance, support,
** updates, enhancements or modifications.  In no event shall
** Memorial Sloan-Kettering Cancer Center
** be liable to any party for direct, indirect, special,
** incidental or consequential damages, including lost profits, arising
** out of the use of this software and its documentation, even if
** Memorial Sloan-Kettering Cancer Center 
** has been advised of the possibility of such damage.  See
** the GNU Lesser General Public License for more details.
**
** You should have received a copy of the GNU Lesser General Public License
** along with this library; if not, write to the Free Software Foundation,
** Inc., 59 Temple Place, Suite 330, Boston, MA 02111-1307 USA.
**/

// package
package org.mskcc.cbio.importer.fetcher.internal;

// imports
import org.mskcc.cbio.importer.Admin;
import org.mskcc.cbio.importer.Config;
import org.mskcc.cbio.importer.Fetcher;
import org.mskcc.cbio.importer.FileUtils;
import org.mskcc.cbio.importer.DatabaseUtils;
import org.mskcc.cbio.importer.model.ImportDataRecord;
import org.mskcc.cbio.importer.model.DatatypeMetadata;
import org.mskcc.cbio.importer.model.TumorTypeMetadata;
import org.mskcc.cbio.importer.model.ReferenceMetadata;
import org.mskcc.cbio.importer.model.DataSourcesMetadata;
import org.mskcc.cbio.importer.dao.ImportDataRecordDAO;
import org.mskcc.cbio.importer.util.Shell;
import org.mskcc.cbio.importer.util.MetadataUtils;

import org.apache.commons.logging.Log;
import org.apache.commons.logging.LogFactory;

import org.springframework.beans.factory.annotation.Value;

import java.util.Date;
import java.text.SimpleDateFormat;

import java.io.File;
import java.io.BufferedReader;
import java.io.InputStreamReader;

import java.util.Set;
import java.util.Arrays;
import java.util.List;
import java.util.ArrayList;
import java.util.Collection;
import java.util.regex.Matcher;
import java.util.regex.Pattern;
import java.lang.reflect.Method;

/**
 * Class which implements the fetcher interface.
 */
class FirehoseFetcherImpl implements Fetcher {

	// conts for run types
	private static final String ANALYSIS_RUN = "analyses";
	private static final String STDDATA_RUN = "stddata";

	// date formats
	public static final SimpleDateFormat BROAD_DATE_FORMAT = new SimpleDateFormat("yyyy_MM_dd");

	// this indicates a "NORMAL" data file (can be -NORMALS)
	private static final Pattern NORMAL_DATA_FILE_REGEX = Pattern.compile("^.*\\-Normal|\\-NORMAL.*$");

	// this is a list of files we want to ignore -
	// motivated by OV which contains multiple microarray gene-expression
	// files (Merge_transcriptome_agilent4502a_07_2*, Merge_transcriptome_agilent4502a_07_3*)
	private static final List<String> blacklist = initializeBlackList();

	// our logger
	private static final Log LOG = LogFactory.getLog(FirehoseFetcherImpl.class);

	// regex used when getting firehose run dates from the broad
    private static final Pattern FIREHOSE_GET_RUNS_LINE_REGEX = 
		Pattern.compile("^(\\w*)$");

    private static final Pattern FIREHOSE_GET_RUNS_COL_REGEX = 
		Pattern.compile("^(\\w*)__(\\w*)");

    private static final Pattern FIREHOSE_FILENAME_TUMOR_TYPE_REGEX =
		Pattern.compile("^gdac.broadinstitute.org_(\\w*)(\\-T.)??\\..*");

	// ref to configuration
	private Config config;

	// ref to file utils
	private FileUtils fileUtils;

	// ref to import data
	private ImportDataRecordDAO importDataRecordDAO;

	// ref to database utils
	private DatabaseUtils databaseUtils;

	// download directories
	private DataSourcesMetadata dataSourceMetadata;

	// location of firehose get
	private String firehoseGetScript;
	@Value("${firehose_get_script}")
	public void setFirehoseGetScript(String property) { this.firehoseGetScript = property; }
	public String getFirehoseGetScript() { return MetadataUtils.getCanonicalPath(firehoseGetScript); }

	// initialize the blacklist
	private static final List<String> initializeBlackList() {
		List<String> toReturn = new ArrayList<String>();
		toReturn.add("gdac.broadinstitute.org_OV.Merge_transcriptome__agilentg4502a_07_2__unc_edu__Level_3__unc_lowess_normalization_gene_level__data.Level_3");
		return toReturn;
	}

	/**
	 * Constructor.
     *
     * @param config Config
	 * @param fileUtils FileUtils
	 * @param databaseUtils DatabaseUtils
	 * @param importDataRecordDAO ImportDataRecordDAO;
	 */
	public FirehoseFetcherImpl(Config config, FileUtils fileUtils,
							   DatabaseUtils databaseUtils, ImportDataRecordDAO importDataRecordDAO) {

		// set members
		this.config = config;
		this.fileUtils = fileUtils;
		this.databaseUtils = databaseUtils;
		this.importDataRecordDAO = importDataRecordDAO;
	}

	/**
	 * Fetchers genomic data from an external datasource and
	 * places in database for processing.
	 *
	 * @param dataSource String
	 * @param desiredRunDate String
	 * @throws Exception
	 */
	@Override
	public void fetch(String dataSource, String desiredRunDate) throws Exception {

		if (LOG.isInfoEnabled()) {
			LOG.info("fetch(), dateSource:runDate: " + dataSource + ":" + desiredRunDate);
		}

		// get our DataSourcesMetadata object
		Collection<DataSourcesMetadata> dataSourcesMetadata = config.getDataSourcesMetadata(dataSource);
		if (dataSourcesMetadata.isEmpty()) {
			throw new IllegalArgumentException("cannot instantiate a proper DataSourcesMetadata object.");			
		}
		this.dataSourceMetadata = dataSourcesMetadata.iterator().next();

		// is the data source an analysis or stddata run?
		String runType = null;
		if (dataSource.contains(ANALYSIS_RUN)) {
			runType = ANALYSIS_RUN;
		}
		else if (dataSource.contains(STDDATA_RUN)) {
			runType = STDDATA_RUN;
		}
		// sanity check
		if (runType == null) {
			throw new IllegalArgumentException("cannot determine runtype from dataSource: " + dataSource);
		}

		// get broad latest run
		Date latestBroadRun = getLatestBroadRun(runType);

		// process runDate argument
		Date desiredRunDateDate = (desiredRunDate.equalsIgnoreCase(Fetcher.LATEST_RUN_INDICATOR)) ?
			latestBroadRun : Admin.PORTAL_DATE_FORMAT.parse(desiredRunDate);

		fetchRun(runType, desiredRunDateDate);
	}

	/**
	 * Fetchers reference data from an external datasource.
	 *
     * @param referenceMetadata ReferenceMetadata
	 * @throws Exception
	 */
	@Override
	public void fetchReferenceData(ReferenceMetadata referenceMetadata) throws Exception {
		throw new UnsupportedOperationException();
	}

	/**
	 * Method determines date of latest broad run.  runType
	 * argument is one of "analyses" or "stddata".
	 *
	 * @param runType String
	 * @return Date
	 * @throws Exception
	 */
	private Date getLatestBroadRun(String runType) throws Exception {

		// steup a default date for comparision
		Date latestRun = BROAD_DATE_FORMAT.parse("1918_05_11");

		Process process = Runtime.getRuntime().exec(getFirehoseGetScript() + " -r");
		process.waitFor();
		if (process.exitValue() != 0) { return latestRun; }
		BufferedReader reader = new BufferedReader(new InputStreamReader(process.getInputStream()));
		String lineOfOutput;
		while ((lineOfOutput = reader.readLine()) != null) {
			if (lineOfOutput.startsWith(runType)) {
				Matcher lineMatcher = FIREHOSE_GET_RUNS_LINE_REGEX.matcher(lineOfOutput);
				if (lineMatcher.find()) {
					// column is runtype__yyyy_mm_dd
					Matcher columnMatcher = FIREHOSE_GET_RUNS_COL_REGEX.matcher(lineMatcher.group(1));
					// parse date out of column and compare to the current latestRun
					if (columnMatcher.find()) {
						Date thisRunDate = BROAD_DATE_FORMAT.parse(columnMatcher.group(2));
						if (thisRunDate.after(latestRun)) {
							latestRun = thisRunDate;
						}
					}
				}
			}
		}

		// outta here
		return latestRun;
	}

	/**
	 * Method te fetch the desired run.
	 *
	 * @param runType String
	 * @param runDate Date
	 * @throws Exception
	 */
	private void fetchRun(String runType, Date runDate) throws Exception {

		// determine download directory
		String downloadDirectoryName = dataSourceMetadata.getDownloadDirectory();
		File downloadDirectory = new File(downloadDirectoryName);

		// make the directory
		if (!downloadDirectory.exists()) {
			fileUtils.makeDirectory(downloadDirectory);
		}

		// download the data
		String tumorTypesToDownload = Arrays.toString(config.getTumorTypesToDownload());
		tumorTypesToDownload = tumorTypesToDownload.replaceAll("\\[", "").replaceAll("\\]", "").replaceAll(", ", " ");
		String firehoseDatatypesToDownload = Arrays.toString(config.getDatatypesToDownload(dataSourceMetadata));
		firehoseDatatypesToDownload = firehoseDatatypesToDownload.replaceAll("\\[", "").replaceAll("\\]", "").replaceAll(", ", " ");
		String[] command = new String[] { getFirehoseGetScript(), "-b",
										  "-tasks",
										  firehoseDatatypesToDownload,
										  runType,
										  BROAD_DATE_FORMAT.format(runDate),
										  tumorTypesToDownload };
		if (LOG.isInfoEnabled()) {
			LOG.info("executing: " + Arrays.asList(command));
			LOG.info("this may take a while...");
		}

		if (Shell.exec(Arrays.asList(command), downloadDirectoryName)) {
			// importing data
			if (LOG.isInfoEnabled()) {
				LOG.info("download complete, storing in database.");
			}
			storeData(runType, dataSourceMetadata.getDataSource(), downloadDirectory, runDate);
		}
		else {
			if (LOG.isInfoEnabled()) {
				LOG.info("error executing: " + Arrays.asList(command));
			}
		}
	}

	/**
	 * Helper method to store downloaded data.  If md5 digest is correct,
	 * import data, else skip it
	 *
	 * @param runType String
	 * @param dataSource String
	 * @param downloadDirectory File
	 * @param runDate Date
	 * @throws Exception
	 */
	private void storeData(String runType, String dataSource, File downloadDirectory, Date runDate) throws Exception {

		String center = dataSource.split(DataSourcesMetadata.DATA_SOURCE_NAME_DELIMITER)[0].toLowerCase();

        // we only want to process files with md5 checksums
        String exts[] = {"md5"};
		downloadDirectory = new File(downloadDirectory.getCanonicalPath() + File.separator +
									 runType + "__" + BROAD_DATE_FORMAT.format(runDate));
        for (File md5File : fileUtils.listFiles(downloadDirectory, exts, true)) {
			// skip "normals"
			Matcher normalsMatcher = NORMAL_DATA_FILE_REGEX.matcher(md5File.getName());
			if (normalsMatcher.find()) continue;
            File dataFile = new File(md5File.getCanonicalPath().replace(".md5", ""));
			// skip blacklist files
			if (blacklistContains(dataFile.getCanonicalPath())) continue;
            // compute md5 digest from respective data file - 
            // get precomputed digest (from .md5)
            String precomputedDigest = fileUtils.getPrecomputedMD5Digest(md5File);
            String computedDigest = fileUtils.getMD5Digest(dataFile);
            if (LOG.isInfoEnabled()) {
                LOG.info("storeData(), file: " + md5File.getCanonicalPath());
                LOG.info("storeData(), precomputed digest: " + precomputedDigest);
                LOG.info("storeData(), computed digest: " + computedDigest);
            }
            // if file is corrupt, skip it
            if (!computedDigest.equalsIgnoreCase(precomputedDigest)) {
                if (LOG.isInfoEnabled()) {
                    LOG.info("!!!!! storeData(), Error - md5 digest not correct, file: " + dataFile.getCanonicalPath() + "!!!!!");
                }
                continue;
            }
            // determine cancer type
            Matcher tumorTypeMatcher = FIREHOSE_FILENAME_TUMOR_TYPE_REGEX.matcher(dataFile.getName());
<<<<<<< HEAD
            String tumorType = (tumorTypeMatcher.find()) ? tumorTypeMatcher.group(1) : "";
			if (tumorType.length() == 0) {
                if (LOG.isInfoEnabled()) {
                    LOG.info("!!!! storeData(), Error - tumor type cannot be determined, file: " + dataFile.getCanonicalPath() + "!!!!!");
                }
			}
=======
            String tumorType = "";
            String tumorTypeLabel = "";
            if (tumorTypeMatcher.find()) {
                tumorType = tumorTypeMatcher.group(1);
                tumorTypeLabel = tumorType;
                if (tumorTypeMatcher.groupCount()==2 && null!=tumorTypeMatcher.group(2)) {
                    tumorTypeLabel += tumorTypeMatcher.group(2);
                }
            }
            if (tumorType.length() == 0) {
                if (LOG.isInfoEnabled()) {
                    LOG.info("!!!! storeData(), Error - tumor type cannot be determined, file: " + dataFile.getCanonicalPath() + "!!!!!");
                }
            }
>>>>>>> a0e45880
            // determine data type(s) - may be multiple, ie CNA, LOG2CNA
			if (LOG.isInfoEnabled()) {
				LOG.info("storeData(), getting datatypes for dataFile: " + dataFile.getName());
			}
            Collection<DatatypeMetadata> datatypes = config.getFileDatatype(dataSourceMetadata, dataFile.getName());
			if (LOG.isInfoEnabled()) {
				LOG.info("storeData(), found " + datatypes.size() + " datatypes found for dataFile: " + dataFile.getName());
				if (datatypes.size() > 0) {
					for (DatatypeMetadata datatype : datatypes) { LOG.info("--- " + datatype.getDatatype()); }
				}
			}
            // url
            String canonicalPath = dataFile.getCanonicalPath();
            // create an store a new ImportDataRecord object
            for (DatatypeMetadata datatype : datatypes) {
				if (!datatype.isDownloaded()) continue;
				Method archivedFilesMethod = datatype.getArchivedFilesMethod(dataSource);
				Set<String> archivedFiles = (Set<String>)archivedFilesMethod.invoke(datatype, (Object)dataFile.getName());
				if (archivedFiles.size() == 0 && LOG.isInfoEnabled()) {
					LOG.info("storeData(), cannot find any archivedFiles for archive: " + dataFile.getName());
				}
				for (String downloadFile : archivedFiles) {
					ImportDataRecord importDataRecord = new ImportDataRecord(dataSource, center,
																			 tumorType.toLowerCase(), tumorTypeLabel, datatype.getDatatype(),
                                                                             Admin.PORTAL_DATE_FORMAT.format(runDate), canonicalPath,
																			 computedDigest, downloadFile);
					importDataRecordDAO.importDataRecord(importDataRecord);
				}
            }
		}
	}

	/**
	 * Helper function to help filter out blacklist files.
	 *
	 * @param dataFile String
	 * @return boolean
	 */
	private boolean blacklistContains(String dataFile) {

		for (String blackListFile : blacklist) {
			if (dataFile.contains(blackListFile)) {
				return true;
			}
		}

		// outta here
		return false;
	}
}<|MERGE_RESOLUTION|>--- conflicted
+++ resolved
@@ -329,14 +329,6 @@
             }
             // determine cancer type
             Matcher tumorTypeMatcher = FIREHOSE_FILENAME_TUMOR_TYPE_REGEX.matcher(dataFile.getName());
-<<<<<<< HEAD
-            String tumorType = (tumorTypeMatcher.find()) ? tumorTypeMatcher.group(1) : "";
-			if (tumorType.length() == 0) {
-                if (LOG.isInfoEnabled()) {
-                    LOG.info("!!!! storeData(), Error - tumor type cannot be determined, file: " + dataFile.getCanonicalPath() + "!!!!!");
-                }
-			}
-=======
             String tumorType = "";
             String tumorTypeLabel = "";
             if (tumorTypeMatcher.find()) {
@@ -351,7 +343,6 @@
                     LOG.info("!!!! storeData(), Error - tumor type cannot be determined, file: " + dataFile.getCanonicalPath() + "!!!!!");
                 }
             }
->>>>>>> a0e45880
             // determine data type(s) - may be multiple, ie CNA, LOG2CNA
 			if (LOG.isInfoEnabled()) {
 				LOG.info("storeData(), getting datatypes for dataFile: " + dataFile.getName());
