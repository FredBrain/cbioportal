/** Copyright (c) 2012 Memorial Sloan-Kettering Cancer Center.
 *
 * This library is distributed in the hope that it will be useful, but
 * WITHOUT ANY WARRANTY, WITHOUT EVEN THE IMPLIED WARRANTY OF
 * MERCHANTABILITY OR FITNESS FOR A PARTICULAR PURPOSE.  The software and
 * documentation provided hereunder is on an "as is" basis, and
 * Memorial Sloan-Kettering Cancer Center 
 * has no obligations to provide maintenance, support,
 * updates, enhancements or modifications.  In no event shall
 * Memorial Sloan-Kettering Cancer Center
 * be liable to any party for direct, indirect, special,
 * incidental or consequential damages, including lost profits, arising
 * out of the use of this software and its documentation, even if
 * Memorial Sloan-Kettering Cancer Center 
 * has been advised of the possibility of such damage.
 */

// package
package org.mskcc.cbio.importer.model;

// imports

import com.google.common.base.Function;
import com.google.common.base.Optional;
import com.google.common.base.Strings;
import com.google.common.base.Supplier;
import org.apache.commons.beanutils.BeanUtils;
import org.mskcc.cbio.importer.config.internal.ImporterSpreadsheetService;
import org.mskcc.cbio.portal.model.CancerStudy;

import org.apache.commons.lang.StringUtils;

import javax.annotation.Nullable;
import java.lang.reflect.InvocationTargetException;
import java.util.*;
import java.io.File;
import java.util.Properties;

/**
 * Class which contains cancer study metadata.
 */
public class CancerStudyMetadata {

    public static final String WORKSHEET_UPDATE_COLUMN_KEY = "CANCERSTUDY";
    public static final String CANCER_STUDY_COLUMN_KEY = "CANCERSTUDY";
    public static final String CANCER_TYPE_COLUMN_KEY = "CANCERTYPE";
    public static final String STABLE_ID_COLUMN_KEY = "STABLEID";
    public static final String NAME_COLUMN_KEY = "NAME";
    public static final String DESCRIPTION_COLUMN_KEY = "DESCRIPTION";
    public static final String CITATION_COLUMN_KEY = "CITATION";
    public static final String PMID_COLUMN_KEY = "PMID";
    public static final String GROUPS_COLUMN_KEY = "GROUPS";
    public static final String SHORT_NAME_COLUMN_KEY = "SHORTNAME";
    public static final String CONVERT_COLUMN_KEY = "CONVERT";
    public static final String REQUIRES_VALIDATION_COLUMN_KEY = "REQUIRESVALIDATION";
    public static final String UPDATE_TRIAGE_COLUMN_KEY = "UPDATETRIAGE";
    public static final String READY_FOR_RELEASE_COLUMN_KEY = "READYFORRELEASE";

    // delimiter between tumor type and center (used for find the path)

    public static final String CANCER_STUDY_DELIMITER = "/";

    // this is value in worsheet-matrix cell if cancer study is in a desired portal
    public static final String CANCER_STUDY_IN_PORTAL_INDICATOR = "x";

    // file/file extension of metadata file
    private static final String CANCER_STUDY_METADATA_FILE_EXT = ".txt";
    public static final String CANCER_STUDY_METADATA_FILE = "meta_study" + CANCER_STUDY_METADATA_FILE_EXT;

    // cancer study identifier delimiter (used in metadata files)
    private static final String CANCER_STUDY_IDENTIFIER_DELIMITER = "_";

    // these are the tags to replace in description
    public static final String NUM_CASES_TAG = "<NUM_CASES>";
    public static final String TUMOR_TYPE_TAG = "<TUMOR_TYPE>";
    public static final String TUMOR_TYPE_NAME_TAG = "<TUMOR_TYPE_NAME>";

    // bean properties
    private String name;
    private String tumorType;
    private TumorTypeMetadata tumorTypeMetadata;
    private String description;
    private String citation;
    private String pmid;
    private String studyPath;
    private String stableId;
    private String center;
    private String groups;
    private String shortName;
    private boolean convert;
    private boolean requiresValidation;
    private boolean updateTriage;
    private boolean readyForRelease;


    /*
    Constructor based on Google worksheet Map

     */

    public CancerStudyMetadata(Map<String, String> worksheetRowMap) {
        this.studyPath = worksheetRowMap.get("cancerstudies").trim();
        this.tumorType = worksheetRowMap.get("cancertype").trim();
        this.stableId = worksheetRowMap.get("stableid").trim();
        this.name = worksheetRowMap.get("name").trim();
        this.description = worksheetRowMap.get("description").trim();
        this.citation = worksheetRowMap.get("citation").trim();
        this.pmid = worksheetRowMap.get("pmid").trim();
        this.groups = worksheetRowMap.get("groups").trim();
        this.shortName = worksheetRowMap.get("shortname").trim();
        this.convert = Boolean.parseBoolean(worksheetRowMap.get("convert").trim());
        this.requiresValidation = Boolean.parseBoolean(worksheetRowMap.get("requiresvalidation").trim());
        this.updateTriage = Boolean.parseBoolean(worksheetRowMap.get("updatetriage").trim());
        this.readyForRelease = Boolean.parseBoolean(worksheetRowMap.get("readyforrelease").trim());

    }

    /**
     * Create a CancerStudyMetadata instance with properties in given array.
     * ITs assumed order of properties is that from google worksheet.
     * cancerStudyPath is of the form brca/tcga/pub that you would find
     * on the google spreadsheet cancer_studies worksheet
     * All portal columns are ignored (anything > 1)
     *
     * @param properties String[]
     */
    public CancerStudyMetadata(String[] properties) {

        if (properties.length < 13) {
            throw new IllegalArgumentException("corrupt properties array passed to contructor");
		}
                
        this.studyPath = properties[0].trim();
        String[] parts = properties[0].trim().split(CANCER_STUDY_DELIMITER);
		if (parts.length < 2) {
			throw new IllegalArgumentException("cancerStudyPath is missing tumor type and or center");
        }
        this.center = parts[1];
		this.tumorType = properties[1].trim();
        this.stableId = properties[2].trim();
		this.name = properties[3].trim();
		this.description = properties[4].trim();
		this.citation = properties[5].trim();
		this.pmid = properties[6].trim();
		this.groups = properties[7].trim();
        this.shortName = properties[8].trim();
        this.convert = Boolean.parseBoolean(properties[9].trim());
        this.requiresValidation = Boolean.parseBoolean(properties[10].trim());
        this.updateTriage = Boolean.parseBoolean(properties[11].trim());
        this.readyForRelease = Boolean.parseBoolean(properties[12].trim());
	}

    public CancerStudyMetadata(String studyPath, CancerStudy cancerStudy)
    {
        this.studyPath = studyPath;
        this.tumorType = cancerStudy.getTypeOfCancerId();
        this.stableId = cancerStudy.getCancerStudyStableId();
        this.name = cancerStudy.getName();
        this.description = cancerStudy.getDescription();
        this.citation = cancerStudy.getCitation();
        this.pmid = cancerStudy.getPmid();
        this.groups = StringUtils.join(cancerStudy.getGroups(), ";");
        this.shortName = cancerStudy.getShortName();
        this.convert = false;
        this.requiresValidation = false;
        this.updateTriage = false;
        this.readyForRelease = false;
    }

	public CancerStudyMetadata(Properties props)
	{
		this.name = props.getProperty("name", "");
		this.tumorType = props.getProperty("type_of_cancer", "");
		this.stableId = props.getProperty("cancer_study_identifier", "");
		this.studyPath = props.getProperty("study_path", "");
		this.description = props.getProperty("description", "");
		this.citation = props.getProperty("citation", "");
		this.pmid = props.getProperty("pmid", "");
		this.groups = props.getProperty("groups", "");
		this.shortName = props.getProperty("short_name", "");
	}

	public String getName() { return name; }
	public String getTumorType() { return tumorType; }
	public String getStableId() { return stableId; }
	public TumorTypeMetadata getTumorTypeMetadata() { return tumorTypeMetadata; }
	public void setTumorTypeMetadata(TumorTypeMetadata tumorTypeMetadata) { this.tumorTypeMetadata = tumorTypeMetadata; }
	public String getStudyPath() { return studyPath; }
    public String getCenter() { return center; }
	public String getDescription() { return description; }
	public String getCitation() { return citation; }
	public String getPMID() { return pmid; }
	public String getGroups() { return groups; }
    public String getShortName() { return shortName; }
	public Boolean isConverted() { return convert; }
    public Boolean requiresValidation() { return requiresValidation; }
    public Boolean updateTriage() { return updateTriage; }
    public Boolean readyForRelease() { return readyForRelease; }
	public String getCancerStudyMetadataFilename() {
		//return getStudyPath() + File.separator + toString() + CANCER_STUDY_METADATA_FILE_EXT;
		return CANCER_STUDY_METADATA_FILE;
	}
	public String toString() { return stableId; }

    public Map<String, String> getProperties() {
        Map<String, String> toReturn = new HashMap<String, String>();
        toReturn.put(CANCER_STUDY_COLUMN_KEY, studyPath);
        toReturn.put(CANCER_TYPE_COLUMN_KEY, tumorType);
        toReturn.put(STABLE_ID_COLUMN_KEY, stableId);
        toReturn.put(NAME_COLUMN_KEY, name);
        toReturn.put(DESCRIPTION_COLUMN_KEY, description);
        toReturn.put(CITATION_COLUMN_KEY, citation);
        toReturn.put(PMID_COLUMN_KEY, pmid);
        toReturn.put(GROUPS_COLUMN_KEY, groups);
        toReturn.put(SHORT_NAME_COLUMN_KEY, shortName);
        toReturn.put(CONVERT_COLUMN_KEY, Boolean.toString(convert));
        toReturn.put(REQUIRES_VALIDATION_COLUMN_KEY, Boolean.toString(requiresValidation));
        toReturn.put(UPDATE_TRIAGE_COLUMN_KEY, Boolean.toString(updateTriage));
        toReturn.put(READY_FOR_RELEASE_COLUMN_KEY, Boolean.toString(readyForRelease));
        return toReturn;
    }

    // static method to return a CancerStudyMetadata instance based on a unique stable id
    public static Optional<CancerStudyMetadata> findCancerStudyMetaDataByStableId(final String stableId)
    {
        final String cancerStudyWorksheet = "cancer_studies";
        final String stableIdColumnName = "stableid";
        if(Strings.isNullOrEmpty(stableId)) {return Optional.absent();}
        Optional<Map<String,String >> rowOptional = ImporterSpreadsheetService.INSTANCE.getWorksheetRowByColumnValue(cancerStudyWorksheet, stableIdColumnName,
                stableId);
        if (rowOptional.isPresent()) {
            return Optional.of(new CancerStudyMetadata(rowOptional.get()));
        }
        return Optional.absent();
    }

    // static method to return a CancerStudyMetadata instance based on a unique cancer study value
<<<<<<< HEAD
    public static Optional<CancerStudyMetadata> findCancerStudyMetaDataByCancerStudyPath(final String pathName)
    {
        final String cancerStudyWorksheet = "cancer_studies";
        final String stableIdColumnName = "cancerstudies";
        if(Strings.isNullOrEmpty(pathName)) {return Optional.absent();}
=======
    public static Optional<CancerStudyMetadata> findCancerStudyMetaDataByCancerStudyName(final String studyName){
        final String cancerStudyWorksheet = MetadataCommonNames.Worksheet_CancerStudies;
        final String stableIdColumnName = MetadataCommonNames.idColumnMap.get(cancerStudyWorksheet);
        if(Strings.isNullOrEmpty(studyName)) {return Optional.absent();}
>>>>>>> 722d35ff
        Optional<Map<String,String >> rowOptional = ImporterSpreadsheetService.INSTANCE.getWorksheetRowByColumnValue(cancerStudyWorksheet, stableIdColumnName,
                studyName);
        if (rowOptional.isPresent()) {
            return Optional.of(new CancerStudyMetadata(rowOptional.get()));
        }
        return Optional.absent();
    }

    // main method for testing
    public static void main(String...args)
    {
        String stableId= "brca_icgc_uk";
        Optional<CancerStudyMetadata> opt  = CancerStudyMetadata.findCancerStudyMetaDataByStableId(stableId);
        if(opt.isPresent()){
            CancerStudyMetadata meta = opt.get();
            System.out.println(" Cancer Study: " + meta.getStudyPath());
            System.out.println("Cancer Type: " +meta.getTumorType());

        } else {
            System.out.println("Failed to find a CancerStudyMetadata with stable id " +stableId);
        }
        String testCancerStudyId = "lcll/mskcc/foundation";
        Optional<CancerStudyMetadata> opt1  = CancerStudyMetadata.findCancerStudyMetaDataByCancerStudyName(testCancerStudyId);
        try {
            System.out.println("study = " +testCancerStudyId +" Name " +opt1.get().getName());
        } catch (Exception e) {
            e.printStackTrace();
        }


    }
}<|MERGE_RESOLUTION|>--- conflicted
+++ resolved
@@ -235,18 +235,10 @@
     }
 
     // static method to return a CancerStudyMetadata instance based on a unique cancer study value
-<<<<<<< HEAD
-    public static Optional<CancerStudyMetadata> findCancerStudyMetaDataByCancerStudyPath(final String pathName)
-    {
-        final String cancerStudyWorksheet = "cancer_studies";
-        final String stableIdColumnName = "cancerstudies";
-        if(Strings.isNullOrEmpty(pathName)) {return Optional.absent();}
-=======
     public static Optional<CancerStudyMetadata> findCancerStudyMetaDataByCancerStudyName(final String studyName){
         final String cancerStudyWorksheet = MetadataCommonNames.Worksheet_CancerStudies;
         final String stableIdColumnName = MetadataCommonNames.idColumnMap.get(cancerStudyWorksheet);
         if(Strings.isNullOrEmpty(studyName)) {return Optional.absent();}
->>>>>>> 722d35ff
         Optional<Map<String,String >> rowOptional = ImporterSpreadsheetService.INSTANCE.getWorksheetRowByColumnValue(cancerStudyWorksheet, stableIdColumnName,
                 studyName);
         if (rowOptional.isPresent()) {
