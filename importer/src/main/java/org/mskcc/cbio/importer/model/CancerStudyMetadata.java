--- conflicted
+++ resolved
@@ -54,13 +54,8 @@
 	private String center;
 	private String lab;
 	private String groups;
-<<<<<<< HEAD
-	private String shortName;
-	private Boolean convert;
-=======
         private String shortName;
         private boolean convert;
->>>>>>> 4483d428
 
     /**
      * Create a CancerStudyMetadata instance with properties in given array.
@@ -98,13 +93,8 @@
 		this.citation = properties[3].trim();
 		this.pmid = properties[4].trim();
 		this.groups = properties[5].trim();
-<<<<<<< HEAD
-		this.shortName = properties[6].trim();
-		this.convert = new Boolean(properties[7].trim());
-=======
                 this.shortName = properties[6].trim();
                 this.convert = Boolean.parseBoolean(properties[7].trim());
->>>>>>> 4483d428
 	}
 
 	public String getName() { return name; }
@@ -122,11 +112,7 @@
 	public String getCitation() { return citation; }
 	public String getPMID() { return pmid; }
 	public String getGroups() { return groups; }
-<<<<<<< HEAD
-	public String getShortName() { return shortName; }	
-=======
-    public String getShortName() { return shortName; }
->>>>>>> 4483d428
+        public String getShortName() { return shortName; }
 	public Boolean isConverted() { return convert; }
 
 	public String getCancerStudyMetadataFilename() {
