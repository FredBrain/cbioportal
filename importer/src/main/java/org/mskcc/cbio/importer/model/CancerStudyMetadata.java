/** Copyright (c) 2012 Memorial Sloan-Kettering Cancer Center.
 *
 * This library is distributed in the hope that it will be useful, but
 * WITHOUT ANY WARRANTY, WITHOUT EVEN THE IMPLIED WARRANTY OF
 * MERCHANTABILITY OR FITNESS FOR A PARTICULAR PURPOSE.  The software and
 * documentation provided hereunder is on an "as is" basis, and
 * Memorial Sloan-Kettering Cancer Center 
 * has no obligations to provide maintenance, support,
 * updates, enhancements or modifications.  In no event shall
 * Memorial Sloan-Kettering Cancer Center
 * be liable to any party for direct, indirect, special,
 * incidental or consequential damages, including lost profits, arising
 * out of the use of this software and its documentation, even if
 * Memorial Sloan-Kettering Cancer Center 
 * has been advised of the possibility of such damage.
 */

// package
package org.mskcc.cbio.importer.model;

// imports

import com.google.common.base.Function;
import com.google.common.base.Optional;
import com.google.common.base.Strings;
import com.google.common.base.Supplier;
import org.apache.commons.beanutils.BeanUtils;
import org.mskcc.cbio.importer.config.internal.ImporterSpreadsheetService;
import org.mskcc.cbio.portal.model.CancerStudy;

import org.apache.commons.lang.StringUtils;

import javax.annotation.Nullable;
import java.lang.reflect.InvocationTargetException;
import java.util.*;
import java.io.File;
import java.util.Properties;

/**
 * Class which contains cancer study metadata.
 */
public class CancerStudyMetadata {

    public static final String WORKSHEET_UPDATE_COLUMN_KEY = "CANCERSTUDY";
    public static final String CANCER_STUDY_COLUMN_KEY = "CANCERSTUDY";
    public static final String CANCER_TYPE_COLUMN_KEY = "CANCERTYPE";
    public static final String STABLE_ID_COLUMN_KEY = "STABLEID";
    public static final String NAME_COLUMN_KEY = "NAME";
    public static final String DESCRIPTION_COLUMN_KEY = "DESCRIPTION";
    public static final String CITATION_COLUMN_KEY = "CITATION";
    public static final String PMID_COLUMN_KEY = "PMID";
    public static final String GROUPS_COLUMN_KEY = "GROUPS";
    public static final String SHORT_NAME_COLUMN_KEY = "SHORTNAME";
    public static final String CONVERT_COLUMN_KEY = "CONVERT";
    public static final String REQUIRES_VALIDATION_COLUMN_KEY = "REQUIRESVALIDATION";
    public static final String UPDATE_TRIAGE_COLUMN_KEY = "UPDATETRIAGE";
    public static final String READY_FOR_RELEASE_COLUMN_KEY = "READYFORRELEASE";

    // delimiter between tumor type and center (used for find the path)

    public static final String CANCER_STUDY_DELIMITER = "/";

    // this is value in worsheet-matrix cell if cancer study is in a desired portal
    public static final String CANCER_STUDY_IN_PORTAL_INDICATOR = "x";

    // file/file extension of metadata file
    private static final String CANCER_STUDY_METADATA_FILE_EXT = ".txt";
    public static final String CANCER_STUDY_METADATA_FILE = "meta_study" + CANCER_STUDY_METADATA_FILE_EXT;

    // cancer study identifier delimiter (used in metadata files)
    private static final String CANCER_STUDY_IDENTIFIER_DELIMITER = "_";

    // these are the tags to replace in description
    public static final String NUM_CASES_TAG = "<NUM_CASES>";
    public static final String TUMOR_TYPE_TAG = "<TUMOR_TYPE>";
    public static final String TUMOR_TYPE_NAME_TAG = "<TUMOR_TYPE_NAME>";

    // bean properties
    private String name;
    private String tumorType;
    private TumorTypeMetadata tumorTypeMetadata;
    private String description;
    private String citation;
    private String pmid;
    private String studyPath;
    private String stableId;
    private String center;
    private String groups;
    private String shortName;
    private boolean convert;
    private boolean requiresValidation;
    private boolean updateTriage;
    private boolean readyForRelease;


    /*
    Constructor based on Google worksheet Map

     */

    public CancerStudyMetadata(Map<String, String> worksheetRowMap) {
        this.studyPath = worksheetRowMap.get("cancerstudies").trim();
        this.tumorType = worksheetRowMap.get("cancertype").trim();
        this.stableId = worksheetRowMap.get("stableid").trim();
        this.name = worksheetRowMap.get("name").trim();
        this.description = worksheetRowMap.get("description").trim();
        this.citation = worksheetRowMap.get("citation").trim();
        this.pmid = worksheetRowMap.get("pmid").trim();
        this.groups = worksheetRowMap.get("groups").trim();
        this.shortName = worksheetRowMap.get("shortname").trim();
        this.convert = Boolean.parseBoolean(worksheetRowMap.get("convert").trim());
        this.requiresValidation = Boolean.parseBoolean(worksheetRowMap.get("requiresvalidation").trim());
        this.updateTriage = Boolean.parseBoolean(worksheetRowMap.get("updatetriage").trim());
        this.readyForRelease = Boolean.parseBoolean(worksheetRowMap.get("readyforrelease").trim());

    }

    /**
     * Create a CancerStudyMetadata instance with properties in given array.
     * ITs assumed order of properties is that from google worksheet.
     * cancerStudyPath is of the form brca/tcga/pub that you would find
     * on the google spreadsheet cancer_studies worksheet
     * All portal columns are ignored (anything > 1)
     *
     * @param properties String[]
     */
    public CancerStudyMetadata(String[] properties) {

        if (properties.length < 13) {
            throw new IllegalArgumentException("corrupt properties array passed to contructor");
<<<<<<< HEAD
		}
                
                this.studyPath = properties[0].trim();
                String[] parts = properties[0].trim().split(CANCER_STUDY_DELIMITER);
		if (parts.length < 2) {
			throw new IllegalArgumentException("cancerStudyPath is missing tumor type and or center");
                }
                this.center = parts[1];
		this.tumorType = properties[1].trim();
                this.stableId = properties[2].trim();
		this.name = properties[3].trim();
		this.description = properties[4].trim();
		this.citation = properties[5].trim();
		this.pmid = properties[6].trim();
		this.groups = properties[7].trim();
                this.shortName = properties[8].trim();
                this.convert = Boolean.parseBoolean(properties[9].trim());
	}

	public CancerStudyMetadata(Properties props)
	{
		this.name = props.getProperty("name", "");
		this.tumorType = props.getProperty("type_of_cancer", "");
		this.stableId = props.getProperty("cancer_study_identifier", "");
		this.studyPath = props.getProperty("study_path", "");
		this.description = props.getProperty("description", "");
		this.citation = props.getProperty("citation", "");
		this.pmid = props.getProperty("pmid", "");
		this.groups = props.getProperty("groups", "");
		this.shortName = props.getProperty("short_name", "");
	}

	public String getName() { return name; }
	public String getTumorType() { return tumorType; }
	public String getStableId() { return stableId; }
	public TumorTypeMetadata getTumorTypeMetadata() { return tumorTypeMetadata; }
	public void setTumorTypeMetadata(TumorTypeMetadata tumorTypeMetadata) { this.tumorTypeMetadata = tumorTypeMetadata; }
	public String getStudyPath() { return studyPath; }
        public String getCenter() { return center; }
	public String getDescription() { return description; }
	public String getCitation() { return citation; }
	public String getPMID() { return pmid; }
	public String getGroups() { return groups; }
        public String getShortName() { return shortName; }
	public Boolean isConverted() { return convert; }

	public String getCancerStudyMetadataFilename() {
		//return getStudyPath() + File.separator + toString() + CANCER_STUDY_METADATA_FILE_EXT;
		return CANCER_STUDY_METADATA_FILE;
	}

	public String toString() {
		return stableId;
	}
=======
        }

        this.studyPath = properties[0].trim();
        String[] parts = properties[0].trim().split(CANCER_STUDY_DELIMITER);
        if (parts.length < 2) {
            throw new IllegalArgumentException("cancerStudyPath is missing tumor type and or center");
        }
        this.center = parts[1];
        this.tumorType = properties[1].trim();
        this.stableId = properties[2].trim();
        this.name = properties[3].trim();
        this.description = properties[4].trim();
        this.citation = properties[5].trim();
        this.pmid = properties[6].trim();
        this.groups = properties[7].trim();
        this.shortName = properties[8].trim();
        this.convert = Boolean.parseBoolean(properties[9].trim());
        this.requiresValidation = Boolean.parseBoolean(properties[10].trim());
        this.updateTriage = Boolean.parseBoolean(properties[11].trim());
        this.readyForRelease = Boolean.parseBoolean(properties[12].trim());
    }

    public CancerStudyMetadata(String studyPath, CancerStudy cancerStudy) {
        this.studyPath = studyPath;
        this.tumorType = cancerStudy.getTypeOfCancerId();
        this.stableId = cancerStudy.getCancerStudyStableId();
        this.name = cancerStudy.getName();
        this.description = cancerStudy.getDescription();
        this.citation = cancerStudy.getCitation();
        this.pmid = cancerStudy.getPmid();
        this.groups = StringUtils.join(cancerStudy.getGroups(), ";");
        this.shortName = cancerStudy.getShortName();
        this.convert = false;
        this.requiresValidation = false;
        this.updateTriage = false;
        this.readyForRelease = false;
    }

    public String getName() {
        return name;
    }

    public String getTumorType() {
        return tumorType;
    }

    public String getStableId() {
        return stableId;
    }

    public TumorTypeMetadata getTumorTypeMetadata() {
        return tumorTypeMetadata;
    }

    public void setTumorTypeMetadata(TumorTypeMetadata tumorTypeMetadata) {
        this.tumorTypeMetadata = tumorTypeMetadata;
    }

    public String getStudyPath() {
        return studyPath;
    }

    public String getCenter() {
        return center;
    }

    public String getDescription() {
        return description;
    }

    public String getCitation() {
        return citation;
    }

    public String getPMID() {
        return pmid;
    }

    public String getGroups() {
        return groups;
    }

    public String getShortName() {
        return shortName;
    }

    public Boolean isConverted() {
        return convert;
    }

    public Boolean requiresValidation() {
        return requiresValidation;
    }

    public Boolean updateTriage() {
        return updateTriage;
    }

    public Boolean readyForRelease() {
        return readyForRelease;
    }

    public String getCancerStudyMetadataFilename() {
        //return getStudyPath() + File.separator + toString() + CANCER_STUDY_METADATA_FILE_EXT;
        return CANCER_STUDY_METADATA_FILE;
    }

    public String toString() {
        return stableId;
    }

    public Map<String, String> getProperties() {
        Map<String, String> toReturn = new HashMap<String, String>();
        toReturn.put(CANCER_STUDY_COLUMN_KEY, studyPath);
        toReturn.put(CANCER_TYPE_COLUMN_KEY, tumorType);
        toReturn.put(STABLE_ID_COLUMN_KEY, stableId);
        toReturn.put(NAME_COLUMN_KEY, name);
        toReturn.put(DESCRIPTION_COLUMN_KEY, description);
        toReturn.put(CITATION_COLUMN_KEY, citation);
        toReturn.put(PMID_COLUMN_KEY, pmid);
        toReturn.put(GROUPS_COLUMN_KEY, groups);
        toReturn.put(SHORT_NAME_COLUMN_KEY, shortName);
        toReturn.put(CONVERT_COLUMN_KEY, Boolean.toString(convert));
        toReturn.put(REQUIRES_VALIDATION_COLUMN_KEY, Boolean.toString(requiresValidation));
        toReturn.put(UPDATE_TRIAGE_COLUMN_KEY, Boolean.toString(updateTriage));
        toReturn.put(READY_FOR_RELEASE_COLUMN_KEY, Boolean.toString(readyForRelease));
        return toReturn;
    }

    // static method to return a CancerStudyMetadata instance based on a unique stable id
    public static Optional<CancerStudyMetadata> findCancerStudyMetaDataByStableId(final String stableId){
        final String cancerStudyWorksheet = "cancer_studies";
        final String stableIdColumnName = "stableid";
        if(Strings.isNullOrEmpty(stableId)) {return Optional.absent();}
        Optional<Map<String,String >> rowOptional = ImporterSpreadsheetService.INSTANCE.getWorksheetRowByColumnValue(cancerStudyWorksheet, stableIdColumnName,
                stableId);
        if (rowOptional.isPresent()) {
            return Optional.of(new CancerStudyMetadata(rowOptional.get()));
        }
        return Optional.absent();
    }

    // static method to return a CancerStudyMetadata instance based on a unique cancer study value
    public static Optional<CancerStudyMetadata> findCancerStudyMetaDataByCancerStudyPath(final String pathName){
        final String cancerStudyWorksheet = "cancer_studies";
        final String stableIdColumnName = "cancerstudies";
        if(Strings.isNullOrEmpty(pathName)) {return Optional.absent();}
        Optional<Map<String,String >> rowOptional = ImporterSpreadsheetService.INSTANCE.getWorksheetRowByColumnValue(cancerStudyWorksheet, stableIdColumnName,
                pathName);
        if (rowOptional.isPresent()) {
            return Optional.of(new CancerStudyMetadata(rowOptional.get()));
        }
        return Optional.absent();
    }


    // main method for testing
    public static void main(String...args) {
        String stableId= "brca_icgc_uk";
        Optional<CancerStudyMetadata> opt  = CancerStudyMetadata.findCancerStudyMetaDataByStableId(stableId);
        if(opt.isPresent()){
            CancerStudyMetadata meta = opt.get();
            System.out.println(" Cancer Study: " + meta.getStudyPath());
            System.out.println("Cancer Type: " +meta.getTumorType());

        } else {
            System.out.println("Failed to find a CancerStudyMetadata with stable id " +stableId);
        }
    }
>>>>>>> 09ee6e55
}<|MERGE_RESOLUTION|>--- conflicted
+++ resolved
@@ -128,85 +128,30 @@
 
         if (properties.length < 13) {
             throw new IllegalArgumentException("corrupt properties array passed to contructor");
-<<<<<<< HEAD
 		}
                 
-                this.studyPath = properties[0].trim();
-                String[] parts = properties[0].trim().split(CANCER_STUDY_DELIMITER);
+        this.studyPath = properties[0].trim();
+        String[] parts = properties[0].trim().split(CANCER_STUDY_DELIMITER);
 		if (parts.length < 2) {
 			throw new IllegalArgumentException("cancerStudyPath is missing tumor type and or center");
-                }
-                this.center = parts[1];
+        }
+        this.center = parts[1];
 		this.tumorType = properties[1].trim();
-                this.stableId = properties[2].trim();
+        this.stableId = properties[2].trim();
 		this.name = properties[3].trim();
 		this.description = properties[4].trim();
 		this.citation = properties[5].trim();
 		this.pmid = properties[6].trim();
 		this.groups = properties[7].trim();
-                this.shortName = properties[8].trim();
-                this.convert = Boolean.parseBoolean(properties[9].trim());
-	}
-
-	public CancerStudyMetadata(Properties props)
-	{
-		this.name = props.getProperty("name", "");
-		this.tumorType = props.getProperty("type_of_cancer", "");
-		this.stableId = props.getProperty("cancer_study_identifier", "");
-		this.studyPath = props.getProperty("study_path", "");
-		this.description = props.getProperty("description", "");
-		this.citation = props.getProperty("citation", "");
-		this.pmid = props.getProperty("pmid", "");
-		this.groups = props.getProperty("groups", "");
-		this.shortName = props.getProperty("short_name", "");
-	}
-
-	public String getName() { return name; }
-	public String getTumorType() { return tumorType; }
-	public String getStableId() { return stableId; }
-	public TumorTypeMetadata getTumorTypeMetadata() { return tumorTypeMetadata; }
-	public void setTumorTypeMetadata(TumorTypeMetadata tumorTypeMetadata) { this.tumorTypeMetadata = tumorTypeMetadata; }
-	public String getStudyPath() { return studyPath; }
-        public String getCenter() { return center; }
-	public String getDescription() { return description; }
-	public String getCitation() { return citation; }
-	public String getPMID() { return pmid; }
-	public String getGroups() { return groups; }
-        public String getShortName() { return shortName; }
-	public Boolean isConverted() { return convert; }
-
-	public String getCancerStudyMetadataFilename() {
-		//return getStudyPath() + File.separator + toString() + CANCER_STUDY_METADATA_FILE_EXT;
-		return CANCER_STUDY_METADATA_FILE;
-	}
-
-	public String toString() {
-		return stableId;
-	}
-=======
-        }
-
-        this.studyPath = properties[0].trim();
-        String[] parts = properties[0].trim().split(CANCER_STUDY_DELIMITER);
-        if (parts.length < 2) {
-            throw new IllegalArgumentException("cancerStudyPath is missing tumor type and or center");
-        }
-        this.center = parts[1];
-        this.tumorType = properties[1].trim();
-        this.stableId = properties[2].trim();
-        this.name = properties[3].trim();
-        this.description = properties[4].trim();
-        this.citation = properties[5].trim();
-        this.pmid = properties[6].trim();
-        this.groups = properties[7].trim();
         this.shortName = properties[8].trim();
         this.convert = Boolean.parseBoolean(properties[9].trim());
         this.requiresValidation = Boolean.parseBoolean(properties[10].trim());
         this.updateTriage = Boolean.parseBoolean(properties[11].trim());
         this.readyForRelease = Boolean.parseBoolean(properties[12].trim());
-    }
-
-    public CancerStudyMetadata(String studyPath, CancerStudy cancerStudy) {
+	}
+
+    public CancerStudyMetadata(String studyPath, CancerStudy cancerStudy)
+    {
         this.studyPath = studyPath;
         this.tumorType = cancerStudy.getTypeOfCancerId();
         this.stableId = cancerStudy.getCancerStudyStableId();
@@ -222,78 +167,40 @@
         this.readyForRelease = false;
     }
 
-    public String getName() {
-        return name;
-    }
-
-    public String getTumorType() {
-        return tumorType;
-    }
-
-    public String getStableId() {
-        return stableId;
-    }
-
-    public TumorTypeMetadata getTumorTypeMetadata() {
-        return tumorTypeMetadata;
-    }
-
-    public void setTumorTypeMetadata(TumorTypeMetadata tumorTypeMetadata) {
-        this.tumorTypeMetadata = tumorTypeMetadata;
-    }
-
-    public String getStudyPath() {
-        return studyPath;
-    }
-
-    public String getCenter() {
-        return center;
-    }
-
-    public String getDescription() {
-        return description;
-    }
-
-    public String getCitation() {
-        return citation;
-    }
-
-    public String getPMID() {
-        return pmid;
-    }
-
-    public String getGroups() {
-        return groups;
-    }
-
-    public String getShortName() {
-        return shortName;
-    }
-
-    public Boolean isConverted() {
-        return convert;
-    }
-
-    public Boolean requiresValidation() {
-        return requiresValidation;
-    }
-
-    public Boolean updateTriage() {
-        return updateTriage;
-    }
-
-    public Boolean readyForRelease() {
-        return readyForRelease;
-    }
-
-    public String getCancerStudyMetadataFilename() {
-        //return getStudyPath() + File.separator + toString() + CANCER_STUDY_METADATA_FILE_EXT;
-        return CANCER_STUDY_METADATA_FILE;
-    }
-
-    public String toString() {
-        return stableId;
-    }
+	public CancerStudyMetadata(Properties props)
+	{
+		this.name = props.getProperty("name", "");
+		this.tumorType = props.getProperty("type_of_cancer", "");
+		this.stableId = props.getProperty("cancer_study_identifier", "");
+		this.studyPath = props.getProperty("study_path", "");
+		this.description = props.getProperty("description", "");
+		this.citation = props.getProperty("citation", "");
+		this.pmid = props.getProperty("pmid", "");
+		this.groups = props.getProperty("groups", "");
+		this.shortName = props.getProperty("short_name", "");
+	}
+
+	public String getName() { return name; }
+	public String getTumorType() { return tumorType; }
+	public String getStableId() { return stableId; }
+	public TumorTypeMetadata getTumorTypeMetadata() { return tumorTypeMetadata; }
+	public void setTumorTypeMetadata(TumorTypeMetadata tumorTypeMetadata) { this.tumorTypeMetadata = tumorTypeMetadata; }
+	public String getStudyPath() { return studyPath; }
+    public String getCenter() { return center; }
+	public String getDescription() { return description; }
+	public String getCitation() { return citation; }
+	public String getPMID() { return pmid; }
+	public String getGroups() { return groups; }
+    public String getShortName() { return shortName; }
+	public Boolean isConverted() { return convert; }
+    public Boolean requiresValidation() { return requiresValidation; }
+    public Boolean updateTriage() { return updateTriage; }
+    public Boolean readyForRelease() { return readyForRelease; }
+	public String getCancerStudyMetadataFilename() {
+		//return getStudyPath() + File.separator + toString() + CANCER_STUDY_METADATA_FILE_EXT;
+		return CANCER_STUDY_METADATA_FILE;
+	}
+	public String toString() { return stableId; }
 
     public Map<String, String> getProperties() {
         Map<String, String> toReturn = new HashMap<String, String>();
@@ -314,7 +221,8 @@
     }
 
     // static method to return a CancerStudyMetadata instance based on a unique stable id
-    public static Optional<CancerStudyMetadata> findCancerStudyMetaDataByStableId(final String stableId){
+    public static Optional<CancerStudyMetadata> findCancerStudyMetaDataByStableId(final String stableId)
+    {
         final String cancerStudyWorksheet = "cancer_studies";
         final String stableIdColumnName = "stableid";
         if(Strings.isNullOrEmpty(stableId)) {return Optional.absent();}
@@ -327,7 +235,8 @@
     }
 
     // static method to return a CancerStudyMetadata instance based on a unique cancer study value
-    public static Optional<CancerStudyMetadata> findCancerStudyMetaDataByCancerStudyPath(final String pathName){
+    public static Optional<CancerStudyMetadata> findCancerStudyMetaDataByCancerStudyPath(final String pathName)
+    {
         final String cancerStudyWorksheet = "cancer_studies";
         final String stableIdColumnName = "cancerstudies";
         if(Strings.isNullOrEmpty(pathName)) {return Optional.absent();}
@@ -339,9 +248,9 @@
         return Optional.absent();
     }
 
-
     // main method for testing
-    public static void main(String...args) {
+    public static void main(String...args)
+    {
         String stableId= "brca_icgc_uk";
         Optional<CancerStudyMetadata> opt  = CancerStudyMetadata.findCancerStudyMetaDataByStableId(stableId);
         if(opt.isPresent()){
@@ -353,5 +262,4 @@
             System.out.println("Failed to find a CancerStudyMetadata with stable id " +stableId);
         }
     }
->>>>>>> 09ee6e55
 }