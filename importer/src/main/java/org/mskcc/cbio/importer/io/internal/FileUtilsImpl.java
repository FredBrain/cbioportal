--- conflicted
+++ resolved
@@ -88,7 +88,6 @@
 	public void setLiftOverChain(String property) { this.liftoverChain = property; }
 	public String getLiftOverChain() { return MetadataUtils.getCanonicalPath(liftoverChain); }
 
-<<<<<<< HEAD
 	// location of the maf2maf script file
 	private String maf2mafScript;
 	@Value("${annotator.maf2maf}")
@@ -155,15 +154,10 @@
 		return tmpDir;
 	}
 
-	public FileUtilsImpl(Config config, CaseIDs caseIDs) {
-
-		// set members
-=======
 	public FileUtilsImpl(Config config, CaseIDs caseIDs,
 	                     GetGateway getGateway, PutGateway putGateway,
 	                     JavaMailSender mailSender, SimpleMailMessage redeployMessage)
 	{
->>>>>>> ad708161
 		this.config = config;
 		this.caseIDs = caseIDs;
 		this.getGateway = getGateway;
