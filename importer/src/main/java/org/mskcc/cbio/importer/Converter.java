/** Copyright (c) 2012 Memorial Sloan-Kettering Cancer Center.
 *
 * This library is distributed in the hope that it will be useful, but
 * WITHOUT ANY WARRANTY, WITHOUT EVEN THE IMPLIED WARRANTY OF
 * MERCHANTABILITY OR FITNESS FOR A PARTICULAR PURPOSE.  The software and
 * documentation provided hereunder is on an "as is" basis, and
 * Memorial Sloan-Kettering Cancer Center 
 * has no obligations to provide maintenance, support,
 * updates, enhancements or modifications.  In no event shall
 * Memorial Sloan-Kettering Cancer Center
 * be liable to any party for direct, indirect, special,
 * incidental or consequential damages, including lost profits, arising
 * out of the use of this software and its documentation, even if
 * Memorial Sloan-Kettering Cancer Center 
 * has been advised of the possibility of such damage.
*/

// package
package org.mskcc.cbio.importer;

// imports
import java.util.Arrays;
import java.util.HashSet;
import org.mskcc.cbio.importer.model.DataMatrix;
import org.mskcc.cbio.importer.model.PortalMetadata;
import org.mskcc.cbio.importer.model.DatatypeMetadata;
import org.mskcc.cbio.importer.model.CancerStudyMetadata;

import java.util.Set;

/**
 * Interface used to convert portal data.
 */
public interface Converter {

	public static final String VALUE_DELIMITER = "\t";
	public static final String GENE_ID_COLUMN_HEADER_NAME = "Entrez_Gene_Id";
	public static final String GENE_SYMBOL_COLUMN_HEADER_NAME = "Hugo_Symbol";
	public static final String MUTATION_CASE_ID_COLUMN_HEADER = "Tumor_Sample_Barcode";
        public static final Set<String> NON_CASE_IDS = new HashSet<String>(
<<<<<<< HEAD
        Arrays.asList("miRNA", "LOCUS", "ID", "GENE SYMBOL", "ENTREZ_GENE_ID", "HUGO_SYMBOL", "LOCUS ID", "CYTOBAND", "COMPOSITE.ELEMENT.REF"));
	public static final String MUTATION_CASE_LIST_META_HADER = "sequenced_samples";

=======
        Arrays.asList("MIRNA", "LOCUS", "ID", "GENE SYMBOL", "ENTREZ_GENE_ID", "HUGO_SYMBOL", "LOCUS ID", "CYTOBAND", "COMPOSITE.ELEMENT.REF", "HYBRIDIZATION REF"));
>>>>>>> fe3278b8

	/**
	 * Converts data for the given portal.
	 *
     * @param portal String
	 * @param runDate String
	 * @param applyOverrides Boolean
	 * @throws Exception
	 */
	void convertData(String portal, String runDate, Boolean applyOverrides) throws Exception;

	/**
	 * Generates case lists for the given portal.
	 *
     * @param portal String
	 * @throws Exception
	 */
	void generateCaseLists(String portal) throws Exception;

    /**
	 * Applies overrides to the given portal using the given data source.
	 * Any datatypes within the excludes datatypes set will not have be overridden.
	 *
	 * @param portal String
	 * @param excludeDatatypes Set<String>
	 * @param applyCaseLists boolean
	 * @throws Exception
	 */
	void applyOverrides(String portal, Set<String> excludeDatatypes, boolean applyCaseLists) throws Exception;

	/**
	 * Creates a staging file from the given import data.
	 *
     * @param portalMetadata PortalMetadata
	 * @param cancerStudy CancerStudyMetadata
	 * @param datatypeMetadata DatatypeMetadata
	 * @param dataMatrices DataMatrix[]
	 * @throws Exception
	 */
	void createStagingFile(PortalMetadata portalMetadata, CancerStudyMetadata cancerStudyMetadata,
						   DatatypeMetadata datatypeMetadata, DataMatrix[] dataMatrices) throws Exception;
}<|MERGE_RESOLUTION|>--- conflicted
+++ resolved
@@ -37,14 +37,9 @@
 	public static final String GENE_ID_COLUMN_HEADER_NAME = "Entrez_Gene_Id";
 	public static final String GENE_SYMBOL_COLUMN_HEADER_NAME = "Hugo_Symbol";
 	public static final String MUTATION_CASE_ID_COLUMN_HEADER = "Tumor_Sample_Barcode";
+ 	public static final String MUTATION_CASE_LIST_META_HEADER = "sequenced_samples";
         public static final Set<String> NON_CASE_IDS = new HashSet<String>(
-<<<<<<< HEAD
-        Arrays.asList("miRNA", "LOCUS", "ID", "GENE SYMBOL", "ENTREZ_GENE_ID", "HUGO_SYMBOL", "LOCUS ID", "CYTOBAND", "COMPOSITE.ELEMENT.REF"));
-	public static final String MUTATION_CASE_LIST_META_HADER = "sequenced_samples";
-
-=======
         Arrays.asList("MIRNA", "LOCUS", "ID", "GENE SYMBOL", "ENTREZ_GENE_ID", "HUGO_SYMBOL", "LOCUS ID", "CYTOBAND", "COMPOSITE.ELEMENT.REF", "HYBRIDIZATION REF"));
->>>>>>> fe3278b8
 
 	/**
 	 * Converts data for the given portal.
