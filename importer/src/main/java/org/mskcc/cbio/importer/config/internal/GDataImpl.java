/**
 * Copyright (c) 2012 Memorial Sloan-Kettering Cancer Center.
 *
 * This library is distributed in the hope that it will be useful, but WITHOUT
 * ANY WARRANTY, WITHOUT EVEN THE IMPLIED WARRANTY OF MERCHANTABILITY OR FITNESS
 * FOR A PARTICULAR PURPOSE. The software and documentation provided hereunder
 * is on an "as is" basis, and Memorial Sloan-Kettering Cancer Center has no
 * obligations to provide maintenance, support, updates, enhancements or
 * modifications. In no event shall Memorial Sloan-Kettering Cancer Center be
 * liable to any party for direct, indirect, special, incidental or
 * consequential damages, including lost profits, arising out of the use of this
 * software and its documentation, even if Memorial Sloan-Kettering Cancer
 * Center has been advised of the possibility of such damage.
 */
// package
package org.mskcc.cbio.importer.config.internal;

// imports
import org.mskcc.cbio.importer.Config;
import org.mskcc.cbio.importer.model.*;
import org.mskcc.cbio.importer.NCIcaDSRFetcher;
import org.mskcc.cbio.importer.util.ClassLoader;

import org.apache.commons.logging.Log;
import org.apache.commons.logging.LogFactory;

import com.google.common.base.Strings;
import com.google.gdata.data.spreadsheet.*;
import com.google.gdata.client.spreadsheet.*;
import com.google.gdata.util.common.base.Preconditions;
import com.google.common.collect.Lists;


import java.util.*;
import java.util.Calendar;
import java.lang.reflect.Method;
import java.util.regex.Matcher;
import java.util.regex.Pattern;

/**
 * Class which implements the Config interface using google docs as a backend.
 */
class GDataImpl implements Config {

<<<<<<< HEAD
	// our logger
	private static Log LOG = LogFactory.getLog(GDataImpl.class);

	// google docs user
	private String gdataUser;
	// google docs password
	private String gdataPassword;
	// ref to spreadsheet client
	private SpreadsheetService spreadsheetService;
	private NCIcaDSRFetcher nciDSRFetcher;

	// for performance optimization - we try to limit the number of accesses to google
	ArrayList<ArrayList<String>> cancerStudiesMatrix;
	ArrayList<ArrayList<String>> caseIDFiltersMatrix;
	ArrayList<ArrayList<String>> caseListMatrix;
	ArrayList<ArrayList<String>> clinicalAttributesNamespaceMatrix;
	ArrayList<ArrayList<String>> clinicalAttributesMatrix;
	ArrayList<ArrayList<String>> datatypesMatrix;
	ArrayList<ArrayList<String>> dataSourcesMatrix;
	ArrayList<ArrayList<String>> portalsMatrix;
	ArrayList<ArrayList<String>> referenceMatrix;
	
	ArrayList<ArrayList<String>> oncotreeMatrix;
	ArrayList<ArrayList<String>> oncotreePropertyMatrix;
	
	ArrayList<ArrayList<String>> tcgaTumorTypesMatrix;
	ArrayList<ArrayList<String>> foundationMatrix;

	// worksheet names we need for updates
	private String gdataSpreadsheet;
	private String oncotreeWorksheet;
	private String oncotreePropertyWorksheet;
	private String datatypesWorksheet;
	private String caseIDFiltersWorksheet;
	private String caseListWorksheet;
	private String clinicalAttributesNamespaceWorksheet;
	private String clinicalAttributesWorksheet;
	private String portalsWorksheet;
	private String referenceDataWorksheet;
	private String dataSourcesWorksheet;
	private String cancerStudiesWorksheet;
	private String foundationWorksheet;
	private String tcgaTumorTypesWorksheet;

	/**
	 * Constructor.
     *
     * Constructor args are passed viaw applicationContext.  We do this so that all our
	 *  metadata objects can be retrieved during construction of this class.  Which will
	 * prevent us from having to access google more than once.  Of course any changes to
	 * the google docs will not be reflected in this class until its next instantiation.
	 */
	public GDataImpl(String gdataUser, String gdataPassword, SpreadsheetService spreadsheetService,
					 String gdataSpreadsheet, 
					 String oncotreeWorksheet, String oncotreePropertyWorksheet,
					 String datatypesWorksheet,
					 String caseIDFiltersWorksheet, String caseListWorksheet,
                     String clinicalAttributesNamespaceWorksheet, String clinicalAttributesWorksheet,
					 String portalsWorksheet, String referenceDataWorksheet, String dataSourcesWorksheet, String cancerStudiesWorksheet,
					 String foundationWorksheet, String tcgaTumorTypesWorksheet, NCIcaDSRFetcher nciDSRFetcher)
	{
		// set members
		this.gdataUser = gdataUser;
		this.gdataPassword = gdataPassword;
		this.spreadsheetService = spreadsheetService;
		this.nciDSRFetcher = nciDSRFetcher;

		// save name(s) of worksheet we update later
		this.gdataSpreadsheet = gdataSpreadsheet;
		this.oncotreeWorksheet = oncotreeWorksheet;
		this.oncotreePropertyWorksheet = oncotreePropertyWorksheet;
		this.datatypesWorksheet = datatypesWorksheet;
		this.caseIDFiltersWorksheet = caseIDFiltersWorksheet;
		this.caseListWorksheet = caseListWorksheet;
		this.clinicalAttributesNamespaceWorksheet = clinicalAttributesNamespaceWorksheet;
		this.clinicalAttributesWorksheet = clinicalAttributesWorksheet;
		this.portalsWorksheet = portalsWorksheet;
		this.referenceDataWorksheet = referenceDataWorksheet;
		this.dataSourcesWorksheet = dataSourcesWorksheet;
		this.cancerStudiesWorksheet = cancerStudiesWorksheet;
		this.foundationWorksheet = foundationWorksheet;
		this.tcgaTumorTypesWorksheet = tcgaTumorTypesWorksheet;
	}
=======
    // our logger
    private static Log LOG = LogFactory.getLog(GDataImpl.class);

    // google docs user
    private String gdataUser;
    // google docs password
    private String gdataPassword;
    // ref to spreadsheet client
    private SpreadsheetService spreadsheetService;
    private NCIcaDSRFetcher nciDSRFetcher;

    // for performance optimization - we try to limit the number of accesses to google
    ArrayList<ArrayList<String>> cancerStudiesMatrix;
    ArrayList<ArrayList<String>> caseIDFiltersMatrix;
    ArrayList<ArrayList<String>> caseListMatrix;
    ArrayList<ArrayList<String>> clinicalAttributesNamespaceMatrix;
    ArrayList<ArrayList<String>> clinicalAttributesMatrix;
    ArrayList<ArrayList<String>> datatypesMatrix;
    ArrayList<ArrayList<String>> dataSourcesMatrix;
    ArrayList<ArrayList<String>> portalsMatrix;
    ArrayList<ArrayList<String>> referenceMatrix;
    ArrayList<ArrayList<String>> tumorTypesMatrix;
    ArrayList<ArrayList<String>> foundationMatrix;
    ArrayList<ArrayList<String>> icgcMatrix;

    // worksheet names we need for updates
    private String gdataSpreadsheet;
    private String tumorTypesWorksheet;
    private String datatypesWorksheet;
    private String caseIDFiltersWorksheet;
    private String caseListWorksheet;
    private String clinicalAttributesNamespaceWorksheet;
    private String clinicalAttributesWorksheet;
    private String portalsWorksheet;
    private String referenceDataWorksheet;
    private String dataSourcesWorksheet;
    private String cancerStudiesWorksheet;
    private String foundationWorksheet;
    private String icgcWorksheet;

    /**
     * Constructor.
     *
     * Constructor args are passed viaw applicationContext. We do this so that
     * all our metadata objects can be retrieved during construction of this
     * class. Which will prevent us from having to access google more than once.
     * Of course any changes to the google docs will not be reflected in this
     * class until its next instantiation.
     *
     * @param gdataUser String
     * @param gdataPassword String
     * @param spreadsheetService SpreadsheetService
     * @param gdataSpreadsheet String
     * @param tumorTypesWorksheet String
     * @param datatypesWorksheet String
     * @param caseIDFiltersWorksheet String
     * @param caseListWorksheet String
     * @param clinicalAttributesNamespaceWorksheet String
     * @param clinicalAttributesWorksheet String
     * @param portalsWorksheet String
     * @param referenceDataWorksheet String
     * @param dataSourcesWorksheet String
     * @param cancerStudiesWorksheet String
     * @param foundationWorksheet String
     * @param icgcWorksheet String
     */
    public GDataImpl(String gdataUser, String gdataPassword, SpreadsheetService spreadsheetService,
            String gdataSpreadsheet, String tumorTypesWorksheet, String datatypesWorksheet,
            String caseIDFiltersWorksheet, String caseListWorksheet,
            String clinicalAttributesNamespaceWorksheet, String clinicalAttributesWorksheet,
            String portalsWorksheet, String referenceDataWorksheet, String dataSourcesWorksheet, String cancerStudiesWorksheet,
            String foundationWorksheet, String icgcWorksheet, NCIcaDSRFetcher nciDSRFetcher) {

        // set members
        this.gdataUser = gdataUser;
        this.gdataPassword = gdataPassword;
        this.spreadsheetService = spreadsheetService;
        this.nciDSRFetcher = nciDSRFetcher;

        // save name(s) of worksheet we update later
        this.gdataSpreadsheet = gdataSpreadsheet;
        this.tumorTypesWorksheet = tumorTypesWorksheet;
        this.datatypesWorksheet = datatypesWorksheet;
        this.caseIDFiltersWorksheet = caseIDFiltersWorksheet;
        this.caseListWorksheet = caseListWorksheet;
        this.clinicalAttributesNamespaceWorksheet = clinicalAttributesNamespaceWorksheet;
        this.clinicalAttributesWorksheet = clinicalAttributesWorksheet;
        this.portalsWorksheet = portalsWorksheet;
        this.referenceDataWorksheet = referenceDataWorksheet;
        this.dataSourcesWorksheet = dataSourcesWorksheet;
        this.cancerStudiesWorksheet = cancerStudiesWorksheet;
        this.foundationWorksheet = foundationWorksheet;
        this.icgcWorksheet = icgcWorksheet;
    }
>>>>>>> 09ee6e55

    /**
     * Function to get tumor types to download as String[]
     *
     * @return String[]
     */
    @Override
    public String[] getTumorTypesToDownload() {

<<<<<<< HEAD
		String toReturn = "";
		for (TCGATumorTypeMetadata tcgaTumorTypeMetadata : getTCGATumorTypeMetadata()) {
			toReturn += tcgaTumorTypeMetadata.getTCGACode() + ":";
		}
=======
        String toReturn = "";
        for (TumorTypeMetadata tumorTypeMetadata : getTumorTypeMetadata(Config.ALL)) {
            if (tumorTypeMetadata.getDownload()) {
                toReturn += tumorTypeMetadata.getType() + ":";
            }
        }
>>>>>>> 09ee6e55

        // outta here
        return toReturn.split(":");
    }

<<<<<<< HEAD
	private Collection<TCGATumorTypeMetadata> getTCGATumorTypeMetadata()
	{
		if (tcgaTumorTypesMatrix == null) {
			tcgaTumorTypesMatrix = getWorksheetData(gdataSpreadsheet, tcgaTumorTypesWorksheet);
		}

		return (Collection<TCGATumorTypeMetadata>)getMetadataCollection(tcgaTumorTypesMatrix,
																 		"org.mskcc.cbio.importer.model.TCGATumorTypeMetadata");
	}

	/**
	 * Gets a TumorTypeMetadata object via tumorType.
	 * If tumorType == Config.ALL, all are returned.
	 *
	 * @param tumortype String
	 * @return TumorTypeMetadata
	 */
	private String[] extractTumorTypeData(String dataCell) {
		String[] ret = new String[2];
		if (dataCell.contains("(") && dataCell.contains(")")) {
			String[] splitCell = dataCell.split("\\(");
			ret[0] = splitCell[0].trim();
			ret[1] = splitCell[1].split("\\)")[0];
		} else {
			// tissue
			ret[0] = dataCell;
			ret[1] = "";
		}
		return ret;
	}
	
	private TumorTypeMetadata parseTumorTypeMetadata(ArrayList<String> line, int index, Map<String, String> colorMap) {
		int newEntIndex = index;
		String newEnt = line.get(newEntIndex).trim();
		if (newEnt.isEmpty()) {
			return null;
		}
		String parentEnt = newEntIndex==0?"tissue":line.get(newEntIndex - 1).trim();

		String tissue = line.get(0);
		String color = colorMap.get(tissue);
		String[] newEntData = extractTumorTypeData(newEnt);
		String name = newEntData[0];
		String id = newEntData[1];
		if (id.isEmpty()) {
			id = name;
		}
		String[] parentEntData = extractTumorTypeData(parentEnt);
		String parent = parentEntData[1];
		if (parent.isEmpty()) {
			parent = parentEntData[0];
		}
		String clinicalTrialKeywords = name.toLowerCase();
		return new TumorTypeMetadata(id, name, color, parent, clinicalTrialKeywords, tissue);
	}
	
	@Override
	public Collection<TumorTypeMetadata> getTumorTypeMetadata(String tumorType) {

		Collection<TumorTypeMetadata> toReturn = new ArrayList<TumorTypeMetadata>();
		
		if (oncotreeMatrix == null) {
			oncotreeMatrix = getWorksheetData(gdataSpreadsheet, oncotreeWorksheet);
		}
		if (oncotreePropertyMatrix == null) {
			oncotreePropertyMatrix = getWorksheetData(gdataSpreadsheet, oncotreePropertyWorksheet);
		}
		
		HashMap<String, String> colorMap = new HashMap<>();
		for (int i=1; i<oncotreePropertyMatrix.size(); i++) {
			ArrayList<String> line = oncotreePropertyMatrix.get(i);
			colorMap.put(line.get(0), line.get(1));
		}
		
		HashMap<String, TumorTypeMetadata> tumorTypes = new HashMap<>();
		for (int i=1; i<oncotreeMatrix.size(); i++) {
			ArrayList<String> line = oncotreeMatrix.get(i);
			for (int j=0; j<line.size(); j++) {
				TumorTypeMetadata ttmd = parseTumorTypeMetadata(line, j, colorMap);
				if (ttmd!= null && !tumorTypes.containsKey(ttmd.getType())) {
					tumorTypes.put(ttmd.getType(), ttmd);
				}
			}
		}
		Collection<TumorTypeMetadata> tumorTypeMetadatas = tumorTypes.values();
		// if user wants all, we're done
		if (tumorType.equals(Config.ALL)) {
			return tumorTypeMetadatas;
		}
=======
    /**
     * Gets a TumorTypeMetadata object via tumorType. If tumorType ==
     * Config.ALL, all are returned.
     *
     * @param tumorType String
     * @return TumorTypeMetadata
     */
    @Override
    public Collection<TumorTypeMetadata> getTumorTypeMetadata(String tumorType) {

        Collection<TumorTypeMetadata> toReturn = new ArrayList<TumorTypeMetadata>();

        if (tumorTypesMatrix == null) {
            tumorTypesMatrix = getWorksheetData(gdataSpreadsheet, tumorTypesWorksheet);
        }

        Collection<TumorTypeMetadata> tumorTypeMetadatas
                = (Collection<TumorTypeMetadata>) getMetadataCollection(tumorTypesMatrix,
                        "org.mskcc.cbio.importer.model.TumorTypeMetadata");
        // if user wants all, we're done
        if (tumorType.equals(Config.ALL)) {
            return tumorTypeMetadatas;
        }
>>>>>>> 09ee6e55

        // iterate over all TumorTypeMetadata looking for match
        for (TumorTypeMetadata tumorTypeMetadata : tumorTypeMetadatas) {
            if (tumorTypeMetadata.getType().equals(tumorType)) {
                toReturn.add(tumorTypeMetadata);
                break;
            }
        }

        // outta here
        return toReturn;
    }

    /**
     * Function to get datatypes to download as String[]
     *
     * @param dataSourcesMetadata DataSourcesMetadata
     * @return String[]
     * @throws Exception
     */
    @Override
    public String[] getDatatypesToDownload(DataSourcesMetadata dataSourcesMetadata) throws Exception {

        HashSet<String> toReturn = new HashSet<String>();
        for (DatatypeMetadata datatypeMetadata : getDatatypeMetadata(Config.ALL)) {
            if (datatypeMetadata.isDownloaded()) {
                Method downloadArchivesMethod = datatypeMetadata.getDownloadArchivesMethod(dataSourcesMetadata.getDataSource());
                toReturn.addAll((Set<String>) downloadArchivesMethod.invoke(datatypeMetadata, null));
            }
        }

        // outta here
        return toReturn.toArray(new String[0]);
    }

    /**
     * Function to determine the datatype(s) of the datasource file (the file
     * that was fetched from a datasource).
     *
     * @param dataSourcesMetadata DataSourcesMetadata
     * @param filename String
     * @return Collection<DatatypeMetadata>
     * @throws Exception
     */
    @Override
    public Collection<DatatypeMetadata> getFileDatatype(DataSourcesMetadata dataSourcesMetadata, String filename) throws Exception {

        Collection<DatatypeMetadata> toReturn = new ArrayList<DatatypeMetadata>();
        for (DatatypeMetadata datatypeMetadata : getDatatypeMetadata(Config.ALL)) {
            Method downloadArchivesMethod = datatypeMetadata.getDownloadArchivesMethod(dataSourcesMetadata.getDataSource());
            for (String archive : (Set<String>) downloadArchivesMethod.invoke(datatypeMetadata, null)) {
                if (filename.contains(archive)) {
                    toReturn.add(datatypeMetadata);
                }
            }
        }

        // outta here
        return toReturn;
    }

    /**
     * Gets a DatatypeMetadata object for the given datatype name. If datatype
     * == Config.ALL, all are returned.
     *
     * @param datatype String
     * @return Collection<DatatypeMetadata>
     */
    @Override
    public Collection<DatatypeMetadata> getDatatypeMetadata(String datatype) {

        Collection<DatatypeMetadata> toReturn = new ArrayList<DatatypeMetadata>();

        if (LOG.isInfoEnabled()) {
            LOG.info("getDatatypeMetadata(): " + datatype);
        }

        if (datatypesMatrix == null) {
            datatypesMatrix = getWorksheetData(gdataSpreadsheet, datatypesWorksheet);
        }

        Collection<DatatypeMetadata> datatypeMetadatas
                = (Collection<DatatypeMetadata>) getMetadataCollection(datatypesMatrix,
                        "org.mskcc.cbio.importer.model.DatatypeMetadata");
        // if user wants all, we're done
        if (datatype.equals(Config.ALL)) {
            return datatypeMetadatas;
        }

        for (DatatypeMetadata datatypeMetadata : datatypeMetadatas) {
            if (datatypeMetadata.getDatatype().equals(datatype)) {
                toReturn.add(datatypeMetadata);
                break;
            }
        }

        // outta here
        return toReturn;
    }

    /**
     * Gets a collection of Datatype names for the given portal/cancer study.
     *
     * @param portalMetadata PortalMetadata
     * @param cancerStudyMetadata CancerStudyMetadata
     * @return Collection<String>
     */
    @Override
    public Collection<DatatypeMetadata> getDatatypeMetadata(PortalMetadata portalMetadata, CancerStudyMetadata cancerStudyMetadata) {

        Collection<DatatypeMetadata> toReturn = new ArrayList<DatatypeMetadata>();

        if (LOG.isInfoEnabled()) {
            LOG.info("getDatatypeMetadata(): " + portalMetadata.getName() + ":" + cancerStudyMetadata.toString());
        }

        if (cancerStudiesMatrix == null) {
            cancerStudiesMatrix = getWorksheetData(gdataSpreadsheet, cancerStudiesWorksheet);
        }

        // get portal-column index in the cancer studies worksheet
        int portalColumnIndex = cancerStudiesMatrix.get(0).indexOf(portalMetadata.getName());
        if (portalColumnIndex == -1) {
            return toReturn;
        }

        // iterate over all studies in worksheet and find row whose first element is cancer study (path)
        for (ArrayList<String> matrixRow : cancerStudiesMatrix) {
            if (matrixRow.get(0).equals(cancerStudyMetadata.getStudyPath())) {
                // the datatypes for the portal/cancer_study is the value of the cell
                String datatypesIndicator = matrixRow.get(portalColumnIndex);
                if (datatypesIndicator.equalsIgnoreCase(CancerStudyMetadata.CANCER_STUDY_IN_PORTAL_INDICATOR)) {
                    // all datatypes are desired
                    toReturn = getDatatypeMetadata(Config.ALL);
                } else {
                    // a delimited list of datatypes have been requested
                    toReturn = new ArrayList<DatatypeMetadata>();
                    for (String datatype : datatypesIndicator.split(DatatypeMetadata.DATATYPES_DELIMITER)) {
                        Collection<DatatypeMetadata> metaData = getDatatypeMetadata(datatype);
                        if (!metaData.isEmpty()) {
                            DatatypeMetadata datatypeMetadata = metaData.iterator().next();
                            toReturn.add(datatypeMetadata);
                            if (LOG.isInfoEnabled()) {
                                LOG.info("Selecting data type" + datatypeMetadata.getDatatype());
                            }
                        }
                    }
                }
                break;
            }
        }

        // outta here
        return toReturn;
    }

    /**
     * Gets a collection of CaseIDFilterMetadata.
     *
     * @param filterName String
     * @return Collection<CaseIDFilterMetadata>
     */
    @Override
    public Collection<CaseIDFilterMetadata> getCaseIDFilterMetadata(String filterName) {

        Collection<CaseIDFilterMetadata> toReturn = new ArrayList<CaseIDFilterMetadata>();

        if (caseIDFiltersMatrix == null) {
            caseIDFiltersMatrix = getWorksheetData(gdataSpreadsheet, caseIDFiltersWorksheet);
        }

        Collection<CaseIDFilterMetadata> caseIDFilterMetadatas
                = (Collection<CaseIDFilterMetadata>) getMetadataCollection(caseIDFiltersMatrix,
                        "org.mskcc.cbio.importer.model.CaseIDFilterMetadata");

        // if user wants all, we're done
        if (filterName.equals(Config.ALL)) {
            return caseIDFilterMetadatas;
        }

        for (CaseIDFilterMetadata caseIDFilterMetadata : caseIDFilterMetadatas) {
            if (caseIDFilterMetadata.getFilterName().equals(filterName)) {
                toReturn.add(caseIDFilterMetadata);
                break;
            }
        }

        // outta here
        return toReturn;
    }

    /**
     * Gets a collection of CaseListMetadata. If caseListFilename == Config.ALL,
     * all are returned.
     *
     * @param caseListFilename String
     * @return Collection<CaseListMetadata>
     */
    @Override
    public Collection<CaseListMetadata> getCaseListMetadata(String caseListFilename) {

        Collection<CaseListMetadata> toReturn = new ArrayList<CaseListMetadata>();

        if (caseListMatrix == null) {
            caseListMatrix = getWorksheetData(gdataSpreadsheet, caseListWorksheet);
        }

        Collection<CaseListMetadata> caseListMetadatas
                = (Collection<CaseListMetadata>) getMetadataCollection(caseListMatrix,
                        "org.mskcc.cbio.importer.model.CaseListMetadata");

        // if user wants all, we're done
        if (caseListFilename.equals(Config.ALL)) {
            return caseListMetadatas;
        }

        for (CaseListMetadata caseListMetadata : caseListMetadatas) {
            if (caseListMetadata.getCaseListFilename().equals(caseListFilename)) {
                toReturn.add(caseListMetadata);
                break;
            }
        }

        // outta here
        return toReturn;
    }

    /**
     * Gets a collection of ClinicalAttributesNamespace. If
     * clinicalAttributeNamespaceColumnHeader == Config.ALL, all are returned.
     *
     * @param clinicalAttributesNamespaceColumnHeader String
     * @return Collection<ClinicalAttributesNamespace>
     */
    @Override
    public Collection<ClinicalAttributesNamespace> getClinicalAttributesNamespace(String clinicalAttributesNamespaceColumnHeader) {

        Collection<ClinicalAttributesNamespace> toReturn = new ArrayList<ClinicalAttributesNamespace>();

        if (clinicalAttributesNamespaceMatrix == null) {
            clinicalAttributesNamespaceMatrix = getWorksheetData(gdataSpreadsheet, clinicalAttributesNamespaceWorksheet);
        }

        Collection<ClinicalAttributesNamespace> clinicalAttributesNamespace
                = (Collection<ClinicalAttributesNamespace>) getMetadataCollection(clinicalAttributesNamespaceMatrix,
                        "org.mskcc.cbio.importer.model.ClinicalAttributesNamespace");

        // if user wants all, we're done
        if (clinicalAttributesNamespaceColumnHeader.equals(Config.ALL)) {
            return clinicalAttributesNamespace;
        }

        for (ClinicalAttributesNamespace clinicalAttributesNamespaceEntry : clinicalAttributesNamespace) {
            if (clinicalAttributesNamespaceEntry.getExternalColumnHeader().equals(clinicalAttributesNamespaceColumnHeader)) {
                toReturn.add(clinicalAttributesNamespaceEntry);
                break;
            }
        }

        // outta here
        return toReturn;
    }

    /**
     * Gets a collection of ClinicalAttributesMetadata. If
     * clinicalAttributeColumnHeader == Config.ALL, all are returned.
     *
     * @param clinicalAttributesColumnHeader String
     * @return Collection<ClinicalAttributesMetadata>
     */
    @Override
    public Collection<ClinicalAttributesMetadata> getClinicalAttributesMetadata(String clinicalAttributesColumnHeader) {

        Collection<ClinicalAttributesMetadata> toReturn = new ArrayList<ClinicalAttributesMetadata>();

        if (clinicalAttributesMatrix == null) {
            clinicalAttributesMatrix = getWorksheetData(gdataSpreadsheet, clinicalAttributesWorksheet);
        }

        Collection<ClinicalAttributesMetadata> clinicalAttributesMetadatas
                = (Collection<ClinicalAttributesMetadata>) getMetadataCollection(clinicalAttributesMatrix,
                        "org.mskcc.cbio.importer.model.ClinicalAttributesMetadata");

        // if user wants all, we're done
        if (clinicalAttributesColumnHeader.equals(Config.ALL)) {
            return clinicalAttributesMetadatas;
        }

        for (ClinicalAttributesMetadata clinicalAttributesMetadata : clinicalAttributesMetadatas) {
            if (clinicalAttributesMetadata.getNormalizedColumnHeader().equals(clinicalAttributesColumnHeader)) {
                toReturn.add(clinicalAttributesMetadata);
                break;
            }
        }

        // outta here
        return toReturn;
    }

    @Override
    public Map<String, ClinicalAttributesMetadata> getClinicalAttributesMetadata(Collection<String> externalColumnHeaders) {
        Map<String, ClinicalAttributesMetadata> toReturn = new HashMap<String, ClinicalAttributesMetadata>();

        HashMap<String, ClinicalAttributesNamespace> clinicalAttributesNamespace = makeClinicalAttributesNamespaceHashMap();
        for (String externalColumnHeader : externalColumnHeaders) {
            if (clinicalAttributesNamespace.containsKey(externalColumnHeader)) {
                ClinicalAttributesNamespace namespace = clinicalAttributesNamespace.get(externalColumnHeader);
                if (!namespace.getNormalizedColumnHeader().isEmpty()) {
                    Collection<ClinicalAttributesMetadata> metadata = getClinicalAttributesMetadata(namespace.getNormalizedColumnHeader());
                    if (metadata.size() == 1) {
                        toReturn.put(externalColumnHeader, metadata.iterator().next());
                    }
                }
            }
        }
        return toReturn;
    }

    @Override
    public void importBCRClinicalAttributes(Collection<BCRDictEntry> bcrs) {

        HashMap<String, ClinicalAttributesNamespace> clinicalAttributesNamespace = makeClinicalAttributesNamespaceHashMap();

        for (BCRDictEntry bcr : bcrs) {
            if (!clinicalAttributesNamespace.containsKey(bcr.id)) {
                updateWorksheet(gdataSpreadsheet, clinicalAttributesNamespaceWorksheet,
                        true, null, null,
                        ClinicalAttributesNamespace.getPropertiesMap(bcr,
                                ClinicalAttributesNamespace.DATE_FORMAT.format(Calendar.getInstance().getTime())));
            }
        }
    }

    @Override
    public void flagMissingClinicalAttributes(String cancerStudy, String tumorType, Collection<String> missingAttributeColumnHeaders) {
        BCRDictEntry bcr = new BCRDictEntry();
        HashMap<String, ClinicalAttributesNamespace> clinicalAttributesNamespace = makeClinicalAttributesNamespaceHashMap();

        boolean updatedClinicalAttributes = false;
        for (String missingAttribute : missingAttributeColumnHeaders) {
            String[] parts = missingAttribute.split(ClinicalAttributesNamespace.CDE_DELIM);
            if (!clinicalAttributesNamespace.containsKey(parts[0])) {
                NCIcaDSREntry entry = (parts.length == 2 && parts[1].length() > 0)
                        ? nciDSRFetcher.fetchDSREntry(parts[1]) : null;
                bcr.id = parts[0];
                bcr.displayName = (entry == null) ? "" : entry.preferredName;
                bcr.description = (entry == null) ? "" : entry.preferredDefinition;
                bcr.tumorType = tumorType;
                bcr.cancerStudy = cancerStudy;
                updateWorksheet(gdataSpreadsheet, clinicalAttributesNamespaceWorksheet,
                        true, null, null,
                        ClinicalAttributesNamespace.getPropertiesMap(bcr,
                                ClinicalAttributesNamespace.DATE_FORMAT.format(Calendar.getInstance().getTime())));
                updatedClinicalAttributes = true;
            } else {
                ClinicalAttributesNamespace ns = clinicalAttributesNamespace.get(parts[0]);
                if (!ns.getCancerStudy().contains(cancerStudy)) {
                    bcr.id = ns.getExternalColumnHeader();
                    bcr.displayName = ns.getDisplayName();
                    bcr.description = ns.getDescription();
                    bcr.tumorType = (ns.getTumorType().contains(tumorType)) ? ns.getTumorType() : ns.getTumorType() + "," + tumorType;
                    bcr.cancerStudy = ns.getCancerStudy() + "," + cancerStudy;
                    updateWorksheet(gdataSpreadsheet, clinicalAttributesNamespaceWorksheet,
                            false, ClinicalAttributesNamespace.WORKSHEET_UPDATE_COLUMN_KEY,
                            ns.getExternalColumnHeader(),
                            ClinicalAttributesNamespace.getPropertiesMap(bcr,
                                    ClinicalAttributesNamespace.DATE_FORMAT.format(Calendar.getInstance().getTime())));
                    updatedClinicalAttributes = true;
                }
            }
        }
        if (updatedClinicalAttributes) {
            clinicalAttributesNamespaceMatrix = null;
        }
    }

    private HashMap<String, ClinicalAttributesNamespace> makeClinicalAttributesNamespaceHashMap() {
        HashMap toReturn = new HashMap<String, ClinicalAttributesNamespace>();
        for (ClinicalAttributesNamespace clinicalAttributeNamespace : getClinicalAttributesNamespace(Config.ALL)) {
            toReturn.put(clinicalAttributeNamespace.getExternalColumnHeader(), clinicalAttributeNamespace);
        }

        return toReturn;
    }

    /**
     * Gets a PortalMetadata object given a portal name.
     *
     * @param portalName String
     * @return Collection<PortalMetadata>
     */
    @Override
    public Collection<PortalMetadata> getPortalMetadata(String portalName) {

        Collection<PortalMetadata> toReturn = new ArrayList<PortalMetadata>();

        if (portalsMatrix == null) {
            portalsMatrix = getWorksheetData(gdataSpreadsheet, portalsWorksheet);
        }

        Collection<PortalMetadata> portalMetadatas
                = (Collection<PortalMetadata>) getMetadataCollection(portalsMatrix,
                        "org.mskcc.cbio.importer.model.PortalMetadata");

        // if user wants all, we're done
        if (portalName.equals(Config.ALL)) {
            return portalMetadatas;
        }

        for (PortalMetadata portalMetadata : portalMetadatas) {
            if (portalMetadata.getName().equals(portalName)) {
                toReturn.add(portalMetadata);
                break;
            }
        }

        // outta here
        return toReturn;
    }

    /**
     * Gets ReferenceMetadata for the given referenceType. If referenceType ==
     * Config.ALL, all are returned.
     *
     * @param referenceType String
     * @return Collection<ReferenceMetadata>
     */
    @Override
    public Collection<ReferenceMetadata> getReferenceMetadata(String referenceType) {

        Collection<ReferenceMetadata> toReturn = new ArrayList<ReferenceMetadata>();

        if (referenceMatrix == null) {
            referenceMatrix = getWorksheetData(gdataSpreadsheet, referenceDataWorksheet);
        }

        Collection<ReferenceMetadata> referenceMetadatas
                = (Collection<ReferenceMetadata>) getMetadataCollection(referenceMatrix,
                        "org.mskcc.cbio.importer.model.ReferenceMetadata");
        // if user wants all, we're done
        if (referenceType.equals(Config.ALL)) {
            return referenceMetadatas;
        }

        // iterate over all ReferenceMetadata looking for match
        for (ReferenceMetadata referenceMetadata : referenceMetadatas) {
            if (referenceMetadata.getReferenceType().equals(referenceType)) {
                toReturn.add(referenceMetadata);
                break;
            }
        }

        // outta here
        return toReturn;
    }

    /**
     * Gets DataSourcesMetadata for the given datasource. If dataSource ==
     * Config.ALL, all are returned.
     *
     * @param dataSource String
     * @return Collection<DataSourcesMetadata>
     */
    @Override
    public Collection<DataSourcesMetadata> getDataSourcesMetadata(String dataSource) {

        Collection<DataSourcesMetadata> toReturn = new ArrayList<DataSourcesMetadata>();

        if (dataSourcesMatrix == null) {
            dataSourcesMatrix = getWorksheetData(gdataSpreadsheet, dataSourcesWorksheet);
        }

        Collection<DataSourcesMetadata> dataSourceMetadatas
                = (Collection<DataSourcesMetadata>) getMetadataCollection(dataSourcesMatrix,
                        "org.mskcc.cbio.importer.model.DataSourcesMetadata");
        // if user wants all, we're done
        if (dataSource.equals(Config.ALL)) {
            return dataSourceMetadatas;
        }

        // iterate over all DataSourcesMetadata looking for match
        for (DataSourcesMetadata dataSourceMetadata : dataSourceMetadatas) {
            if (dataSourceMetadata.getDataSource().equals(dataSource)) {
                toReturn.add(dataSourceMetadata);
                break;
            }
        }

        // outta here
        return toReturn;
    }

    /**
     * Gets all the cancer studies for a given portal.
     *
     * @param portalName String
     * @return Collection<CancerStudyMetadata>
     */
    @Override
    public Collection<CancerStudyMetadata> getCancerStudyMetadata(String portalName) {

        Collection<CancerStudyMetadata> toReturn = new ArrayList<CancerStudyMetadata>();

        if (cancerStudiesMatrix == null) {
            cancerStudiesMatrix = getWorksheetData(gdataSpreadsheet, cancerStudiesWorksheet);
        }

        // get portal-column index in the cancer studies worksheet
        int portalColumnIndex = cancerStudiesMatrix.get(0).indexOf(portalName);
        if (portalColumnIndex == -1) {
            return toReturn;
        }

		// iterate over all studies in worksheet and determine if 
        // the value at the row and portal/column intersection is not empty
        // (we start at one, because row 0 is the column headers)
        for (int lc = 1; lc < cancerStudiesMatrix.size(); lc++) {
            ArrayList<String> matrixRow = cancerStudiesMatrix.get(lc);
            String datatypesIndicator = matrixRow.get(portalColumnIndex);
            if (datatypesIndicator != null && datatypesIndicator.length() > 0) {
                CancerStudyMetadata cancerStudyMetadata
                        = new CancerStudyMetadata(matrixRow.toArray(new String[0]));
                // get tumor type metadata
                Collection<TumorTypeMetadata> tumorTypeCollection = getTumorTypeMetadata(cancerStudyMetadata.getTumorType());
                if (!tumorTypeCollection.isEmpty()) {
                    cancerStudyMetadata.setTumorTypeMetadata(tumorTypeCollection.iterator().next());
                }
                // add to return set
                toReturn.add(cancerStudyMetadata);
            }
        }

        // outta here
        return toReturn;
    }

    /*
    return a Collection of IcgcMetadata objects derived from
    the ICGC worksheet on the google spreadsheet
    */
    @Override
    public Collection<IcgcMetadata> getIcgcMetadata() {
        if (icgcMatrix == null) {
            icgcMatrix = getWorksheetData(gdataSpreadsheet, icgcWorksheet);
        }


        Collection<IcgcMetadata> icgcMetadataCollection
                = (Collection<IcgcMetadata>) getMetadataCollection(icgcMatrix,
                        "org.mskcc.cbio.importer.model.IcgcMetadata");

        
        return icgcMetadataCollection;
    }

    /**
     * Gets FoundationMetadata.
     *
     * @return Collection<FoundationMetadata>
     */
    @Override
    public Collection<FoundationMetadata> getFoundationMetadata() {

        if (foundationMatrix == null) {
            foundationMatrix = getWorksheetData(gdataSpreadsheet, foundationWorksheet);
        }

        Collection<FoundationMetadata> foundationMetadatas
                = (Collection<FoundationMetadata>) getMetadataCollection(foundationMatrix,
                        "org.mskcc.cbio.importer.model.FoundationMetadata");

        // outta here
        return foundationMetadatas;
    }

    /**
     * Gets a CancerStudyMetadata for the given cancer study.
     *
     * @param cancerStudyName String - fully qualified path as entered on worksheet,
     * e.g.: prad/mskcc/foundation
     * @return CancerStudyMetadata or null if not found
     */
    @Override
    public CancerStudyMetadata getCancerStudyMetadataByName(String cancerStudyName) {

        if (cancerStudiesMatrix == null) {
            cancerStudiesMatrix = getWorksheetData(gdataSpreadsheet, cancerStudiesWorksheet);
        }

        Collection<CancerStudyMetadata> cancerStudyMetadatas
                = (Collection<CancerStudyMetadata>) getMetadataCollection(cancerStudiesMatrix,
                        "org.mskcc.cbio.importer.model.CancerStudyMetadata");

        for (CancerStudyMetadata cancerStudyMetadata : cancerStudyMetadatas) {
            if (cancerStudyMetadata.getStudyPath().equals(cancerStudyName)) {
                // get tumor type metadata
                Collection<TumorTypeMetadata> tumorTypeCollection = getTumorTypeMetadata(cancerStudyMetadata.getTumorType());
                if (!tumorTypeCollection.isEmpty()) {
                    cancerStudyMetadata.setTumorTypeMetadata(tumorTypeCollection.iterator().next());
                }
                return cancerStudyMetadata;
            }
        }

        return null;
    }

    /**
     * public method to return a List of registered cancer studies by
     * organization name
     *
     * @param organizationName
     * @return List<String>
     */
    @Override
    public List<String> findCancerStudiesBySubstring(final String organizationName) {
        Preconditions.checkArgument(!Strings.isNullOrEmpty(organizationName),
                "An organization name is required");

        if (cancerStudiesMatrix == null) {
            cancerStudiesMatrix = getWorksheetData(gdataSpreadsheet, cancerStudiesWorksheet);
        }

        // column 0 contains the cancer study names
        List<String> cancerStudyList = Lists.newArrayList();
        for (List<String> study : cancerStudiesMatrix) {
            if (study.get(0).contains(organizationName.toLowerCase())) {
                cancerStudyList.add(study.get(0));
            }
        }
        return cancerStudyList;

    }

    @Override
    public void updateCancerStudyAttributes(String cancerStudy, Map<String,String> properties)
    {
        updateWorksheet(gdataSpreadsheet, cancerStudiesWorksheet, false,
                        CancerStudyMetadata.WORKSHEET_UPDATE_COLUMN_KEY,
                        cancerStudy, properties);
        cancerStudiesMatrix = null;
    }

    @Override
    public void insertCancerStudyAttributes(Map<String,String> properties)
    {
        updateWorksheet(gdataSpreadsheet, cancerStudiesWorksheet,
                        true, null, null, properties);
        cancerStudiesMatrix = null;
    }

	/**
	 * Constructs a collection of objects of the given classname from the given matrix.
	 *
	 * @param metadataMatrix ArrayList<ArrayList<String>>
	 * @param className String
	 * @return Collection<Object>
	 */
	private Collection<?> getMetadataCollection(ArrayList<ArrayList<String>> metadataMatrix, String className) {


        Collection<Object> toReturn = new ArrayList<Object>();

        if (LOG.isInfoEnabled()) {
            LOG.info("getMetadataCollection(): " + className);
        }

        // we start at one, because row 0 is the column headers
        for (int lc = 1; lc < metadataMatrix.size(); lc++) {
            Object[] args = {metadataMatrix.get(lc).toArray(new String[0])};
            try {
                toReturn.add(ClassLoader.getInstance(className, args));
            } catch (Exception e) {
                e.printStackTrace();
            }
        }

        // outta here
        return toReturn;
    }

    /**
     * authenticate with google spreadsheet client
     *
     * @throws Exception
     */
    private void login() throws Exception {

        spreadsheetService.setUserCredentials(gdataUser, gdataPassword);
    }

    /**
     * Gets the spreadsheet.
     *
     * @param spreadsheetName String
     * @returns SpreadsheetEntry
     * @throws Exception
     */
    private SpreadsheetEntry getSpreadsheet(String spreadsheetName) throws Exception {

        FeedURLFactory factory = FeedURLFactory.getDefault();
        SpreadsheetFeed feed = spreadsheetService.getFeed(factory.getSpreadsheetsFeedUrl(), SpreadsheetFeed.class);
        for (SpreadsheetEntry entry : feed.getEntries()) {
            if (entry.getTitle().getPlainText().equals(spreadsheetName)) {
                return entry;
            }
        }

        // outta here
        return null;
    }

    /**
     * Gets the worksheet feed.
     *
     * @param spreadsheetName String
     * @param worksheetName String
     * @returns WorksheetFeed
     * @throws Exception
     */
    private WorksheetEntry getWorksheet(String spreadsheetName, String worksheetName) throws Exception {

        // first get the spreadsheet
        SpreadsheetEntry spreadsheet = getSpreadsheet(spreadsheetName);
        if (spreadsheet != null) {
            WorksheetFeed worksheetFeed = spreadsheetService.getFeed(spreadsheet.getWorksheetFeedUrl(), WorksheetFeed.class);
            for (WorksheetEntry worksheet : worksheetFeed.getEntries()) {
                if (worksheet.getTitle().getPlainText().equals(worksheetName)) {
                    return worksheet;
                }
            }
        }

        // outta here
        return null;
    }

    /**
     *
     * @param worksheetName
     * @param columnName
     * @return A List of String values from a specified column in a specified worksheet
     *
     */
    private List<String> getWorksheetDataByColumnName(String worksheetName, String columnName){
        com.google.common.base.Preconditions.checkState(!Strings.isNullOrEmpty(this.gdataSpreadsheet),
                "The Google spreadsheet has not been defined.");
        com.google.common.base.Preconditions.checkArgument(!Strings.isNullOrEmpty(worksheetName),
                "A worksheet name is required");
        com.google.common.base.Preconditions.checkArgument(!Strings.isNullOrEmpty(columnName),
                "A worksheet column name is required");

        return null;
    }

    /**
     * Helper function to retrieve the given google worksheet data matrix. as a
     * list of string lists.
     *
     * @param spreadsheetName String
     * @param worksheetName String
     * @return ArrayList<ArrayList<String>>
     */
    private ArrayList<ArrayList<String>> getWorksheetData(String spreadsheetName, String worksheetName) {

        ArrayList<ArrayList<String>> toReturn = new ArrayList<ArrayList<String>>();

        if (LOG.isInfoEnabled()) {
            LOG.info("getWorksheetData(): " + spreadsheetName + ", " + worksheetName);
        }

        try {
            login();
            WorksheetEntry worksheet = getWorksheet(spreadsheetName, worksheetName);
            if (worksheet != null) {
                ListFeed feed = spreadsheetService.getFeed(worksheet.getListFeedUrl(), ListFeed.class);
                if (feed != null && feed.getEntries().size() > 0) {
                    boolean needHeaders = true;
                    for (ListEntry entry : feed.getEntries()) {
                        if (needHeaders) {
                            ArrayList<String> headers = new ArrayList<String>(entry.getCustomElements().getTags());
                            toReturn.add(headers);
                            needHeaders = false;
                        }
                        ArrayList<String> customElements = new ArrayList<String>();
                        for (String tag : toReturn.get(0)) {
                            String value = entry.getCustomElements().getValue(tag);
                            if (value == null) {
                                value = "";
                            }
                            customElements.add(value);
                        }
                        toReturn.add(customElements);
                    }
                } else {
                    if (LOG.isInfoEnabled()) {
                        LOG.info("Worksheet contains no entries!");
                    }
                }
            }
        } catch (Exception e) {
            System.err.println("Problem connecting to " + spreadsheetName + ":" + worksheetName);
            throw new RuntimeException(e);
        }

        // outta here
        return toReturn;
    }

    /**
     * Insert (or update) a worksheet row. If insertRow is true, a new row will
     * be inserted into the database. If insertRow is false, the row will be
     * updated. Note, if update is to occur, keyColumn (worksheet column header)
     * and keyValue (key to identify row) must be set, otherwise they will be
     * ignored (and can be null).
     *
     * @param spreadsheetName String
     * @param worksheetName String
     * @param insertRow boolean
     * @param keyColumn String
     * @param keyValue String
     * @param properties Map<String,String>
     */
    private void updateWorksheet(String spreadsheetName, String worksheetName,
            boolean insertRow, String keyColumn, String keyValue,
            Map<String, String> properties) {

        if (LOG.isInfoEnabled()) {
            LOG.info("insertWorksheetProperty(): " + spreadsheetName + ", " + worksheetName);
            LOG.info("insertWorksheetProperty(), insertRow: " + insertRow);
            LOG.info("insertWorksheetProperty(), keyColumn: " + keyColumn);
            LOG.info("insertWorksheetProperty(), keyValue: " + keyValue);
            LOG.info("insertWorksheetProperty(), properties: " + properties);
        }

        try {
            login();
            WorksheetEntry worksheet = getWorksheet(spreadsheetName, worksheetName);
            if (worksheet != null) {
                // insert the row
                if (insertRow) {
                    ListEntry row = new ListEntry();
                    for (String key : properties.keySet()) {
                        row.getCustomElements().setValueLocal(key, properties.get(key));
                    }
                    spreadsheetService.insert(worksheet.getListFeedUrl(), row);
                    if (LOG.isInfoEnabled()) {
                        LOG.info("Worksheet data hase been successfully inserted!");
                    }
                } // update the row
                else {
                    ListFeed feed = spreadsheetService.getFeed(worksheet.getListFeedUrl(), ListFeed.class);
                    for (ListEntry entry : feed.getEntries()) {
                        if (entry.getCustomElements().getValue(keyColumn) != null
                                && entry.getCustomElements().getValue(keyColumn).equals(keyValue)) {
                            for (String key : properties.keySet()) {
                                entry.getCustomElements().setValueLocal(key, properties.get(key));
                            }
                            entry.update();
                            if (LOG.isInfoEnabled()) {
                                LOG.info("Worksheet data hase been successfully updated!");
                            }
                        }
                    }
                }
            } else {
                if (LOG.isInfoEnabled()) {
                    LOG.info("Worksheet contains no entries!");
                }
            }
        } catch (Exception e) {
            e.printStackTrace();
        }
    }

}<|MERGE_RESOLUTION|>--- conflicted
+++ resolved
@@ -42,9 +42,8 @@
  */
 class GDataImpl implements Config {
 
-<<<<<<< HEAD
-	// our logger
-	private static Log LOG = LogFactory.getLog(GDataImpl.class);
+    // our logger
+    private static Log LOG = LogFactory.getLog(GDataImpl.class);
 
 	// google docs user
 	private String gdataUser;
@@ -64,12 +63,11 @@
 	ArrayList<ArrayList<String>> dataSourcesMatrix;
 	ArrayList<ArrayList<String>> portalsMatrix;
 	ArrayList<ArrayList<String>> referenceMatrix;
-	
 	ArrayList<ArrayList<String>> oncotreeMatrix;
 	ArrayList<ArrayList<String>> oncotreePropertyMatrix;
-	
 	ArrayList<ArrayList<String>> tcgaTumorTypesMatrix;
 	ArrayList<ArrayList<String>> foundationMatrix;
+    ArrayList<ArrayList<String>> icgcMatrix;
 
 	// worksheet names we need for updates
 	private String gdataSpreadsheet;
@@ -86,9 +84,10 @@
 	private String cancerStudiesWorksheet;
 	private String foundationWorksheet;
 	private String tcgaTumorTypesWorksheet;
-
-	/**
-	 * Constructor.
+    private String icgcWorksheet;
+
+    /**
+     * Constructor.
      *
      * Constructor args are passed viaw applicationContext.  We do this so that all our
 	 *  metadata objects can be retrieved during construction of this class.  Which will
@@ -102,7 +101,7 @@
 					 String caseIDFiltersWorksheet, String caseListWorksheet,
                      String clinicalAttributesNamespaceWorksheet, String clinicalAttributesWorksheet,
 					 String portalsWorksheet, String referenceDataWorksheet, String dataSourcesWorksheet, String cancerStudiesWorksheet,
-					 String foundationWorksheet, String tcgaTumorTypesWorksheet, NCIcaDSRFetcher nciDSRFetcher)
+					 String foundationWorksheet, String icgcWorksheet, String tcgaTumorTypesWorksheet, NCIcaDSRFetcher nciDSRFetcher)
 	{
 		// set members
 		this.gdataUser = gdataUser;
@@ -124,104 +123,9 @@
 		this.dataSourcesWorksheet = dataSourcesWorksheet;
 		this.cancerStudiesWorksheet = cancerStudiesWorksheet;
 		this.foundationWorksheet = foundationWorksheet;
+        this.icgcWorksheet = icgcWorksheet;
 		this.tcgaTumorTypesWorksheet = tcgaTumorTypesWorksheet;
 	}
-=======
-    // our logger
-    private static Log LOG = LogFactory.getLog(GDataImpl.class);
-
-    // google docs user
-    private String gdataUser;
-    // google docs password
-    private String gdataPassword;
-    // ref to spreadsheet client
-    private SpreadsheetService spreadsheetService;
-    private NCIcaDSRFetcher nciDSRFetcher;
-
-    // for performance optimization - we try to limit the number of accesses to google
-    ArrayList<ArrayList<String>> cancerStudiesMatrix;
-    ArrayList<ArrayList<String>> caseIDFiltersMatrix;
-    ArrayList<ArrayList<String>> caseListMatrix;
-    ArrayList<ArrayList<String>> clinicalAttributesNamespaceMatrix;
-    ArrayList<ArrayList<String>> clinicalAttributesMatrix;
-    ArrayList<ArrayList<String>> datatypesMatrix;
-    ArrayList<ArrayList<String>> dataSourcesMatrix;
-    ArrayList<ArrayList<String>> portalsMatrix;
-    ArrayList<ArrayList<String>> referenceMatrix;
-    ArrayList<ArrayList<String>> tumorTypesMatrix;
-    ArrayList<ArrayList<String>> foundationMatrix;
-    ArrayList<ArrayList<String>> icgcMatrix;
-
-    // worksheet names we need for updates
-    private String gdataSpreadsheet;
-    private String tumorTypesWorksheet;
-    private String datatypesWorksheet;
-    private String caseIDFiltersWorksheet;
-    private String caseListWorksheet;
-    private String clinicalAttributesNamespaceWorksheet;
-    private String clinicalAttributesWorksheet;
-    private String portalsWorksheet;
-    private String referenceDataWorksheet;
-    private String dataSourcesWorksheet;
-    private String cancerStudiesWorksheet;
-    private String foundationWorksheet;
-    private String icgcWorksheet;
-
-    /**
-     * Constructor.
-     *
-     * Constructor args are passed viaw applicationContext. We do this so that
-     * all our metadata objects can be retrieved during construction of this
-     * class. Which will prevent us from having to access google more than once.
-     * Of course any changes to the google docs will not be reflected in this
-     * class until its next instantiation.
-     *
-     * @param gdataUser String
-     * @param gdataPassword String
-     * @param spreadsheetService SpreadsheetService
-     * @param gdataSpreadsheet String
-     * @param tumorTypesWorksheet String
-     * @param datatypesWorksheet String
-     * @param caseIDFiltersWorksheet String
-     * @param caseListWorksheet String
-     * @param clinicalAttributesNamespaceWorksheet String
-     * @param clinicalAttributesWorksheet String
-     * @param portalsWorksheet String
-     * @param referenceDataWorksheet String
-     * @param dataSourcesWorksheet String
-     * @param cancerStudiesWorksheet String
-     * @param foundationWorksheet String
-     * @param icgcWorksheet String
-     */
-    public GDataImpl(String gdataUser, String gdataPassword, SpreadsheetService spreadsheetService,
-            String gdataSpreadsheet, String tumorTypesWorksheet, String datatypesWorksheet,
-            String caseIDFiltersWorksheet, String caseListWorksheet,
-            String clinicalAttributesNamespaceWorksheet, String clinicalAttributesWorksheet,
-            String portalsWorksheet, String referenceDataWorksheet, String dataSourcesWorksheet, String cancerStudiesWorksheet,
-            String foundationWorksheet, String icgcWorksheet, NCIcaDSRFetcher nciDSRFetcher) {
-
-        // set members
-        this.gdataUser = gdataUser;
-        this.gdataPassword = gdataPassword;
-        this.spreadsheetService = spreadsheetService;
-        this.nciDSRFetcher = nciDSRFetcher;
-
-        // save name(s) of worksheet we update later
-        this.gdataSpreadsheet = gdataSpreadsheet;
-        this.tumorTypesWorksheet = tumorTypesWorksheet;
-        this.datatypesWorksheet = datatypesWorksheet;
-        this.caseIDFiltersWorksheet = caseIDFiltersWorksheet;
-        this.caseListWorksheet = caseListWorksheet;
-        this.clinicalAttributesNamespaceWorksheet = clinicalAttributesNamespaceWorksheet;
-        this.clinicalAttributesWorksheet = clinicalAttributesWorksheet;
-        this.portalsWorksheet = portalsWorksheet;
-        this.referenceDataWorksheet = referenceDataWorksheet;
-        this.dataSourcesWorksheet = dataSourcesWorksheet;
-        this.cancerStudiesWorksheet = cancerStudiesWorksheet;
-        this.foundationWorksheet = foundationWorksheet;
-        this.icgcWorksheet = icgcWorksheet;
-    }
->>>>>>> 09ee6e55
 
     /**
      * Function to get tumor types to download as String[]
@@ -231,34 +135,24 @@
     @Override
     public String[] getTumorTypesToDownload() {
 
-<<<<<<< HEAD
-		String toReturn = "";
-		for (TCGATumorTypeMetadata tcgaTumorTypeMetadata : getTCGATumorTypeMetadata()) {
-			toReturn += tcgaTumorTypeMetadata.getTCGACode() + ":";
-		}
-=======
         String toReturn = "";
-        for (TumorTypeMetadata tumorTypeMetadata : getTumorTypeMetadata(Config.ALL)) {
-            if (tumorTypeMetadata.getDownload()) {
-                toReturn += tumorTypeMetadata.getType() + ":";
-            }
-        }
->>>>>>> 09ee6e55
+        for (TCGATumorTypeMetadata tcgaTumorTypeMetadata : getTCGATumorTypeMetadata()) {
+            toReturn += tcgaTumorTypeMetadata.getTCGACode() + ":";
+        }
 
         // outta here
         return toReturn.split(":");
-    }
-
-<<<<<<< HEAD
-	private Collection<TCGATumorTypeMetadata> getTCGATumorTypeMetadata()
-	{
-		if (tcgaTumorTypesMatrix == null) {
-			tcgaTumorTypesMatrix = getWorksheetData(gdataSpreadsheet, tcgaTumorTypesWorksheet);
-		}
-
-		return (Collection<TCGATumorTypeMetadata>)getMetadataCollection(tcgaTumorTypesMatrix,
-																 		"org.mskcc.cbio.importer.model.TCGATumorTypeMetadata");
-	}
+    } 
+
+    private Collection<TCGATumorTypeMetadata> getTCGATumorTypeMetadata()
+    {
+        if (tcgaTumorTypesMatrix == null) {
+            tcgaTumorTypesMatrix = getWorksheetData(gdataSpreadsheet, tcgaTumorTypesWorksheet);
+        }
+
+        return (Collection<TCGATumorTypeMetadata>)getMetadataCollection(tcgaTumorTypesMatrix,
+                                                                        "org.mskcc.cbio.importer.model.TCGATumorTypeMetadata");
+    }
 
 	/**
 	 * Gets a TumorTypeMetadata object via tumorType.
@@ -305,65 +199,40 @@
 		String clinicalTrialKeywords = name.toLowerCase();
 		return new TumorTypeMetadata(id, name, color, parent, clinicalTrialKeywords, tissue);
 	}
-	
-	@Override
-	public Collection<TumorTypeMetadata> getTumorTypeMetadata(String tumorType) {
-
-		Collection<TumorTypeMetadata> toReturn = new ArrayList<TumorTypeMetadata>();
-		
-		if (oncotreeMatrix == null) {
-			oncotreeMatrix = getWorksheetData(gdataSpreadsheet, oncotreeWorksheet);
-		}
-		if (oncotreePropertyMatrix == null) {
-			oncotreePropertyMatrix = getWorksheetData(gdataSpreadsheet, oncotreePropertyWorksheet);
-		}
-		
-		HashMap<String, String> colorMap = new HashMap<>();
-		for (int i=1; i<oncotreePropertyMatrix.size(); i++) {
-			ArrayList<String> line = oncotreePropertyMatrix.get(i);
-			colorMap.put(line.get(0), line.get(1));
-		}
-		
-		HashMap<String, TumorTypeMetadata> tumorTypes = new HashMap<>();
-		for (int i=1; i<oncotreeMatrix.size(); i++) {
-			ArrayList<String> line = oncotreeMatrix.get(i);
-			for (int j=0; j<line.size(); j++) {
-				TumorTypeMetadata ttmd = parseTumorTypeMetadata(line, j, colorMap);
-				if (ttmd!= null && !tumorTypes.containsKey(ttmd.getType())) {
-					tumorTypes.put(ttmd.getType(), ttmd);
-				}
-			}
-		}
-		Collection<TumorTypeMetadata> tumorTypeMetadatas = tumorTypes.values();
-		// if user wants all, we're done
-		if (tumorType.equals(Config.ALL)) {
-			return tumorTypeMetadatas;
-		}
-=======
-    /**
-     * Gets a TumorTypeMetadata object via tumorType. If tumorType ==
-     * Config.ALL, all are returned.
-     *
-     * @param tumorType String
-     * @return TumorTypeMetadata
-     */
+
     @Override
     public Collection<TumorTypeMetadata> getTumorTypeMetadata(String tumorType) {
 
         Collection<TumorTypeMetadata> toReturn = new ArrayList<TumorTypeMetadata>();
-
-        if (tumorTypesMatrix == null) {
-            tumorTypesMatrix = getWorksheetData(gdataSpreadsheet, tumorTypesWorksheet);
-        }
-
-        Collection<TumorTypeMetadata> tumorTypeMetadatas
-                = (Collection<TumorTypeMetadata>) getMetadataCollection(tumorTypesMatrix,
-                        "org.mskcc.cbio.importer.model.TumorTypeMetadata");
+        
+        if (oncotreeMatrix == null) {
+            oncotreeMatrix = getWorksheetData(gdataSpreadsheet, oncotreeWorksheet);
+        }
+        if (oncotreePropertyMatrix == null) {
+            oncotreePropertyMatrix = getWorksheetData(gdataSpreadsheet, oncotreePropertyWorksheet);
+        }
+        
+        HashMap<String, String> colorMap = new HashMap<>();
+        for (int i=1; i<oncotreePropertyMatrix.size(); i++) {
+            ArrayList<String> line = oncotreePropertyMatrix.get(i);
+            colorMap.put(line.get(0), line.get(1));
+        }
+        
+        HashMap<String, TumorTypeMetadata> tumorTypes = new HashMap<>();
+        for (int i=1; i<oncotreeMatrix.size(); i++) {
+            ArrayList<String> line = oncotreeMatrix.get(i);
+            for (int j=0; j<line.size(); j++) {
+                TumorTypeMetadata ttmd = parseTumorTypeMetadata(line, j, colorMap);
+                if (ttmd!= null && !tumorTypes.containsKey(ttmd.getType())) {
+                    tumorTypes.put(ttmd.getType(), ttmd);
+                }
+            }
+        }
+        Collection<TumorTypeMetadata> tumorTypeMetadatas = tumorTypes.values();
         // if user wants all, we're done
         if (tumorType.equals(Config.ALL)) {
             return tumorTypeMetadatas;
         }
->>>>>>> 09ee6e55
 
         // iterate over all TumorTypeMetadata looking for match
         for (TumorTypeMetadata tumorTypeMetadata : tumorTypeMetadatas) {
