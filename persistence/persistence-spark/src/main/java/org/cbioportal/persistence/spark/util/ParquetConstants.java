package org.cbioportal.persistence.spark.util;

public class ParquetConstants {
<<<<<<< HEAD
    // Parquet directory names
    public static final String CASE_LIST_DIR = "/case_lists/";
=======
    // Parquet folder names
>>>>>>> 158281d8
    public static final String STUDIES_DIR = "/studies/";
    // Parquet file names
    public static final String DATA_MUTATIONS = "mutations";
    public static final String CLINICAL_SAMPLE = "clinical_sample";
<<<<<<< HEAD
    public static final String CNA_SEG = "data_cna_*.seg";
    public static final String META = "meta";
    
=======
    public static final String CLINICAL_PATIENT = "clinical_patient";
    public static final String CNA_SEG = "data_cna*.seg";
>>>>>>> 158281d8
}<|MERGE_RESOLUTION|>--- conflicted
+++ resolved
@@ -1,22 +1,14 @@
 package org.cbioportal.persistence.spark.util;
 
 public class ParquetConstants {
-<<<<<<< HEAD
     // Parquet directory names
     public static final String CASE_LIST_DIR = "/case_lists/";
-=======
-    // Parquet folder names
->>>>>>> 158281d8
     public static final String STUDIES_DIR = "/studies/";
     // Parquet file names
     public static final String DATA_MUTATIONS = "mutations";
     public static final String CLINICAL_SAMPLE = "clinical_sample";
-<<<<<<< HEAD
-    public static final String CNA_SEG = "data_cna_*.seg";
+    public static final String CLINICAL_PATIENT = "clinical_patient";
+    public static final String CNA_SEG = "data_cna*.seg";
     public static final String META = "meta";
     
-=======
-    public static final String CLINICAL_PATIENT = "clinical_patient";
-    public static final String CNA_SEG = "data_cna*.seg";
->>>>>>> 158281d8
 }