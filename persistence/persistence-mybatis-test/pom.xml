--- conflicted
+++ resolved
@@ -5,11 +5,7 @@
     <parent>
         <artifactId>persistence</artifactId>
         <groupId>org.mskcc.cbio</groupId>
-<<<<<<< HEAD
-        <version>1.3.3</version>
-=======
-        <version>1.4.0-SNAPSHOT</version>
->>>>>>> 29acbdf4
+        <version>1.4.0</version>
     </parent>
     
     <modelVersion>4.0.0</modelVersion>
