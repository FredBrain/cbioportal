<?xml version="1.0" encoding="UTF-8"?>
<!DOCTYPE mapper PUBLIC "-//mybatis.org//DTD Mapper 3.0//EN" "http://mybatis.org/dtd/mybatis-3-mapper.dtd">

<mapper namespace="org.cbioportal.persistence.mybatis.MutationMapper">


    <sql id="select">
        genetic_profile.STABLE_ID AS molecularProfileId,
        sample.STABLE_ID AS sampleId,
        patient.STABLE_ID AS patientId,
        mutation.ENTREZ_GENE_ID as entrezGeneId,
        cancer_study.CANCER_STUDY_IDENTIFIER AS studyId
        <if test="projection == 'SUMMARY' || projection == 'DETAILED'">
            ,
            mutation.CENTER AS center,
            mutation.MUTATION_STATUS AS mutationStatus,
            mutation.VALIDATION_STATUS AS validationStatus,
            mutation.TUMOR_ALT_COUNT AS tumorAltCount,
            mutation.TUMOR_REF_COUNT AS tumorRefCount,
            mutation.NORMAL_ALT_COUNT AS normalAltCount,
            mutation.NORMAL_REF_COUNT AS normalRefCount,
            mutation.AMINO_ACID_CHANGE AS aminoAcidChange,
            mutation_event.CHR as chr,
            mutation_event.START_POSITION AS startPosition,
            mutation_event.END_POSITION AS endPosition,
            mutation_event.REFERENCE_ALLELE AS referenceAllele,
            mutation_event.TUMOR_SEQ_ALLELE AS tumorSeqAllele,
            mutation_event.PROTEIN_CHANGE AS proteinChange,
            mutation_event.MUTATION_TYPE AS mutationType,
            mutation_event.FUNCTIONAL_IMPACT_SCORE AS functionalImpactScore,
            mutation_event.FIS_VALUE AS fisValue,
            mutation_event.LINK_XVAR AS linkXvar,
            mutation_event.LINK_PDB AS linkPdb,
            mutation_event.LINK_MSA AS linkMsa,
            mutation_event.NCBI_BUILD AS ncbiBuild,
            mutation_event.VARIANT_TYPE AS variantType,
            mutation_event.ONCOTATOR_REFSEQ_MRNA_ID AS oncotatorRefseqMrnaId,
            mutation_event.ONCOTATOR_PROTEIN_POS_START AS oncotatorProteinPosStart,
            mutation_event.ONCOTATOR_PROTEIN_POS_END AS oncotatorProteinPosEnd,
            mutation_event.KEYWORD AS keyword,
            mutation.DRIVER_FILTER as driverFilter,
            mutation.DRIVER_FILTER_ANNOTATION as driverFilterAnnotation,
            mutation.DRIVER_TIERS_FILTER as driverTiersFilter,
            mutation.DRIVER_TIERS_FILTER_ANNOTATION as driverTiersFilterAnnotation
        </if>
        <if test="projection == 'DETAILED'">
            ,
            <include refid="org.cbioportal.persistence.mybatis.GeneMapper.select">
                <property name="prefix" value="gene."/>
            </include>
            ,
            <include refid="getAlleleSpecificCopyNumber">
                <property name="prefix" value="alleleSpecificCopyNumber."/>
            </include>
        </if>
    </sql>

    <sql id="from">
        FROM mutation
        INNER JOIN genetic_profile ON mutation.GENETIC_PROFILE_ID = genetic_profile.GENETIC_PROFILE_ID
        INNER JOIN sample ON mutation.SAMPLE_ID = sample.INTERNAL_ID
        INNER JOIN patient ON sample.PATIENT_ID = patient.INTERNAL_ID
        INNER JOIN cancer_study ON patient.CANCER_STUDY_ID = cancer_study.CANCER_STUDY_ID
    </sql>

    <sql id="where">
        <where>
            genetic_profile.STABLE_ID = #{molecularProfileId}
            <if test="sampleIds != null and !sampleIds.isEmpty()">
                AND sample.STABLE_ID IN
                <foreach item="item" collection="sampleIds" open="(" separator="," close=")">
                    #{item}
                </foreach>
            </if>
            <if test="entrezGeneIds != null and !entrezGeneIds.isEmpty()">
                AND mutation.ENTREZ_GENE_ID IN
                <foreach item="item" collection="entrezGeneIds" open="(" separator="," close=")">
                    #{item}
                </foreach>
            </if>
            <if test="snpOnly != null and snpOnly == true">
                AND mutation_event.REFERENCE_ALLELE IN ('A','T','C','G')
                AND mutation_event.TUMOR_SEQ_ALLELE IN ('A','T','C','G')
            </if>
        </where>
    </sql>

    <sql id="whereBySampleListId">
        <where>
            genetic_profile.STABLE_ID = #{molecularProfileId}
            AND mutation.SAMPLE_ID IN
            (
                SELECT sample_list_list.SAMPLE_ID FROM sample_list_list
                INNER JOIN sample_list ON sample_list_list.LIST_ID = sample_list.LIST_ID
                WHERE sample_list.STABLE_ID = #{sampleListId}
                AND sample_list_list.SAMPLE_ID = mutation.SAMPLE_ID
            )
            <if test="entrezGeneIds != null and !entrezGeneIds.isEmpty()">
                AND mutation.ENTREZ_GENE_ID IN
                <foreach item="item" collection="entrezGeneIds" open="(" separator="," close=")">
                    #{item}
                </foreach>
            </if>
            <if test="snpOnly != null and snpOnly == true">
                AND mutation_event.REFERENCE_ALLELE IN ('A','T','C','G')
                AND mutation_event.TUMOR_SEQ_ALLELE IN ('A','T','C','G')
            </if>
        </where>
    </sql>

    <sql id="whereInMultipleMolecularProfiles">
        <where>
            <if test="sampleIds != null and !sampleIds.isEmpty()">
                mutation.SAMPLE_ID IN (
                SELECT sample.INTERNAL_ID from sample
                INNER JOIN patient ON sample.PATIENT_ID = patient.INTERNAL_ID
                INNER JOIN genetic_profile ON patient.CANCER_STUDY_ID = genetic_profile.CANCER_STUDY_ID
                WHERE
                <if test="@java.util.Arrays@stream(molecularProfileIds.toArray()).distinct().count() == 1">
                    genetic_profile.STABLE_ID = #{molecularProfileIds[0]} AND
                    sample.STABLE_ID IN
                    <foreach item="item" collection="sampleIds" open="(" separator="," close=")">
                        #{item}
                    </foreach>
                </if>
                <if test="@java.util.Arrays@stream(molecularProfileIds.toArray()).distinct().count() > 1">
                    (sample.STABLE_ID, genetic_profile.STABLE_ID) IN
                    <foreach index="i" collection="sampleIds" open="(" separator="," close=")">
                        (#{sampleIds[${i}]}, #{molecularProfileIds[${i}]})
                    </foreach>
                    AND genetic_profile.STABLE_ID IN
                    <foreach item="item" collection="molecularProfileIds" open="(" separator="," close=")">
                        #{item}
                    </foreach>
                </if>
                AND sample.INTERNAL_ID = mutation.SAMPLE_ID
                AND genetic_profile.GENETIC_PROFILE_ID = mutation.GENETIC_PROFILE_ID)
            </if>
            <if test="sampleIds == null">
                genetic_profile.STABLE_ID IN
                <foreach item="item" collection="molecularProfileIds" open="(" separator="," close=")">
                    #{item}
                </foreach>
            </if>
            <if test="entrezGeneIds != null and !entrezGeneIds.isEmpty()">
                AND mutation.ENTREZ_GENE_ID IN
                <foreach item="item" collection="entrezGeneIds" open="(" separator="," close=")">
                    #{item}
                </foreach>
            </if>
            <if test="snpOnly != null and snpOnly == true">
                AND mutation_event.REFERENCE_ALLELE IN ('A','T','C','G')
                AND mutation_event.TUMOR_SEQ_ALLELE IN ('A','T','C','G')
            </if>
        </where>
    </sql>

    <sql id="getAlleleSpecificCopyNumber">
        allele_specific_copy_number.ASCN_INTEGER_COPY_NUMBER AS "${prefix}ascnIntegerCopyNumber",
        allele_specific_copy_number.ASCN_METHOD AS "${prefix}ascnMethod",
        allele_specific_copy_number.CCF_EXPECTED_COPIES_UPPER AS "${prefix}ccfExpectedCopiesUpper",
        allele_specific_copy_number.CCF_EXPECTED_COPIES AS "${prefix}ccfExpectedCopies",
        allele_specific_copy_number.CLONAL AS "${prefix}clonal",
        allele_specific_copy_number.MINOR_COPY_NUMBER AS "${prefix}minorCopyNumber",
        allele_specific_copy_number.EXPECTED_ALT_COPIES AS "${prefix}expectedAltCopies",
        allele_specific_copy_number.TOTAL_COPY_NUMBER AS "${prefix}totalCopyNumber"
    </sql>

    <sql id="includeAlleleSpecificCopyNumber">
        LEFT JOIN allele_specific_copy_number ON mutation.MUTATION_EVENT_ID = allele_specific_copy_number.MUTATION_EVENT_ID
        AND mutation.GENETIC_PROFILE_ID = allele_specific_copy_number.GENETIC_PROFILE_ID
        AND mutation.SAMPLE_ID = allele_specific_copy_number.SAMPLE_ID
    </sql>

    <select id="getMutationsBySampleListId" resultType="org.cbioportal.model.Mutation">
        SELECT
        <include refid="select"/>
        <include refid="from"/>
        <!-- TODO: Remove once fusions are removed from mutation table -->
        INNER JOIN mutation_event ON mutation.MUTATION_EVENT_ID = mutation_event.MUTATION_EVENT_ID AND mutation_event.MUTATION_TYPE != 'Fusion'
        <if test="projection == 'DETAILED'">
            INNER JOIN gene ON mutation.ENTREZ_GENE_ID = gene.ENTREZ_GENE_ID
            <include refid="includeAlleleSpecificCopyNumber"/>
        </if>
        <include refid="whereBySampleListId"/>
        <if test="sortBy != null and projection != 'ID'">
            ORDER BY ${sortBy} ${direction}
        </if>
        <if test="projection == 'ID'">
            ORDER BY genetic_profile.STABLE_ID ASC, sample.STABLE_ID ASC, mutation.ENTREZ_GENE_ID ASC
        </if>
        <if test="limit != null and limit != 0">
            LIMIT #{limit} OFFSET #{offset}
        </if>
    </select>

    <select id="getMetaMutationsBySampleListId" resultType="org.cbioportal.model.meta.MutationMeta">
        SELECT
        COUNT(*) AS totalCount,
        COUNT(DISTINCT(mutation.SAMPLE_ID)) AS sampleCount
        <include refid="from"/>
        <!-- TODO: Remove once fusions are removed from mutation table -->
        INNER JOIN mutation_event ON mutation.MUTATION_EVENT_ID = mutation_event.MUTATION_EVENT_ID AND mutation_event.MUTATION_TYPE != 'Fusion'
        <include refid="whereBySampleListId"/>
    </select>

    <select id="getMutationsInMultipleMolecularProfiles" resultType="org.cbioportal.model.Mutation">
        SELECT
        <include refid="select"/>
        <include refid="from"/>
        <!-- Revert back to this once fusions are removed from mutation table -->
        <!-- <if test="projection == 'SUMMARY' || projection == 'DETAILED'">
            INNER JOIN mutation_event ON mutation.MUTATION_EVENT_ID = mutation_event.MUTATION_EVENT_ID
        </if> -->
        <!-- TODO: Remove once fusions are removed from mutation table -->
        INNER JOIN mutation_event ON mutation.MUTATION_EVENT_ID = mutation_event.MUTATION_EVENT_ID AND mutation_event.MUTATION_TYPE != 'Fusion'
        <if test="projection == 'DETAILED'">
            INNER JOIN gene ON mutation.ENTREZ_GENE_ID = gene.ENTREZ_GENE_ID
            <include refid="includeAlleleSpecificCopyNumber"/>
        </if>
        <include refid="whereInMultipleMolecularProfiles"/>
        <if test="sortBy != null and projection != 'ID'">
            ORDER BY ${sortBy} ${direction}
        </if>
        <if test="projection == 'ID'">
            ORDER BY genetic_profile.STABLE_ID ASC, sample.STABLE_ID ASC, mutation.ENTREZ_GENE_ID ASC
        </if>
        <if test="limit != null and limit != 0">
            LIMIT #{limit} OFFSET #{offset}
        </if>
    </select>
<<<<<<< HEAD
    
    <!-- TODO: Remove once fusions are removed from mutation table -->
=======

    <!-- TODO: cleanup once fusion/structural data is fixed in database -->
>>>>>>> 4f8598ac
    <select id="getFusionsInMultipleMolecularProfiles" resultType="org.cbioportal.model.Mutation">
        SELECT
        <include refid="select"/>
        <include refid="from"/>
        INNER JOIN mutation_event ON mutation.MUTATION_EVENT_ID = mutation_event.MUTATION_EVENT_ID AND mutation_event.MUTATION_TYPE = 'Fusion'
        <if test="projection == 'DETAILED'">
            INNER JOIN gene ON mutation.ENTREZ_GENE_ID = gene.ENTREZ_GENE_ID
            <include refid="includeAlleleSpecificCopyNumber"/>
        </if>
        <include refid="whereInMultipleMolecularProfiles"/>
        <if test="sortBy != null and projection != 'ID'">
            ORDER BY ${sortBy} ${direction}
        </if>
        <if test="projection == 'ID'">
            ORDER BY genetic_profile.STABLE_ID ASC, sample.STABLE_ID ASC, mutation.ENTREZ_GENE_ID ASC
        </if>
        <if test="limit != null and limit != 0">
            LIMIT #{limit} OFFSET #{offset}
        </if>
    </select>
    <!-- TODO: Remove once fusions are removed from mutation table -->

    <select id="getMetaMutationsInMultipleMolecularProfiles" resultType="org.cbioportal.model.meta.MutationMeta">
        SELECT
        COUNT(*) AS totalCount,
        COUNT(DISTINCT(mutation.SAMPLE_ID)) AS sampleCount
        <include refid="from"/>
        <!-- TODO: Remove once fusions are removed from mutation table -->
        INNER JOIN mutation_event ON mutation.MUTATION_EVENT_ID = mutation_event.MUTATION_EVENT_ID AND mutation_event.MUTATION_TYPE != 'Fusion'
        <include refid="whereInMultipleMolecularProfiles"/>
    </select>

    <select id="getMutationsBySampleIds" resultType="org.cbioportal.model.Mutation">
        SELECT
        <include refid="select"/>
        <include refid="from"/>
        <!-- Revert back to this once fusions are removed from mutation table -->
        <!-- <if test="projection == 'SUMMARY' || projection == 'DETAILED'">
            INNER JOIN mutation_event ON mutation.MUTATION_EVENT_ID = mutation_event.MUTATION_EVENT_ID
        </if> -->
        <!-- TODO: Remove once fusions are removed from mutation table -->
        INNER JOIN mutation_event ON mutation.MUTATION_EVENT_ID = mutation_event.MUTATION_EVENT_ID AND mutation_event.MUTATION_TYPE != 'Fusion'
        <if test="projection == 'DETAILED'">
            INNER JOIN gene ON mutation.ENTREZ_GENE_ID = gene.ENTREZ_GENE_ID
            <include refid="includeAlleleSpecificCopyNumber"/>
        </if>
        <include refid="where"/>
        <if test="sortBy != null and projection != 'ID'">
            ORDER BY ${sortBy} ${direction}
        </if>
        <if test="projection == 'ID'">
            ORDER BY genetic_profile.STABLE_ID ASC, sample.STABLE_ID ASC, mutation.ENTREZ_GENE_ID ASC
        </if>
        <if test="limit != null and limit != 0">
            LIMIT #{limit} OFFSET #{offset}
        </if>
    </select>

    <select id="getMetaMutationsBySampleIds" resultType="org.cbioportal.model.meta.MutationMeta">
        SELECT
        COUNT(*) AS totalCount,
        COUNT(DISTINCT(mutation.SAMPLE_ID)) AS sampleCount
        <include refid="from"/>
        <!-- TODO: Remove once fusions are removed from mutation table -->
        INNER JOIN mutation_event ON mutation_event.MUTATION_EVENT_ID = mutation.MUTATION_EVENT_ID AND mutation_event.MUTATION_TYPE != 'Fusion'
        <include refid="where"/>
    </select>

    <select id="getSampleCountByEntrezGeneIdsAndSampleIds" resultType="org.cbioportal.model.MutationCountByGene">
        SELECT
        mutation.ENTREZ_GENE_ID AS entrezGeneId,
        gene.HUGO_GENE_SYMBOL AS hugoGeneSymbol,
        COUNT(*) AS totalCount,
        COUNT(DISTINCT(mutation.SAMPLE_ID)) AS numberOfAlteredCases
        FROM mutation
        <!-- TODO: Remove once fusions are removed from mutation table -->
        INNER JOIN mutation_event ON mutation_event.MUTATION_EVENT_ID = mutation.MUTATION_EVENT_ID AND mutation_event.MUTATION_TYPE != 'Fusion'
        INNER JOIN genetic_profile ON mutation.GENETIC_PROFILE_ID = genetic_profile.GENETIC_PROFILE_ID
        INNER JOIN sample ON mutation.SAMPLE_ID = sample.INTERNAL_ID
        INNER JOIN gene ON mutation.ENTREZ_GENE_ID = gene.ENTREZ_GENE_ID
        <include refid="where"/>
        GROUP BY mutation.ENTREZ_GENE_ID
    </select>

    <select id="getSampleCountInMultipleMolecularProfiles" resultType="org.cbioportal.model.MutationCountByGene">
        SELECT
        mutation.ENTREZ_GENE_ID AS entrezGeneId,
        gene.HUGO_GENE_SYMBOL AS hugoGeneSymbol,
        COUNT(*) AS totalCount,
        COUNT(DISTINCT(mutation.SAMPLE_ID)) AS numberOfAlteredCases
        FROM mutation
        <!-- TODO: Remove once fusions are removed from mutation table -->
        INNER JOIN mutation_event ON mutation_event.MUTATION_EVENT_ID = mutation.MUTATION_EVENT_ID AND mutation_event.MUTATION_TYPE != 'Fusion'
        INNER JOIN genetic_profile ON mutation.GENETIC_PROFILE_ID = genetic_profile.GENETIC_PROFILE_ID
        INNER JOIN sample ON mutation.SAMPLE_ID = sample.INTERNAL_ID
        INNER JOIN gene ON mutation.ENTREZ_GENE_ID = gene.ENTREZ_GENE_ID
        <include refid="whereInMultipleMolecularProfiles"/>
        GROUP BY mutation.ENTREZ_GENE_ID
    </select>

    <!-- TODO: Remove once fusions are removed from mutation table -->
    <select id="getSampleCountInMultipleMolecularProfilesForFusions" resultType="org.cbioportal.model.MutationCountByGene">
        SELECT
        mutation.ENTREZ_GENE_ID AS entrezGeneId,
        gene.HUGO_GENE_SYMBOL AS hugoGeneSymbol,
        COUNT(*) AS totalCount,
        COUNT(DISTINCT(mutation.SAMPLE_ID)) AS numberOfAlteredCases
        FROM mutation
        INNER JOIN mutation_event ON mutation_event.MUTATION_EVENT_ID = mutation.MUTATION_EVENT_ID AND mutation_event.MUTATION_TYPE = 'Fusion'
        INNER JOIN genetic_profile ON mutation.GENETIC_PROFILE_ID = genetic_profile.GENETIC_PROFILE_ID
        INNER JOIN sample ON mutation.SAMPLE_ID = sample.INTERNAL_ID
        INNER JOIN gene ON mutation.ENTREZ_GENE_ID = gene.ENTREZ_GENE_ID
        <include refid="whereInMultipleMolecularProfiles"/>
        GROUP BY mutation.ENTREZ_GENE_ID
    </select>

    <select id="getPatientCountInMultipleMolecularProfiles" resultType="org.cbioportal.model.MutationCountByGene">
        SELECT
        mutation.ENTREZ_GENE_ID AS entrezGeneId,
        gene.HUGO_GENE_SYMBOL AS hugoGeneSymbol,
        COUNT(*) AS totalCount,
        COUNT(DISTINCT(patient.INTERNAL_ID)) AS numberOfAlteredCases
        FROM mutation
        INNER JOIN genetic_profile ON mutation.GENETIC_PROFILE_ID = genetic_profile.GENETIC_PROFILE_ID
        INNER JOIN sample ON mutation.SAMPLE_ID = sample.INTERNAL_ID
        INNER JOIN patient ON sample.PATIENT_ID = patient.INTERNAL_ID
        INNER JOIN gene ON mutation.ENTREZ_GENE_ID = gene.ENTREZ_GENE_ID
        INNER JOIN mutation_event ON mutation_event.MUTATION_EVENT_ID = mutation.MUTATION_EVENT_ID 
        WHERE
        <if test="patientIds != null and !patientIds.isEmpty()">
            <if test="@java.util.Arrays@stream(molecularProfileIds.toArray()).distinct().count() == 1">
                genetic_profile.STABLE_ID = #{molecularProfileIds[0]}
                AND patient.STABLE_ID IN
                <foreach item="item" collection="patientIds" open="(" separator="," close=")">
                    #{item}
                </foreach>
            </if>
            <if test="@java.util.Arrays@stream(molecularProfileIds.toArray()).distinct().count() > 1">
                (patient.STABLE_ID, genetic_profile.STABLE_ID) IN
                <foreach index="i" collection="patientIds" open="(" separator="," close=")">
                      (#{patientIds[${i}]}, #{molecularProfileIds[${i}]})
                </foreach>
                AND genetic_profile.STABLE_ID IN
                <foreach item="item" collection="molecularProfileIds" open="(" separator="," close=")">
                    #{item}
                </foreach>
            </if>
        </if>
		<if test="patientIds == null">
		    genetic_profile.STABLE_ID IN
			<foreach item="item" collection="molecularProfileIds" open="(" separator="," close=")">
			    #{item}
			</foreach>
		</if>
        <if test="entrezGeneIds != null and !entrezGeneIds.isEmpty()">
            AND mutation.ENTREZ_GENE_ID IN
            <foreach item="item" collection="entrezGeneIds" open="(" separator="," close=")">
                #{item}
            </foreach>
        </if>
        <if test="snpOnly != null and snpOnly == true">
            AND mutation_event.REFERENCE_ALLELE IN ('A','T','C','G')
            AND mutation_event.TUMOR_SEQ_ALLELE IN ('A','T','C','G')
        </if>
        <!-- TODO: Remove once fusions are removed from mutation table -->
        AND mutation_event.MUTATION_TYPE != 'Fusion'
        GROUP BY mutation.ENTREZ_GENE_ID
    </select>

    <select id="getMutationCountByPosition" resultType="org.cbioportal.model.MutationCountByPosition">
        SELECT
        #{entrezGeneId} AS entrezGeneId,
        #{proteinPosStart} AS proteinPosStart,
        #{proteinPosEnd} AS proteinPosEnd,
        COUNT(*) AS count
        FROM mutation
        INNER JOIN mutation_event ON mutation.MUTATION_EVENT_ID = mutation_event.MUTATION_EVENT_ID
        WHERE mutation_event.ENTREZ_GENE_ID = #{entrezGeneId}
        AND mutation_event.ONCOTATOR_PROTEIN_POS_START >= #{proteinPosStart}
        AND mutation_event.ONCOTATOR_PROTEIN_POS_END <![CDATA[ <= ]]> #{proteinPosEnd}
        <!-- TODO: Remove once fusions are removed from mutation table -->
        AND mutation_event.MUTATION_TYPE != 'Fusion'
    </select>
</mapper><|MERGE_RESOLUTION|>--- conflicted
+++ resolved
@@ -229,13 +229,8 @@
             LIMIT #{limit} OFFSET #{offset}
         </if>
     </select>
-<<<<<<< HEAD
     
     <!-- TODO: Remove once fusions are removed from mutation table -->
-=======
-
-    <!-- TODO: cleanup once fusion/structural data is fixed in database -->
->>>>>>> 4f8598ac
     <select id="getFusionsInMultipleMolecularProfiles" resultType="org.cbioportal.model.Mutation">
         SELECT
         <include refid="select"/>
