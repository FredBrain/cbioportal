/** Copyright (c) 2012 Memorial Sloan-Kettering Cancer Center.
**
** This library is free software; you can redistribute it and/or modify it
** under the terms of the GNU Lesser General Public License as published
** by the Free Software Foundation; either version 2.1 of the License, or
** any later version.
**
** This library is distributed in the hope that it will be useful, but
** WITHOUT ANY WARRANTY, WITHOUT EVEN THE IMPLIED WARRANTY OF
** MERCHANTABILITY OR FITNESS FOR A PARTICULAR PURPOSE.  The software and
** documentation provided hereunder is on an "as is" basis, and
** Memorial Sloan-Kettering Cancer Center 
** has no obligations to provide maintenance, support,
** updates, enhancements or modifications.  In no event shall
** Memorial Sloan-Kettering Cancer Center
** be liable to any party for direct, indirect, special,
** incidental or consequential damages, including lost profits, arising
** out of the use of this software and its documentation, even if
** Memorial Sloan-Kettering Cancer Center 
** has been advised of the possibility of such damage.  See
** the GNU Lesser General Public License for more details.
**
** You should have received a copy of the GNU Lesser General Public License
** along with this library; if not, write to the Free Software Foundation,
** Inc., 59 Temple Place, Suite 330, Boston, MA 02111-1307 USA.
**/

package org.mskcc.cbio.portal.remote;

import org.mskcc.cbio.cgds.dao.DaoSurvival;
import org.mskcc.cbio.cgds.dao.DaoException;
<<<<<<< HEAD
import org.mskcc.cbio.cgds.model.Survival;
=======
import org.mskcc.cbio.cgds.model.Patient;
>>>>>>> baed5e43

import java.util.ArrayList;
import java.util.HashSet;

/**
 * Gets clinical data for specified cases.
 */
public class GetClinicalData {
    public static final String NA = "NA";

    /**
     * Gets clinical data for specified cases.
     *
     * @param setOfCaseIds Case IDs.
     * @return an ArrayList of Survival Objects
     * @throws DaoException, as of August 2011 GetClinicalData has direct access to DAO Objects.
     */
<<<<<<< HEAD
    public static ArrayList<Survival> getClinicalData(int cancerStudyId, HashSet<String> setOfCaseIds) throws DaoException {
        if (setOfCaseIds != null && setOfCaseIds.size() > 0) {
            DaoSurvival daoSurvival = new DaoSurvival();
            return daoSurvival.getCases(cancerStudyId, setOfCaseIds);
        } else {
            return new ArrayList<Survival>();
=======
    public static ArrayList<Patient> getClinicalData(int cancerStudyId, HashSet<String> setOfCaseIds) throws DaoException {
        if (setOfCaseIds != null && setOfCaseIds.size() > 0) {
            return DaoClinicalData.getCases(cancerStudyId, setOfCaseIds);
        } else {
            return new ArrayList<Patient>();
>>>>>>> baed5e43
        }
    }
}<|MERGE_RESOLUTION|>--- conflicted
+++ resolved
@@ -29,11 +29,7 @@
 
 import org.mskcc.cbio.cgds.dao.DaoSurvival;
 import org.mskcc.cbio.cgds.dao.DaoException;
-<<<<<<< HEAD
-import org.mskcc.cbio.cgds.model.Survival;
-=======
 import org.mskcc.cbio.cgds.model.Patient;
->>>>>>> baed5e43
 
 import java.util.ArrayList;
 import java.util.HashSet;
@@ -51,20 +47,11 @@
      * @return an ArrayList of Survival Objects
      * @throws DaoException, as of August 2011 GetClinicalData has direct access to DAO Objects.
      */
-<<<<<<< HEAD
-    public static ArrayList<Survival> getClinicalData(int cancerStudyId, HashSet<String> setOfCaseIds) throws DaoException {
-        if (setOfCaseIds != null && setOfCaseIds.size() > 0) {
-            DaoSurvival daoSurvival = new DaoSurvival();
-            return daoSurvival.getCases(cancerStudyId, setOfCaseIds);
-        } else {
-            return new ArrayList<Survival>();
-=======
     public static ArrayList<Patient> getClinicalData(int cancerStudyId, HashSet<String> setOfCaseIds) throws DaoException {
         if (setOfCaseIds != null && setOfCaseIds.size() > 0) {
             return DaoClinicalData.getCases(cancerStudyId, setOfCaseIds);
         } else {
             return new ArrayList<Patient>();
->>>>>>> baed5e43
         }
     }
 }