--- conflicted
+++ resolved
@@ -32,14 +32,23 @@
 import java.io.File;
 import java.io.FileReader;
 import java.io.IOException;
+import java.io.InputStreamReader;
 import java.util.HashMap;
+import java.util.HashSet;
 import java.util.Map;
+import java.util.Set;
+import org.apache.commons.httpclient.HttpClient;
+import org.apache.commons.httpclient.HttpException;
+import org.apache.commons.httpclient.HttpStatus;
+import org.apache.commons.httpclient.MultiThreadedHttpConnectionManager;
+import org.apache.commons.httpclient.methods.GetMethod;
 import org.mskcc.cbio.portal.dao.DaoException;
 import org.mskcc.cbio.portal.dao.DaoUniProtIdMapping;
 import org.mskcc.cbio.portal.dao.MySQLbulkLoader;
 import org.mskcc.cbio.portal.util.ConsoleUtil;
 import org.mskcc.cbio.portal.util.FileUtil;
 import org.mskcc.cbio.portal.util.ProgressMonitor;
+import org.mskcc.cbio.portal.web_api.ConnectionManager;
 
 /**
  * Import data into the uniprot_id_mapping table.
@@ -56,27 +65,6 @@
     }
 
     public void importData() throws DaoException, IOException {
-<<<<<<< HEAD
-        MySQLbulkLoader.bulkLoadOn();
-        
-        BufferedReader reader = new BufferedReader(new FileReader(uniProtIdMapping));
-        
-        Map<String, Integer> mapUniprotAccEntrezGeneId = new HashMap<String, Integer>();
-        Map<String, String> mapUniprotAccUniprotId = new HashMap<String, String>();
-        for (String line = reader.readLine(); line != null; line = reader.readLine()) {
-            String[] parts = line.split("\t");
-            if (parts[1].equals("GeneID")) {
-                mapUniprotAccEntrezGeneId.put(parts[0], Integer.valueOf(parts[2]));
-            } else if (parts[1].equals("UniProtKB-ID")) {
-                mapUniprotAccUniprotId.put(parts[0], parts[2]);
-            } else {
-                System.err.println("Wong mapping: "+line);
-            }
-            
-            progressMonitor.incrementCurValue();
-            ConsoleUtil.showProgress(progressMonitor);
-        }
-=======
         Set<String> swissAccessions = getSwissProtAccessionHuman();
         
         MySQLbulkLoader.bulkLoadOn();
@@ -120,18 +108,31 @@
     private Set<String> getSwissProtAccessionHuman() throws IOException {
         String strURL = "http://www.uniprot.org/uniprot/?query="
                 + "taxonomy%3ahuman+AND+reviewed%3ayes&force=yes&format=list";
->>>>>>> 8a0e4404
         
-        reader.close();
+        MultiThreadedHttpConnectionManager connectionManager =
+                ConnectionManager.getConnectionManager();
+        HttpClient client = new HttpClient(connectionManager);
+        GetMethod method = new GetMethod(strURL);
         
-        for (Map.Entry<String, String> entry : mapUniprotAccUniprotId.entrySet()) {
-            String uniprotAcc = entry.getKey();
-            String uniprotId = entry.getValue();
-            Integer entrezGeneId = mapUniprotAccEntrezGeneId.get(uniprotAcc);
-            DaoUniProtIdMapping.addUniProtIdMapping(uniprotAcc, uniprotId, entrezGeneId);
+        try {
+            int statusCode = client.executeMethod(method);
+            if (statusCode == HttpStatus.SC_OK) {
+                BufferedReader bufReader = new BufferedReader(
+                        new InputStreamReader(method.getResponseBodyAsStream()));
+                Set<String> accs = new HashSet<String>();
+                for (String line=bufReader.readLine(); line!=null; line=bufReader.readLine()) {
+                    accs.add(line);
+                }
+                return accs;
+            } else {
+                //  Otherwise, throw HTTP Exception Object
+                throw new HttpException(statusCode + ": " + HttpStatus.getStatusText(statusCode)
+                        + " Base URL:  " + strURL);
+            }
+        } finally {
+            //  Must release connection back to Apache Commons Connection Pool
+            method.releaseConnection();
         }
-        
-        MySQLbulkLoader.flushAll();
     }
 
     public static void main(final String[] args) {
