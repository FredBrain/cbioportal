/** Copyright (c) 2012 Memorial Sloan-Kettering Cancer Center.
**
** This library is free software; you can redistribute it and/or modify it
** under the terms of the GNU Lesser General Public License as published
** by the Free Software Foundation; either version 2.1 of the License, or
** any later version.
**
** This library is distributed in the hope that it will be useful, but
** WITHOUT ANY WARRANTY, WITHOUT EVEN THE IMPLIED WARRANTY OF
** MERCHANTABILITY OR FITNESS FOR A PARTICULAR PURPOSE.  The software and
** documentation provided hereunder is on an "as is" basis, and
** Memorial Sloan-Kettering Cancer Center 
** has no obligations to provide maintenance, support,
** updates, enhancements or modifications.  In no event shall
** Memorial Sloan-Kettering Cancer Center
** be liable to any party for direct, indirect, special,
** incidental or consequential damages, including lost profits, arising
** out of the use of this software and its documentation, even if
** Memorial Sloan-Kettering Cancer Center 
** has been advised of the possibility of such damage.  See
** the GNU Lesser General Public License for more details.
**
** You should have received a copy of the GNU Lesser General Public License
** along with this library; if not, write to the Free Software Foundation,
** Inc., 59 Temple Place, Suite 330, Boston, MA 02111-1307 USA.
**/

package org.mskcc.cbio.portal.r_bridge;

<<<<<<< HEAD
import org.mskcc.cbio.cgds.model.Survival;
=======
import org.mskcc.cbio.cgds.model.Patient;
>>>>>>> baed5e43
import org.mskcc.cbio.portal.model.ProfileDataSummary;

import java.util.ArrayList;

/**
 * Converts a List of Survival Objects to an R Data Frame.
 *
 * @author Ethan Cerami.
 */
public class ConvertClinicalToDataFrame {
<<<<<<< HEAD
    private ArrayList<Survival> survivalList;
=======
    private ArrayList<Patient> clinicalDataList;
>>>>>>> baed5e43
    private ProfileDataSummary dataSummary;
    private String QUOTE = "\"";

    /**
     * Constructor.
     *
     * @param survivalList ArrayList of Clinical Data Objects.
     */
<<<<<<< HEAD
    public ConvertClinicalToDataFrame(ArrayList<Survival> survivalList,
=======
    public ConvertClinicalToDataFrame(ArrayList<Patient> clinicalDataList,
>>>>>>> baed5e43
            ProfileDataSummary dataSummary) {
        this.survivalList = survivalList;
        this.dataSummary = dataSummary;
    }

    /**
     * Gets the R Code to Generate a Data Frame of this Clinical Data.
     *
     * @return
     */
    public String getRCode() {
        int numItems = survivalList.size();
        StringBuffer rCode = new StringBuffer();
        rCode.append("df <- data.frame(CASE_ID=rep(\"NA\"," + numItems + "), "
                + " OS_MONTHS=rep(NA, " + numItems + "), "
                + " OS_STATUS=rep(NA, " + numItems + "), "
                + " DFS_MONTHS=rep(NA, " + numItems + "), "
                + " DFS_STATUS=rep(NA, " + numItems + "), "
                + " GENE_SET_ALTERED=rep(NA, " + numItems + "), "
                + " stringsAsFactors=FALSE)\n");
<<<<<<< HEAD
        for (int i = 0; i < survivalList.size(); i++) {
            Survival survival = survivalList.get(i);
=======
        for (int i = 0; i < clinicalDataList.size(); i++) {
            Patient clinicalData = clinicalDataList.get(i);
>>>>>>> baed5e43
            int rIndex = i + 1;

            // status = 1 (Died from Disease)
            // status = 0 (Still alive at last follow-up)
            rCode.append("df[" + rIndex + ", ] <- list(\"" + survival.getCaseId() + "\",");
            if (survival.getOverallSurvivalMonths() == null) {
                rCode.append("NA");
            } else {
                rCode.append(survival.getOverallSurvivalMonths());
            }
            rCode.append(", ");
            String osStatus = survival.getOverallSurvivalStatus();
            if (osStatus == null || osStatus.length() == 0) {
                rCode.append("NA");
            } else {
                if (osStatus.equalsIgnoreCase("DECEASED")) {
                    rCode.append("1");
                } else if (osStatus.equalsIgnoreCase("LIVING")) {
                    rCode.append("0");
                } else {
                    throw new IllegalArgumentException("Could not parse OS status:  " +
                            survival.getOverallSurvivalStatus());
                }
            }
            rCode.append(", ");
            if (survival.getDiseaseFreeSurvivalMonths() == null) {
                rCode.append("NA");
            } else {
                rCode.append(survival.getDiseaseFreeSurvivalMonths());
            }
            rCode.append(", ");
            String dfsStatus = survival.getDiseaseFreeSurvivalStatus();
            if (dfsStatus == null || dfsStatus.length() == 0) {
                rCode.append("NA");
            } else {
                if (dfsStatus.equalsIgnoreCase("Recurred/Progressed")
                        || dfsStatus.equalsIgnoreCase("Recurred")) {
                    rCode.append("1");
                } else if (dfsStatus.equalsIgnoreCase("DiseaseFree")) {
                    rCode.append("0");
                } else {
                    throw new IllegalArgumentException("Could not parse DFS status:  " +
                            dfsStatus);
                }
            }

            rCode.append(", ");
            boolean caseIsAltered = dataSummary.isCaseAltered(survival.getCaseId());
            if (caseIsAltered) {
                rCode.append("TRUE");
            } else {
                rCode.append("FALSE");
            }

            rCode.append(")\n");
        }
        rCode.append("df = transform (df, OS_MONTHS=as.double(OS_MONTHS))\n");
        rCode.append("df = transform (df, DFS_MONTHS=as.double(DFS_MONTHS))\n");
        return rCode.toString();
    }
}<|MERGE_RESOLUTION|>--- conflicted
+++ resolved
@@ -27,11 +27,7 @@
 
 package org.mskcc.cbio.portal.r_bridge;
 
-<<<<<<< HEAD
-import org.mskcc.cbio.cgds.model.Survival;
-=======
 import org.mskcc.cbio.cgds.model.Patient;
->>>>>>> baed5e43
 import org.mskcc.cbio.portal.model.ProfileDataSummary;
 
 import java.util.ArrayList;
@@ -42,11 +38,7 @@
  * @author Ethan Cerami.
  */
 public class ConvertClinicalToDataFrame {
-<<<<<<< HEAD
-    private ArrayList<Survival> survivalList;
-=======
     private ArrayList<Patient> clinicalDataList;
->>>>>>> baed5e43
     private ProfileDataSummary dataSummary;
     private String QUOTE = "\"";
 
@@ -55,11 +47,7 @@
      *
      * @param survivalList ArrayList of Clinical Data Objects.
      */
-<<<<<<< HEAD
-    public ConvertClinicalToDataFrame(ArrayList<Survival> survivalList,
-=======
     public ConvertClinicalToDataFrame(ArrayList<Patient> clinicalDataList,
->>>>>>> baed5e43
             ProfileDataSummary dataSummary) {
         this.survivalList = survivalList;
         this.dataSummary = dataSummary;
@@ -80,13 +68,8 @@
                 + " DFS_STATUS=rep(NA, " + numItems + "), "
                 + " GENE_SET_ALTERED=rep(NA, " + numItems + "), "
                 + " stringsAsFactors=FALSE)\n");
-<<<<<<< HEAD
-        for (int i = 0; i < survivalList.size(); i++) {
-            Survival survival = survivalList.get(i);
-=======
         for (int i = 0; i < clinicalDataList.size(); i++) {
             Patient clinicalData = clinicalDataList.get(i);
->>>>>>> baed5e43
             int rIndex = i + 1;
 
             // status = 1 (Died from Disease)
