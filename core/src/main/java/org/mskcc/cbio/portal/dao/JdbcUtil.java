/*
 * Copyright (c) 2015 Memorial Sloan-Kettering Cancer Center.
 *
 * This library is distributed in the hope that it will be useful, but WITHOUT
 * ANY WARRANTY, WITHOUT EVEN THE IMPLIED WARRANTY OF MERCHANTABILITY OR FITNESS
 * FOR A PARTICULAR PURPOSE. The software and documentation provided hereunder
 * is on an "as is" basis, and Memorial Sloan-Kettering Cancer Center has no
 * obligations to provide maintenance, support, updates, enhancements or
 * modifications. In no event shall Memorial Sloan-Kettering Cancer Center be
 * liable to any party for direct, indirect, special, incidental or
 * consequential damages, including lost profits, arising out of the use of this
 * software and its documentation, even if Memorial Sloan-Kettering Cancer
 * Center has been advised of the possibility of such damage.
 */

/*
 * This file is part of cBioPortal.
 *
 * cBioPortal is free software: you can redistribute it and/or modify
 * it under the terms of the GNU Affero General Public License as
 * published by the Free Software Foundation, either version 3 of the
 * License.
 *
 * This program is distributed in the hope that it will be useful,
 * but WITHOUT ANY WARRANTY; without even the implied warranty of
 * MERCHANTABILITY or FITNESS FOR A PARTICULAR PURPOSE.  See the
 * GNU Affero General Public License for more details.
 *
 * You should have received a copy of the GNU Affero General Public License
 * along with this program.  If not, see <http://www.gnu.org/licenses/>.
*/

package org.mskcc.cbio.portal.dao;

import org.mskcc.cbio.portal.util.*;

import org.apache.commons.logging.*;

import org.springframework.context.ApplicationContext;
import org.springframework.context.support.ClassPathXmlApplicationContext;
import org.springframework.beans.factory.BeanCreationException;

import java.sql.*;
import java.util.*;
import javax.sql.DataSource;
import javax.naming.InitialContext;

/**
 * Connection Utility for JDBC.
 *
 * @author Ethan Cerami
 */
public class JdbcUtil {
    private static DataSource ds;
    private static final int MAX_JDBC_CONNECTIONS = 100;
    private static Map<String,Integer> activeConnectionCount; // keep track of the number of active connection per class/requester
    private static final Log LOG = LogFactory.getLog(JdbcUtil.class);

    /**
     * Gets Connection to the Database.
     * 
     * @param clazz class
     * @return Live Connection to Database.
     * @throws java.sql.SQLException Error Connecting to Database.
     */
    public static Connection getDbConnection(Class clazz) throws SQLException {
        return getDbConnection(clazz.getName());
    }
    
    /**
     * Gets Connection to the Database.
     * 
     * @param requester name
     * @return Live Connection to Database.
     * @throws java.sql.SQLException Error Connecting to Database.
     */
    private static Connection getDbConnection(String requester) throws SQLException {
        // this method should be syncronized
        // but may slow the speed?
        
        if (ds == null) {
            ds = initDataSource();
        }

        Connection con;
        try {
            con = ds.getConnection();
        }
        catch (Exception e) {
            logMessage(e.getMessage());
            throw new SQLException(e);
        }

        if (requester!=null) {
            Integer count = activeConnectionCount.get(requester);
            activeConnectionCount.put(requester, count==null ? 1 : (count+1));
        }
        
        return con;
    }

    private static DataSource initDataSource()
    {
        DataSource ds = null;
        ApplicationContext ctx = null;
        try {
            ctx = getContext("jndi");
            ds = (DataSource)ctx.getBean("businessDataSource");
        }
        catch (Exception e) {
<<<<<<< HEAD
            // logMessage("Problem creating jndi datasource, opening dbcp datasource.");
=======
            //logMessage("Problem creating jndi datasource, opening dbcp datasource.");
>>>>>>> fc208c19
            ctx = getContext("dbcp");
            ds = (DataSource)ctx.getBean("businessDataSource");
        }

        activeConnectionCount = new HashMap<String,Integer>();

        return ds;
    }

    private static ApplicationContext getContext(String profile)
    {
        ClassPathXmlApplicationContext ctx = new ClassPathXmlApplicationContext("classpath:applicationContext-business.xml");
        ctx.getEnvironment().setActiveProfiles(profile);
        ctx.refresh();
        return ctx; 
    }

    /**
     * Frees Database Connection.
     *
     * @param con Connection Object.
     */
    public static void closeConnection(Class clazz, Connection con) {
        closeConnection(clazz.getName(), con);
    }
    
    private static void closeConnection(String requester, Connection con) {
        try {
            if (con != null && !con.isClosed()) {
                con.close();
                
                if (requester!=null) {
                    int count = activeConnectionCount.get(requester)-1;
                    if (count<0) {
                        // since adding connection is not synchronized, the count may not be the real one
                        count = 0;
                    }
                    
                    activeConnectionCount.put(requester, count);
                }
            }
        } catch (Exception e) {
            logMessage("Problem Closed a MySQL connection from " + requester + ": " + activeConnectionCount.toString());
            e.printStackTrace();
        }
    }

    /**
     * Frees PreparedStatement and ResultSet.
     *
     * @param rs  ResultSet Object.
     */
    public static void closeAll(ResultSet rs) {
                JdbcUtil.closeAll((String)null, null, rs);
        }

    /**
     * Frees Database Connection.
     *
     * @param con Connection Object.
     * @param ps  Prepared Statement Object.
     * @param rs  ResultSet Object.
     */
    public static void closeAll(Class clazz, Connection con, PreparedStatement ps,
            ResultSet rs) {
        closeAll(clazz.getName(), con, rs);
    }

    /**
     * Frees Database Connection.
     *
     * @param con Connection Object.
     * @param rs  ResultSet Object.
     */
    private static void closeAll(String requester, Connection con,
                                 ResultSet rs) {
        closeConnection(requester, con);
        if (rs != null) {
            try {
                rs.close();
            } catch (SQLException e) {
                e.printStackTrace();
            }
        }
    }

    /**
     * Why does closeAll need a PreparedStatement?
     * This is a copy of closeAll without the PreparedStatement
     * @param clazz
     * @param con
     * @param rs
     */
    public static void closeAll(Class clazz, Connection con, ResultSet rs) {
        String requester = clazz.getName();
        closeConnection(requester, con);
        if (rs != null) {
            try {
                rs.close();
            } catch (SQLException e) {
                e.printStackTrace();
            }
        }
    }

    private static void logMessage(String message) {
        if (LOG.isInfoEnabled()) {
            LOG.info(message);
        }
        System.err.println(message);
    }
    
    // is it good to put the two methods below here?
    static Integer readIntegerFromResultSet(ResultSet rs, String column) throws SQLException {
        int i = rs.getInt(column);
        return rs.wasNull() ? null : i;
    }
    
    static Long readLongFromResultSet(ResultSet rs, String column) throws SQLException {
        long l = rs.getInt(column);
        return rs.wasNull() ? null : l;
    }
    
    static Double readDoubleFromResultSet(ResultSet rs, String column) throws SQLException {
        double d = rs.getDouble(column);
        return rs.wasNull() ? null : d;
    }
}<|MERGE_RESOLUTION|>--- conflicted
+++ resolved
@@ -108,11 +108,7 @@
             ds = (DataSource)ctx.getBean("businessDataSource");
         }
         catch (Exception e) {
-<<<<<<< HEAD
-            // logMessage("Problem creating jndi datasource, opening dbcp datasource.");
-=======
             //logMessage("Problem creating jndi datasource, opening dbcp datasource.");
->>>>>>> fc208c19
             ctx = getContext("dbcp");
             ds = (DataSource)ctx.getBean("businessDataSource");
         }
