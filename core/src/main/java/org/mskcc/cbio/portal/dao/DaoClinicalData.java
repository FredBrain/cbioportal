--- conflicted
+++ resolved
@@ -55,17 +55,9 @@
     private static final String SAMPLE_INSERT = "INSERT INTO " + SAMPLE_TABLE + "(`INTERAL_ID`,`ATTR_ID`,`ATTR_VALUE` VALUES(?,?,?)";
     private static final String PATIENT_INSERT = "INSERT INTO " + PATIENT_TABLE + "(`INTERNAL_ID`,`ATTR_ID`,`ATTR_VALUE` VALUES(?,?,?)";
 
-<<<<<<< HEAD
     private static final Map<String, String> sampleAttributes = new ConcurrentHashMap<String, String>();
     private static final Map<String, String> patientAttributes = new ConcurrentHashMap<String, String>();
 
-=======
-    private static final Map<String, String> sampleAttributes = new HashMap<String, String>();
-    private static final Map<String, String> patientAttributes = new HashMap<String, String>();
-    // map for the cancer types
-    private static Map<String, List<String>> cancerTypeInfo;
-    
->>>>>>> c56f01ba
     private DaoClinicalData() {}
 
     static {
