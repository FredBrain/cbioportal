/*
 * Copyright (c) 2015 Memorial Sloan-Kettering Cancer Center.
 *
 * This library is distributed in the hope that it will be useful, but WITHOUT
 * ANY WARRANTY, WITHOUT EVEN THE IMPLIED WARRANTY OF MERCHANTABILITY OR FITNESS
 * FOR A PARTICULAR PURPOSE. The software and documentation provided hereunder
 * is on an "as is" basis, and Memorial Sloan-Kettering Cancer Center has no
 * obligations to provide maintenance, support, updates, enhancements or
 * modifications. In no event shall Memorial Sloan-Kettering Cancer Center be
 * liable to any party for direct, indirect, special, incidental or
 * consequential damages, including lost profits, arising out of the use of this
 * software and its documentation, even if Memorial Sloan-Kettering Cancer
 * Center has been advised of the possibility of such damage.
 */

/*
 * This file is part of cBioPortal.
 *
 * cBioPortal is free software: you can redistribute it and/or modify
 * it under the terms of the GNU Affero General Public License as
 * published by the Free Software Foundation, either version 3 of the
 * License.
 *
 * This program is distributed in the hope that it will be useful,
 * but WITHOUT ANY WARRANTY; without even the implied warranty of
 * MERCHANTABILITY or FITNESS FOR A PARTICULAR PURPOSE.  See the
 * GNU Affero General Public License for more details.
 *
 * You should have received a copy of the GNU Affero General Public License
 * along with this program.  If not, see <http://www.gnu.org/licenses/>.
*/

package org.mskcc.cbio.portal.servlet;

import org.apache.log4j.Logger;
import org.json.simple.JSONArray;
import org.json.simple.JSONValue;
import org.mskcc.cbio.portal.dao.*;
import org.mskcc.cbio.portal.model.*;
import org.mskcc.cbio.portal.util.*;
import org.springframework.beans.factory.annotation.Autowired;
import org.springframework.web.context.support.SpringBeanAutowiringSupport;

import javax.servlet.ServletConfig;
import javax.servlet.ServletException;
import javax.servlet.http.HttpServlet;
import javax.servlet.http.HttpServletRequest;
import javax.servlet.http.HttpServletResponse;
import java.io.IOException;
import java.io.PrintWriter;
import java.util.*;

/**
 * A servlet designed to return a JSON array of mutation objects.
 *
 * @author Selcuk Onur Sumer
 */
public class MutationDataServlet extends HttpServlet
{
	private static final Logger logger = Logger.getLogger(MutationDataServlet.class);

<<<<<<< HEAD
	@Autowired
    private MutationDataUtils mutationDataUtils;
=======
    private MutationDataUtils mutationDataUtils = new MutationDataUtils();
    
    // class which process access control to cancer studies
    private AccessControl accessControl;
    
>>>>>>> 8831da3c

    public MutationDataUtils getMutationDataUtils() {
        return mutationDataUtils;
    }

    public void setMutationDataUtils(MutationDataUtils mutationDataUtils) {
        this.mutationDataUtils = mutationDataUtils;
    }
    
    /**
     * Initializes the servlet.
     */
    public void init() throws ServletException {
        super.init();
        accessControl = SpringUtil.getAccessControl();
    }

	@Override
	public void init(ServletConfig config) throws ServletException {
		super.init(config);
		SpringBeanAutowiringSupport.processInjectionBasedOnServletContext(this,
				config.getServletContext());
	}

    protected void doGet(HttpServletRequest request,
			HttpServletResponse response) throws ServletException, IOException
	{
		this.doPost(request, response);
	}

	protected void doPost(HttpServletRequest request,
			HttpServletResponse response) throws ServletException, IOException
	{
		// get request parameters
		String geneticProfiles = request.getParameter("geneticProfiles");
		String genes = request.getParameter("geneList");
		// we need slashes for miRNA input
		genes = genes.replaceAll("\\\\/", "/");

		// parse single strings to create list of strings
		ArrayList<String> geneticProfileList = this.parseValues(geneticProfiles);
		ArrayList<String> targetGeneList = this.parseValues(genes);

		// final array to be sent
		JSONArray data = new JSONArray();

		try
		{
			// generate list by processing possible valid sample list parameters
			ArrayList<String> targetSampleList = this.getSampleList(request);

			for (String profileId : geneticProfileList)
			{
				// Get the Genetic Profile
				GeneticProfile geneticProfile = DaoGeneticProfile.getGeneticProfileByStableId(profileId);
				CancerStudy cancerStudy = DaoCancerStudy.getCancerStudyByInternalId(geneticProfile.getCancerStudyId());
				if (accessControl.isAccessibleCancerStudy(cancerStudy.getCancerStudyStableId()).size() == 1) {
					// add mutation data for each genetic profile
					data.addAll(mutationDataUtils.getMutationData(profileId,
						targetGeneList,
						targetSampleList));
				}
			}
		}
		catch (DaoException e)
		{
			e.printStackTrace();
		}

		response.setContentType("application/json");
		PrintWriter out = response.getWriter();

		try
		{
			JSONValue.writeJSONString(data, out);
		}
		finally
		{
			out.close();
		}
	}

	/**
	 * Generates a sample list by processing related request parameters,
	 * which are sampleList, sampleSetId and sampleIdsKey. If none of these
	 * parameters are valid, then this method will return an empty list.
	 *
	 * @param request   servlet request containing parameters
	 * @return          a list of samples 
	 * @throws DaoException
	 */
	protected ArrayList<String> getSampleList(HttpServletRequest request) throws DaoException
	{
		DaoSampleList daoSampleList = new DaoSampleList();

		String sampleListStr = request.getParameter("caseList");
		String sampleSetId = request.getParameter("caseSetId");
		String sampleIdsKey = request.getParameter("caseIdsKey");

		ArrayList<String> sampleList;

		// first check if sampleSetId param provided
		if (sampleSetId != null &&
		    sampleSetId.length() != 0 &&
		    !sampleSetId.equals("-1"))
		{
			sampleList = new ArrayList<String>();

			// fetch a sample list for each sample set id
			// (this allows providing more than one sampleSetId)
			for (String id : this.parseValues(sampleSetId))
			{
				SampleList list = daoSampleList.getSampleListByStableId(id);

				if (list != null)
				{
					sampleList.addAll(list.getSampleList());
				}
			}
		}
		// if there is no sampleSetId, then check for sampleIdsKey param
		else if(sampleIdsKey != null &&
		        sampleIdsKey.length() != 0)
		{
			sampleList = new ArrayList<String>();

			// fetch a sample list for each sample ids key
			// (this allows providing more than one sampleIdsKey)
			for (String key : this.parseValues(sampleIdsKey))
			{
				sampleList.addAll(this.parseValues(
					SampleSetUtil.getSampleIds(key)));
			}
		}
		else
		{
			// plain list of samples provided, just parse the values
			sampleList = this.parseValues(sampleListStr);
		}

		return sampleList;
	}

	/**
	 * Parses string values separated by white spaces or commas.
	 *
	 * @param values    string to be parsed
	 * @return          array list of parsed string values
	 */
	protected ArrayList<String> parseValues(String values)
	{
		if (values == null)
		{
			// return an empty list for null values
			return new ArrayList<String>(0);
		}

		// split by white space
		String[] parts = values.split("[\\s,]+");

		return new ArrayList<String>(Arrays.asList(parts));
	}

}<|MERGE_RESOLUTION|>--- conflicted
+++ resolved
@@ -59,16 +59,12 @@
 {
 	private static final Logger logger = Logger.getLogger(MutationDataServlet.class);
 
-<<<<<<< HEAD
 	@Autowired
     private MutationDataUtils mutationDataUtils;
-=======
-    private MutationDataUtils mutationDataUtils = new MutationDataUtils();
     
     // class which process access control to cancer studies
     private AccessControl accessControl;
     
->>>>>>> 8831da3c
 
     public MutationDataUtils getMutationDataUtils() {
         return mutationDataUtils;
@@ -76,14 +72,6 @@
 
     public void setMutationDataUtils(MutationDataUtils mutationDataUtils) {
         this.mutationDataUtils = mutationDataUtils;
-    }
-    
-    /**
-     * Initializes the servlet.
-     */
-    public void init() throws ServletException {
-        super.init();
-        accessControl = SpringUtil.getAccessControl();
     }
 
 	@Override
@@ -91,6 +79,7 @@
 		super.init(config);
 		SpringBeanAutowiringSupport.processInjectionBasedOnServletContext(this,
 				config.getServletContext());
+        accessControl = SpringUtil.getAccessControl();
 	}
 
     protected void doGet(HttpServletRequest request,
