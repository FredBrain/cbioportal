/*
 * Copyright (c) 2015 Memorial Sloan-Kettering Cancer Center.
 *
 * This library is distributed in the hope that it will be useful, but WITHOUT
 * ANY WARRANTY, WITHOUT EVEN THE IMPLIED WARRANTY OF MERCHANTABILITY OR FITNESS
 * FOR A PARTICULAR PURPOSE. The software and documentation provided hereunder
 * is on an "as is" basis, and Memorial Sloan-Kettering Cancer Center has no
 * obligations to provide maintenance, support, updates, enhancements or
 * modifications. In no event shall Memorial Sloan-Kettering Cancer Center be
 * liable to any party for direct, indirect, special, incidental or
 * consequential damages, including lost profits, arising out of the use of this
 * software and its documentation, even if Memorial Sloan-Kettering Cancer
 * Center has been advised of the possibility of such damage.
 */

/*
 * This file is part of cBioPortal.
 *
 * cBioPortal is free software: you can redistribute it and/or modify
 * it under the terms of the GNU Affero General Public License as
 * published by the Free Software Foundation, either version 3 of the
 * License.
 *
 * This program is distributed in the hope that it will be useful,
 * but WITHOUT ANY WARRANTY; without even the implied warranty of
 * MERCHANTABILITY or FITNESS FOR A PARTICULAR PURPOSE.  See the
 * GNU Affero General Public License for more details.
 *
 * You should have received a copy of the GNU Affero General Public License
 * along with this program.  If not, see <http://www.gnu.org/licenses/>.
*/

package org.mskcc.cbio.portal.util;

import org.mskcc.cbio.portal.dao.*;
import org.mskcc.cbio.portal.model.CancerStudy;
import org.mskcc.cbio.portal.model.CanonicalGene;
import org.mskcc.cbio.portal.model.Gistic;
import org.mskcc.cbio.portal.scripts.ValidationUtils;

import java.io.*;
<<<<<<< HEAD
import java.util.ArrayList;
=======
import java.lang.System;
import java.sql.SQLException;
import java.util.*;
>>>>>>> 172840b3

/**
 * Utility for importing Gistic data from a file
 */
public class GisticReader {

    /**
     * Extracts find the database's internal Id for the record
     * associated with the Cancer Study string
     * @param cancerStudy_str   String (e.g. "tcga_gbm")
     * @return                  CancerStudyId
     * @throws DaoException
     */
    public int getCancerStudyInternalId(String cancerStudy_str)
            throws DaoException {
        CancerStudy cancerStudy = DaoCancerStudy.getCancerStudyByStableId(cancerStudy_str);

        if (cancerStudy == null) {
            throw new DaoException(cancerStudy_str);
        }
        return cancerStudy.getInternalId();
    }

    public ArrayList<Gistic> parse(File gistic_f, int cancerStudyId) throws IOException, DaoException {

        ArrayList<Gistic> gistics = new ArrayList<Gistic>();

        FileReader reader = new FileReader(gistic_f);
        BufferedReader buf = new BufferedReader(reader);

        String line = buf.readLine();

        // -- parse field names --
        // todo: would it be better to use <enums>?

        int chromosomeField = -1;
        int peakStartField = -1;
        int peakEndField = -1;
        int genesField = -1;
        int qvalField = -1;
        int ampField = -1;
        int cytobandField = -1;

        String[] fields = line.split("\t");
        int num_fields = fields.length;

        for (int i = 0 ; i < num_fields; i+=1) {
            if (fields[i].equals("chromosome")) {
                chromosomeField = i;
            }

            else if (fields[i].equals("peak_start")) {
                peakStartField = i;
            }

            else if (fields[i].equals("peak_end")) {
                peakEndField = i;
            }

            else if (fields[i].equals("genes_in_region")) {
                genesField = i;
            }

            else if (fields[i].equals("q_value")) {
                qvalField = i;
            }

            else if (fields[i].equals("cytoband")) {
                cytobandField = i;
            }

            else if (fields[i].equals("amp")) {
                ampField = i;
            }
        }

        if (chromosomeField == -1) {
            throw new IllegalStateException("The field: chromosome, is missing");
        }

        if (peakStartField == -1) {
            throw new IllegalStateException("The field: peak start, is missing");
        }

        if (peakEndField == -1) {
            throw new IllegalStateException("The field: peak end, is missing");
        }

        if (genesField == -1) {
            throw new IllegalStateException("The field: genes, is missing");
        }

        if (qvalField == -1) {
            throw new IllegalStateException("The field: q_value, is missing");
        }

        if (cytobandField == -1) {
            throw new IllegalStateException("The field: cytoband, is missing");
        }

        if (ampField == -1) {
            throw new IllegalStateException("The field: amp, is missing");
        }

        line = buf.readLine();
        while (line != null) {
            Gistic gistic;
            try {
                gistic = this.parseLine(line, cancerStudyId, chromosomeField, peakStartField, peakEndField, genesField, qvalField, ampField, cytobandField);
                if (gistic != null) {
                    gistics.add(gistic);
                }
            } catch(Exception e) {
                e.printStackTrace();
            }
            line = buf.readLine();
        }

        buf.close();
        reader.close();
        return gistics;
    }
    
    private Gistic parseLine(String line, int cancerStudyId, int chromosomeField, int peakStartField, int peakEndField, int genesField, int qvalField, int ampField, int cytobandField) {
        String[] fields = line.split("\t");

        Gistic gistic = new Gistic();
        gistic.setCancerStudyId(cancerStudyId);

        ValidationUtils.validateChromosome(fields[chromosomeField]);
        gistic.setChromosome(Integer.parseInt(fields[chromosomeField]));

        gistic.setPeakStart(Integer.parseInt(fields[peakStartField]));
        gistic.setPeakEnd(Integer.parseInt(fields[peakEndField]));

        int amp = Integer.parseInt(fields[ampField]);
        gistic.setAmp(amp == 1);

        gistic.setCytoband(fields[cytobandField]);
        gistic.setqValue((Float.parseFloat(fields[qvalField])));

        // -- parse genes --

        // parse out '[' and ']' chars and         ** Do these brackets have meaning? **
        String[] _genes = fields[genesField].replace("[","")
                .replace("]", "")
                .split(",");

        // map _genes to list of CanonicalGenes
        ArrayList<CanonicalGene> genes = new ArrayList<CanonicalGene>();
        DaoGeneOptimized daoGene = DaoGeneOptimized.getInstance();
        ArrayList<String> alreadyProcessedGenes = new ArrayList<String>();
        for (String gene : _genes) {
            
            gene = gene.split("\\|")[0];

            if (alreadyProcessedGenes.contains(gene)) {
                continue;
            }

            CanonicalGene canonicalGene = daoGene.getNonAmbiguousGene(gene);

            if (canonicalGene != null) {
                if (canonicalGene.isMicroRNA()) {
                	ProgressMonitor.logWarning("ignoring miRNA: " + canonicalGene.getHugoGeneSymbolAllCaps());
                    continue;
                }

                genes.add(canonicalGene);
<<<<<<< HEAD
            } 
            else {
            	ProgressMonitor.logWarning("Gene " + gene + " not found or was ambiguous. Skipping this gene.");
=======
                alreadyProcessedGenes.add(gene);
>>>>>>> 172840b3
            }
            
        }
        // -- end parse genes --
        
        if (genes.size() == 0) {
        	ProgressMonitor.logWarning("No genes found in database for " + genesField + ". Skipping gistic event");
            return null;
        }
        gistic.setGenes_in_ROI(genes);

        return gistic;
    }
}<|MERGE_RESOLUTION|>--- conflicted
+++ resolved
@@ -39,13 +39,7 @@
 import org.mskcc.cbio.portal.scripts.ValidationUtils;
 
 import java.io.*;
-<<<<<<< HEAD
 import java.util.ArrayList;
-=======
-import java.lang.System;
-import java.sql.SQLException;
-import java.util.*;
->>>>>>> 172840b3
 
 /**
  * Utility for importing Gistic data from a file
@@ -203,6 +197,7 @@
             gene = gene.split("\\|")[0];
 
             if (alreadyProcessedGenes.contains(gene)) {
+            	ProgressMonitor.logWarning("Gene " + gene + " duplicated in list. Skipping this duplicated entry of the gene.");
                 continue;
             }
 
@@ -215,13 +210,10 @@
                 }
 
                 genes.add(canonicalGene);
-<<<<<<< HEAD
+                alreadyProcessedGenes.add(gene);
             } 
             else {
             	ProgressMonitor.logWarning("Gene " + gene + " not found or was ambiguous. Skipping this gene.");
-=======
-                alreadyProcessedGenes.add(gene);
->>>>>>> 172840b3
             }
             
         }
