--- conflicted
+++ resolved
@@ -28,7 +28,6 @@
 package org.mskcc.cbio.portal.dao;
 
 import org.mskcc.cbio.portal.model.*;
-<<<<<<< HEAD
 import org.mskcc.cbio.portal.model.ExtendedMutation.*;
 import org.mskcc.cbio.portal.util.MutationKeywordUtils;
 
@@ -36,18 +35,6 @@
 
 import java.sql.*;
 import java.util.*;
-=======
-
-import java.sql.*;
-import java.util.*;
-import java.util.regex.Matcher;
-import java.util.regex.Pattern;
-
-import org.apache.commons.lang.StringUtils;
-import org.mskcc.cbio.portal.util.MutationKeywordUtils;
-import org.springframework.context.ApplicationContext;
-import org.springframework.context.support.ClassPathXmlApplicationContext;
->>>>>>> 8b0e9780
 
 /**
  * Data access object for Mutation table
@@ -98,13 +85,9 @@
         }
     }
         
-<<<<<<< HEAD
-        public static int addMutationEvent(MutationEvent event) throws DaoException {
-=======
         public static int addMutationEvent(ExtendedMutation.MutationEvent event) throws DaoException {
             // use this code if bulk loading
             // write to the temp file maintained by the MySQLbulkLoader
->>>>>>> 8b0e9780
             String keyword = MutationKeywordUtils.guessOncotatorMutationKeyword(event.getProteinChange(), event.getMutationType());
             MySQLbulkLoader.getMySQLbulkLoader("mutation_event").insertRecord(
                     Long.toString(event.getMutationEventId()),
@@ -926,10 +909,6 @@
             JdbcUtil.closeAll(DaoMutation.class, con, pstmt, rs);
         }
     }
-<<<<<<< HEAD
-    
-    public static Set<Long> getMutatedGenesForACase(int sampleId) throws DaoException {
-=======
 
     /**
      *
@@ -942,25 +921,18 @@
      * @author Gideon Dresdner <dresdnerg@cbio.mskcc.org>
      */
     public static Collection<Map<String, Object>> countSamplesWithKeywords(Collection<String> keywords, Collection<Integer> internalProfileIds) throws DaoException {
->>>>>>> 8b0e9780
-        Connection con = null;
-        PreparedStatement pstmt = null;
-        ResultSet rs = null;
-        try {
-            con = JdbcUtil.getDbConnection(DaoMutation.class);
-<<<<<<< HEAD
-            String sql = "SELECT DISTINCT ENTREZ_GENE_ID"
-                    + " FROM mutation"
-                + " AND SAMPLE_ID='" + sampleId + "'";
-=======
-
-            String sql = "SELECT KEYWORD, GENETIC_PROFILE_ID, mutation.ENTREZ_GENE_ID, count(DISTINCT CASE_ID) FROM mutation, mutation_event " +
+        Connection con = null;
+        PreparedStatement pstmt = null;
+        ResultSet rs = null;
+        try {
+            con = JdbcUtil.getDbConnection(DaoMutation.class);
+
+            String sql = "SELECT KEYWORD, GENETIC_PROFILE_ID, mutation.ENTREZ_GENE_ID, count(DISTINCT SAMPLE_ID) FROM mutation, mutation_event " +
                     "WHERE GENETIC_PROFILE_ID IN (" + StringUtils.join(internalProfileIds, ",") + ") " +
                     "AND mutation.MUTATION_EVENT_ID=mutation_event.MUTATION_EVENT_ID " +
                     "AND KEYWORD IN ('" + StringUtils.join(keywords, "','") + "') " +
                     "GROUP BY KEYWORD, GENETIC_PROFILE_ID";
 
->>>>>>> 8b0e9780
             pstmt = con.prepareStatement(sql);
             rs = pstmt.executeQuery();
 
@@ -974,7 +946,6 @@
                 Long entrez = rs.getLong(3);
                 Integer count = rs.getInt(4);
 
-                // can you do the boogie woogie to get a cancerStudy's name?
                 // this is computing a join and in not optimal
                 GeneticProfile geneticProfile = DaoGeneticProfile.getGeneticProfileById(geneticProfileId);
                 Integer cancerStudyId = geneticProfile.getCancerStudyId();
@@ -993,11 +964,6 @@
 
                 data.add(d);
             }
-<<<<<<< HEAD
-            return set;
-        } catch (NullPointerException e) {
-            throw new DaoException(e);
-=======
 
             return data;
 
@@ -1041,7 +1007,7 @@
         try {
             con = JdbcUtil.getDbConnection(DaoMutation.class);
 
-            String sql = "select mutation.ENTREZ_GENE_ID, mutation.GENETIC_PROFILE_ID, count(distinct CASE_ID) from mutation, mutation_event\n" +
+            String sql = "select mutation.ENTREZ_GENE_ID, mutation.GENETIC_PROFILE_ID, count(distinct SAMPLE_ID) from mutation, mutation_event\n" +
                     "where GENETIC_PROFILE_ID in (" + StringUtils.join(internalProfileIds, ",") + ")\n" +
                     "and mutation.ENTREZ_GENE_ID in (" + StringUtils.join(entrezs, ",")  + ")\n" +
                     "and mutation.MUTATION_EVENT_ID=mutation_event.MUTATION_EVENT_ID\n" +
@@ -1080,7 +1046,6 @@
 
             return data;
 
->>>>>>> 8b0e9780
         } catch (SQLException e) {
             throw new DaoException(e);
         } finally {
