/*
 * Copyright (c) 2015 Memorial Sloan-Kettering Cancer Center.
 *
 * This library is distributed in the hope that it will be useful, but WITHOUT
 * ANY WARRANTY, WITHOUT EVEN THE IMPLIED WARRANTY OF MERCHANTABILITY OR FITNESS
 * FOR A PARTICULAR PURPOSE. The software and documentation provided hereunder
 * is on an "as is" basis, and Memorial Sloan-Kettering Cancer Center has no
 * obligations to provide maintenance, support, updates, enhancements or
 * modifications. In no event shall Memorial Sloan-Kettering Cancer Center be
 * liable to any party for direct, indirect, special, incidental or
 * consequential damages, including lost profits, arising out of the use of this
 * software and its documentation, even if Memorial Sloan-Kettering Cancer
 * Center has been advised of the possibility of such damage.
 */

/*
 * This file is part of cBioPortal.
 *
 * cBioPortal is free software: you can redistribute it and/or modify
 * it under the terms of the GNU Affero General Public License as
 * published by the Free Software Foundation, either version 3 of the
 * License.
 *
 * This program is distributed in the hope that it will be useful,
 * but WITHOUT ANY WARRANTY; without even the implied warranty of
 * MERCHANTABILITY or FITNESS FOR A PARTICULAR PURPOSE.  See the
 * GNU Affero General Public License for more details.
 *
 * You should have received a copy of the GNU Affero General Public License
 * along with this program.  If not, see <http://www.gnu.org/licenses/>.
*/

package org.mskcc.cbio.portal.util;

import java.io.File;
import java.io.FileInputStream;
import java.io.IOException;
import java.util.Properties;

import org.mskcc.cbio.portal.dao.*;
import org.mskcc.cbio.portal.model.CancerStudy;
import org.mskcc.cbio.portal.model.GeneticAlterationType;
import org.mskcc.cbio.portal.model.GeneticProfile;
import org.mskcc.cbio.portal.scripts.TrimmedProperties;

/**
 * Prepare a GeneticProfile for having its data loaded.
 * 
 * @author Ethan Cerami
 * @author Arthur Goldberg goldberg@cbio.mskcc.org
 */
public class GeneticProfileReader {

   /**
    * Load a GeneticProfile. Get a stableID from a description file. If the same
    * GeneticProfile already exists in the dbms use it, otherwise create a new
    * GeneticProfile dbms record, defining all parameters from the file.
    * 
    * @author Ethan Cerami
    * @author Arthur Goldberg goldberg@cbio.mskcc.org
    * 
    * @param file
    *           A handle to a description of the genetic profile, i.e., a
    *           'description' or 'meta' file.
    * @return an instantiated GeneticProfile record
    * @throws IOException
    *            if the description file cannot be read
    * @throws DaoException
    */
   public static GeneticProfile loadGeneticProfile(File file) throws IOException, DaoException {
      GeneticProfile geneticProfile = loadGeneticProfileFromMeta(file);
      GeneticProfile existingGeneticProfile = DaoGeneticProfile.getGeneticProfileByStableId(geneticProfile
               .getStableId());

      if (existingGeneticProfile != null) {
         if (!existingGeneticProfile.getDatatype().equals("MAF"))
         {
             // the dbms already contains a GeneticProfile with the file's stable_id. This scenario is not supported
             // anymore, so throw error telling user to remove existing profile first:
             throw new RuntimeException("Error: genetic_profile record found with same Stable ID as the one used in your data:  "
                  + existingGeneticProfile.getStableId() + ". Remove the existing genetic_profile record first.");
         }
         else if (geneticProfile.getDatatype().equals("FUSION")){
             // For mutation data only we can have multiple files with the same genetic_profile.
             // There is a constraint in the mutation database table to prevent duplicated data
             // If this constraint is hit (mistakenly importing the same maf twice) MySqlBulkLoader will throw an exception
<<<<<<< HEAD
             geneticProfile.setGeneticProfileId(existingGeneticProfile.getGeneticProfileId());
             return geneticProfile;
         }
         else {
             return existingGeneticProfile;
=======

             // make an object combining the pre-existing profile with the file-specific properties of the current file
             GeneticProfile gp = new GeneticProfile(existingGeneticProfile);
             gp.setTargetLine(geneticProfile.getTargetLine());
             gp.setOtherMetadataFields(geneticProfile.getAllOtherMetadataFields());
             return gp;
>>>>>>> 5afbdc25
         }
      }
      // add new profile
      DaoGeneticProfile.addGeneticProfile(geneticProfile);
      
      // Get ID
      GeneticProfile gp = DaoGeneticProfile.getGeneticProfileByStableId(geneticProfile.getStableId());
      geneticProfile.setGeneticProfileId(gp.getGeneticProfileId());
      return geneticProfile;
   }

   /**
    * Load a GeneticProfile from a description file.
    * 
    * @author Ethan Cerami
    * @author Arthur Goldberg goldberg@cbio.mskcc.org
    * 
    * @param file
    *           A handle to a description of the genetic profile, i.e., a
    *           'description' or 'meta' file.
    * @return an instantiated GeneticProfile
    * @throws IOException
    *            if the description file cannot be read
    * @throws DaoException
    */
   public static GeneticProfile loadGeneticProfileFromMeta(File file) throws IOException, DaoException {
      Properties properties = new TrimmedProperties();
      properties.load(new FileInputStream(file));
      
      // when loading cancer studies and their profiles from separate files, 
      // use the cancer_study_identifier as a unique id for each study.
      // this was called the "cancer_type_id" previously.
      // eventually, it won't be needed when studies are loaded by a connected client that
      // knows its study_id in its state
      
      String cancerStudyIdentifier = properties.getProperty("cancer_study_identifier");
      if (cancerStudyIdentifier == null) {
         throw new IllegalArgumentException("cancer_study_identifier is not specified.");
      }
      CancerStudy cancerStudy = DaoCancerStudy.getCancerStudyByStableId(cancerStudyIdentifier);
      if (cancerStudy == null) {
         throw new IllegalArgumentException("cancer study identified by cancer_study_identifier "
                  + cancerStudyIdentifier + " not found in dbms.");
      }
      
      String stableId = properties.getProperty("stable_id");
      if (stableId == null) {
         throw new IllegalArgumentException("stable_id is not specified.");
      }
      
      //automatically add the cancerStudyIdentifier in front of stableId (since the rest of the 
      //code still relies on this - TODO: this can be removed once the rest of the backend and frontend code 
      //stop assuming cancerStudyIdentifier to be part of stableId):
      if(!stableId.startsWith(cancerStudyIdentifier + "_")) {
          stableId = cancerStudyIdentifier + "_" + stableId;
      }
      
      String profileName = properties.getProperty("profile_name");
      String profileDescription = properties.getProperty("profile_description");
      String geneticAlterationTypeString = properties.getProperty("genetic_alteration_type");
	  String datatype = properties.getProperty("datatype");
      if (profileName == null) {
         profileName = geneticAlterationTypeString;
      }
      
      if (profileDescription == null) {
         profileDescription = geneticAlterationTypeString;
      }
      
      if (geneticAlterationTypeString == null) {
         throw new IllegalArgumentException("genetic_alteration_type is not specified.");
      } else if (datatype == null) {
		  datatype = "";
	  }

      boolean showProfileInAnalysisTab = true;
      String showProfileInAnalysisTabStr = properties.getProperty("show_profile_in_analysis_tab");
      if (showProfileInAnalysisTabStr != null && showProfileInAnalysisTabStr.equalsIgnoreCase("FALSE")) {
         showProfileInAnalysisTab = false;
      }

      profileDescription = profileDescription.replaceAll("\t", " ");
      GeneticAlterationType alterationType = GeneticAlterationType.getType(geneticAlterationTypeString);

      GeneticProfile geneticProfile = new GeneticProfile();
      geneticProfile.setCancerStudyId(cancerStudy.getInternalId());
      geneticProfile.setStableId(stableId);
      geneticProfile.setProfileName(profileName);
      geneticProfile.setProfileDescription(profileDescription);
      geneticProfile.setGeneticAlterationType(alterationType);
	  geneticProfile.setDatatype(datatype);
      geneticProfile.setShowProfileInAnalysisTab(showProfileInAnalysisTab);
      geneticProfile.setTargetLine(properties.getProperty("target_line"));
      geneticProfile.setOtherMetadataFields(properties);
      return geneticProfile;
   }
}<|MERGE_RESOLUTION|>--- conflicted
+++ resolved
@@ -84,20 +84,11 @@
              // For mutation data only we can have multiple files with the same genetic_profile.
              // There is a constraint in the mutation database table to prevent duplicated data
              // If this constraint is hit (mistakenly importing the same maf twice) MySqlBulkLoader will throw an exception
-<<<<<<< HEAD
              geneticProfile.setGeneticProfileId(existingGeneticProfile.getGeneticProfileId());
              return geneticProfile;
          }
          else {
              return existingGeneticProfile;
-=======
-
-             // make an object combining the pre-existing profile with the file-specific properties of the current file
-             GeneticProfile gp = new GeneticProfile(existingGeneticProfile);
-             gp.setTargetLine(geneticProfile.getTargetLine());
-             gp.setOtherMetadataFields(geneticProfile.getAllOtherMetadataFields());
-             return gp;
->>>>>>> 5afbdc25
          }
       }
       // add new profile
