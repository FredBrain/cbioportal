--- conflicted
+++ resolved
@@ -41,15 +41,9 @@
   	      if (args.length < 2) {
   	         // an extra --noprogress option can be given to avoid the messages regarding memory usage and % complete
              throw new UsageException(
-<<<<<<< HEAD
-                     "updateCancerStudy",
-                     null,
-                     "<study identifier> <status>");
-=======
                      progName,
                      null,
                      argSpec);
->>>>>>> 28bc2928
   	      }
 
   	      String cancerStudyIdentifier = args[0];
