
package org.mskcc.cbio.portal.servlet;

import java.io.IOException;
import java.io.PrintWriter;
import java.util.*;
import javax.servlet.ServletException;
import javax.servlet.http.HttpServlet;
import javax.servlet.http.HttpServletRequest;
import javax.servlet.http.HttpServletResponse;
import org.apache.log4j.Logger;
import org.json.simple.JSONArray;
import org.json.simple.JSONValue;
import org.mskcc.cbio.cgds.dao.*;
import org.mskcc.cbio.cgds.model.CancerStudy;
import org.mskcc.cbio.cgds.model.CanonicalGene;
import org.mskcc.cbio.cgds.model.Case;
import org.mskcc.cbio.cgds.model.CnaEvent;
import org.mskcc.cbio.cgds.model.CopyNumberSegment;
import org.mskcc.cbio.cgds.model.GeneticProfile;
import org.mskcc.cbio.cgds.model.Gistic;
import org.mskcc.cbio.portal.util.SkinUtil;

/**
 *
 * @author jj
 */
public class CnaJSON extends HttpServlet {
    private static Logger logger = Logger.getLogger(CnaJSON.class);
    
    public static final String CMD = "cmd";
    public static final String GET_DRUG_CMD = "get_drug";
    public static final String GET_SEGMENT_CMD = "get_segment";
    public static final String GET_CNA_FRACTION_CMD = "get_cna_fraction";
    public static final String CNA_EVENT_ID = "cna_id";
    
    /** 
     * Processes requests for both HTTP <code>GET</code> and <code>POST</code> methods.
     * @param request servlet request
     * @param response servlet response
     * @throws ServletException if a servlet-specific error occurs
     * @throws IOException if an I/O error occurs
     */
    protected void processRequest(HttpServletRequest request, HttpServletResponse response)
            throws ServletException, IOException {
        String cmd = request.getParameter(CMD);
        if (cmd!=null) {
            if (cmd.equalsIgnoreCase(GET_SEGMENT_CMD)) {
                processGetSegmentsRequest(request, response);
                return;
            }
            
            if (cmd.equalsIgnoreCase(GET_CNA_FRACTION_CMD)) {
                processCnaFractionsRequest(request, response);
                return;
            }
        }
            
        processGetCnaRequest(request, response);
    }
    
    private void processGetCnaRequest(HttpServletRequest request, HttpServletResponse response)
            throws ServletException, IOException {
        String patient = request.getParameter(PatientView.PATIENT_ID);
        String cnaProfileId = request.getParameter(PatientView.CNA_PROFILE);
        String mrnaProfileId = request.getParameter(PatientView.MRNA_PROFILE);
        String drugType = request.getParameter(PatientView.DRUG_TYPE);
        boolean fdaOnly = false;
        boolean cancerDrug = true;
        if (drugType!=null && drugType.equalsIgnoreCase(PatientView.DRUG_TYPE_FDA_ONLY)) {
            fdaOnly = true;
            cancerDrug = false;
        }
                
        GeneticProfile cnaProfile;
        CancerStudy cancerStudy = null;
        List<CnaEvent> cnaEvents = Collections.emptyList();
        Map<Long, Set<String>> drugs = Collections.emptyMap();
        Map<Long, Integer>  contextMap = Collections.emptyMap();
<<<<<<< HEAD
        Map<Long, Map<String,Object>> mrnaContext = Collections.emptyMap();
=======
        DaoGeneOptimized daoGeneOptimized = null;
>>>>>>> 931db082

        try {
            cnaProfile = DaoGeneticProfile.getGeneticProfileByStableId(cnaProfileId);
            cancerStudy = DaoCancerStudy.getCancerStudyByInternalId(cnaProfile.getCancerStudyId());
<<<<<<< HEAD
            cnaEvents = DaoCnaEvent.getCnaEvents(patient, cnaProfile.getGeneticProfileId());
            String concatEventIds = getConcatEventIds(cnaEvents);
            int profileId = cnaProfile.getGeneticProfileId();
            drugs = getDrugs(cnaEvents, fdaOnly, cancerDrug);
            contextMap = DaoCnaEvent.countSamplesWithCnaEvents(concatEventIds, profileId);
            if (mrnaProfileId!=null) {
                mrnaContext = getMrnaContext(patient, cnaEvents, mrnaProfileId);
=======
            if (cnaProfile!=null) {
                cnaEvents = DaoCnaEvent.getCnaEvents(patient, cnaProfile.getGeneticProfileId());
                String concatEventIds = getConcatEventIds(cnaEvents);
                int profileId = cnaProfile.getGeneticProfileId();
                daoGeneOptimized = DaoGeneOptimized.getInstance();
                drugs = getDrugs(cnaEvents, fdaOnly, cancerDrug, daoGeneOptimized);
                contextMap = DaoCnaEvent.countSamplesWithCnaEvents(concatEventIds, profileId);
>>>>>>> 931db082
            }
        } catch (DaoException ex) {
            throw new ServletException(ex);
        }
        
        Map<String,List> data = initMap();
        for (CnaEvent cnaEvent : cnaEvents) {
            Set<String> drug = Collections.emptySet();
            try {
                drug = drugs.get(cnaEvent.getEntrezGeneId());
            } catch (Exception e) {
                logger.error(e.getMessage());
            }
<<<<<<< HEAD
            exportCnaEvent(data, cnaEvent, cancerStudy, drug,
                    contextMap.get(cnaEvent.getEventId()),
                    mrnaContext.get(cnaEvent.getEntrezGeneId()));
=======
            exportCnaEvent(data, cnaEvent, cancerStudy, drug, contextMap.get(cnaEvent.getEventId()), daoGeneOptimized);
>>>>>>> 931db082
        }

        response.setContentType("application/json");
        PrintWriter out = response.getWriter();
        try {
            JSONValue.writeJSONString(data, out);
        } finally {            
            out.close();
        }
    }
    
    private void processGetSegmentsRequest(HttpServletRequest request,
            HttpServletResponse response)
            throws ServletException, IOException {
        JSONArray table = new JSONArray();

        String patients = request.getParameter(PatientView.PATIENT_ID);
        String cancerStudyId = request.getParameter(QueryBuilder.CANCER_STUDY_ID);
        
        List<CopyNumberSegment> segs = Collections.emptyList();
        
        try {
            int studyId = DaoCancerStudy.getCancerStudyByStableId(cancerStudyId).getInternalId();
            segs = DaoCopyNumberSegment.getSegmentForCases(Arrays.asList(patients.split("[, ]+")), studyId);
        } catch (DaoException ex) {
            throw new ServletException(ex);
        }
        
        for (CopyNumberSegment seg : segs) {
            exportCopyNumberSegment(table, seg);
        }

        response.setContentType("application/json");
        
        PrintWriter out = response.getWriter();
        try {
            JSONValue.writeJSONString(table, out);
        } finally {            
            out.close();
        }
    }
    
    private void processCnaFractionsRequest(HttpServletRequest request,
            HttpServletResponse response)
            throws ServletException, IOException {
        String strCaseIds = request.getParameter(QueryBuilder.CASE_IDS);
        List<String> caseIds = strCaseIds==null ? null : Arrays.asList(strCaseIds.split("[ ,]+"));
        String cancerStudyId = request.getParameter(QueryBuilder.CANCER_STUDY_ID);
        
        Map<String, Double> fraction = Collections.emptyMap();
        
        try {
            int studyId = DaoCancerStudy.getCancerStudyByStableId(cancerStudyId).getInternalId();
            fraction = DaoCopyNumberSegment.getCopyNumberActeredFraction(caseIds, studyId,
                    SkinUtil.getPatientViewGenomicOverviewCnaCutoff()[0]);
        } catch (DaoException ex) {
            throw new ServletException(ex);
        }

        response.setContentType("application/json");
        
        PrintWriter out = response.getWriter();
        try {
            JSONValue.writeJSONString(fraction, out);
        } finally {            
            out.close();
        }
    }
    
    private String getConcatEventIds(List<CnaEvent> cnaEvents) {
        if (cnaEvents.isEmpty()) {
            return "";
        }
        
        StringBuilder sb = new StringBuilder();
        for (CnaEvent cna : cnaEvents) {
            sb.append(cna.getEventId()).append(',');
        }
        sb.deleteCharAt(sb.length()-1);
        return sb.toString();
    }
    
<<<<<<< HEAD
    private Map<Long, Set<String>> getDrugs(List<CnaEvent> cnaEvents, boolean fdaOnly, boolean cancerDrug)
=======
    private Map<String, Set<String>> getDrugs(List<CnaEvent> cnaEvents, boolean fdaOnly,
            boolean cancerDrug, DaoGeneOptimized daoGeneOptimized)
>>>>>>> 931db082
            throws DaoException {
        DaoDrugInteraction daoDrugInteraction = DaoDrugInteraction.getInstance();
        Set<Long> genes = new HashSet<Long>();
        
        // Temporary way of handling cases such as akt inhibitor for pten loss
        Map<Long,Set<Long>> mapTargetToEventGenes = new HashMap<Long,Set<Long>>();
        // end Temporary way of handling cases such as akt inhibitor for pten loss
        
        for (CnaEvent cnaEvent : cnaEvents) {
            long gene = cnaEvent.getEntrezGeneId();
            if (cnaEvent.getAlteration()==CnaEvent.CNA.AMP
                    ||cnaEvent.getAlteration()==CnaEvent.CNA.GAIN) { // since drugs are usually intibiting
                genes.add(gene);
            }
            
            // Temporary way of handling cases such as akt inhibitor for pten loss
            Set<Long> targets = daoDrugInteraction.getMoreTargets(gene, cnaEvent.getAlteration().name());
            genes.addAll(targets);
            for (Long target : targets) {
                Set<Long> eventGenes = mapTargetToEventGenes.get(target);
                if (eventGenes==null) {
                    eventGenes = new HashSet<Long>();
                    mapTargetToEventGenes.put(target, eventGenes);
                }
                eventGenes.add(gene);
            }
            // end Temporary way of handling cases such as akt inhibitor for pten loss
        }
        
        Map<Long, List<String>> map = daoDrugInteraction.getDrugs(genes,fdaOnly,cancerDrug);
        Map<Long, Set<String>> ret = new HashMap<Long, Set<String>>(map.size());
        for (Map.Entry<Long, List<String>> entry : map.entrySet()) {
<<<<<<< HEAD
            ret.put(entry.getKey(), new HashSet<String>(entry.getValue()));
=======
            String symbol = daoGeneOptimized.getGene(entry.getKey())
                    .getHugoGeneSymbolAllCaps();
            ret.put(symbol, new HashSet<String>(entry.getValue()));
>>>>>>> 931db082
        }
        
        // Temporary way of handling cases such as akt inhibitor for pten loss
        for (Map.Entry<Long, List<String>> entry : map.entrySet()) {
            Set<Long> eventGenes = mapTargetToEventGenes.get(entry.getKey());
            if (eventGenes!=null) {
                for (long eventGene : eventGenes) {
<<<<<<< HEAD
                    Set<String> drugs = ret.get(eventGene);
=======
                    String symbol = daoGeneOptimized.getGene(eventGene)
                        .getHugoGeneSymbolAllCaps();
                    Set<String> drugs = ret.get(symbol);
>>>>>>> 931db082
                    if (drugs==null) {
                        drugs = new HashSet<String>();
                        ret.put(eventGene, drugs);
                    }
                    drugs.addAll(entry.getValue());
                }
            }
        }
        // end Temporary way of handling cases such as akt inhibitor for pten loss
        
        return ret;
    }
    
    private Map<Long, Map<String,Object>> getMrnaContext(String caseId, List<CnaEvent> cnaEvents,
            String mrnaProfileId) throws DaoException {
        Map<Long, Map<String,Object>> mapGenePercentile = new HashMap<Long, Map<String,Object>>();
        DaoGeneticAlteration daoGeneticAlteration = DaoGeneticAlteration.getInstance();
        for (CnaEvent cnaEvent : cnaEvents) {
            long gene = cnaEvent.getEntrezGeneId();
            if (mapGenePercentile.containsKey(gene)) {
                continue;
            }
            
            Map<String,String> mrnaMap = daoGeneticAlteration.getGeneticAlterationMap(
                    DaoGeneticProfile.getGeneticProfileByStableId(mrnaProfileId).getGeneticProfileId(),
                    gene);
            double mrnaCase = parseNumber(mrnaMap.get(caseId));
            if (Double.isNaN(mrnaCase)) {
                continue;
            }
            
            Map<String,Object> map = new HashMap<String,Object>();
            mapGenePercentile.put(gene, map);
            
            map.put("zscore", mrnaCase);
            map.put("category", mrnaIndex(mrnaCase));
            
            int total = 0, below = 0;
            int[] hist = new int[6];
            for (String strMrna : mrnaMap.values()) {
                double mrna = parseNumber(strMrna);
                if (Double.isNaN(mrna)) {
                    continue;
                }
                
                total++;
                hist[mrnaIndex(mrna)]++;
                if (mrna <= mrnaCase) {
                    below++;
                }
            }
            
            ArrayList<Integer> arrInt = new ArrayList<Integer>(6);
            for (int i=0; i<6; i++) {
                arrInt.add(hist[i]);
            }
            map.put("hist", arrInt);
            
            map.put("perc", 100*below/total);
        }
        
        return mapGenePercentile;
    }
    
    private double parseNumber(String mrna) {
        try {
            return Double.parseDouble(mrna);
        } catch (Exception e) {
            return Double.NaN;
        }
    }
    
    private int mrnaIndex(double mrna) {
        if (mrna<0) {
            if (mrna>=-1) {
                return 2;
            }
            if (mrna>=-2) {
                return 1;
            }
            return 0;
        }
        
        if (mrna<1) {
            return 3;
        }
        if (mrna<2) {
            return 4;
        }
        return 5;
    }
    
    private Map<String,List> initMap() {
        Map<String,List> map = new HashMap<String,List>();
        map.put("id", new ArrayList());
        map.put("entrez", new ArrayList());
        map.put("gene", new ArrayList());
        map.put("alter", new ArrayList());
        map.put("mrna", new ArrayList());
        map.put("gistic", new ArrayList());
        map.put("sanger", new ArrayList());
        map.put("cancer-gene", new ArrayList());
        map.put("drug", new ArrayList());
        map.put("altrate", new ArrayList());
        return map;
    }
    
    private void exportCnaEvent(Map<String,List> data, CnaEvent cnaEvent,
            CancerStudy cancerStudy, Set<String> drugs, Integer context,
<<<<<<< HEAD
            Map<String,Object> mrna) 
=======
            DaoGeneOptimized daoGeneOptimized) 
>>>>>>> 931db082
            throws ServletException {
        String symbol = null;
        try {
            symbol = daoGeneOptimized.getGene(cnaEvent.getEntrezGeneId())
                    .getHugoGeneSymbolAllCaps();
        } catch (Exception ex) {
            logger.error(ex.getMessage());
            return;
        }
        data.get("id").add(cnaEvent.getEventId());
        data.get("gene").add(symbol);
        data.get("entrez").add(cnaEvent.getEntrezGeneId());
        data.get("alter").add(cnaEvent.getAlteration().getCode());
        data.get("mrna").add(mrna);
        
        // TODO: GISTIC
        List gistic;
        try {
            gistic = getGistic(cancerStudy.getInternalId(),
                    cnaEvent.getGeneSymbol(), cnaEvent.getAlteration());
        } catch (DaoException ex) {
            throw new ServletException(ex);
        }
        data.get("gistic").add(gistic);
        
        data.get("altrate").add(context);
        
        boolean isSangerGene = false;
        boolean isCbioCancerGene = false;
        try {
            isSangerGene = DaoSangerCensus.getInstance().getCancerGeneSet().containsKey(symbol);
            isCbioCancerGene = daoGeneOptimized.isCbioCancerGene(symbol);
        } catch (DaoException ex) {
            throw new ServletException(ex);
        }
        data.get("sanger").add(isSangerGene);
        data.get("cancer-gene").add(isCbioCancerGene);
        
        // drug
        data.get("drug").add(drugs);
    }
    
    private void exportCopyNumberSegment(JSONArray table, CopyNumberSegment seg) 
            throws ServletException {
        JSONArray row = new JSONArray();
        row.add(seg.getCaseId());
        row.add(seg.getChr());
        row.add(seg.getStart());
        row.add(seg.getEnd());
        row.add(seg.getNumProbes());
        row.add(seg.getSegMean());
        table.add(row);
    }
    
    private static final Map<Integer,Map<String,Map<CnaEvent.CNA,List>>> gisticMap // map from cancer study id
            = new HashMap<Integer,Map<String,Map<CnaEvent.CNA,List>>>();     // to map from gene to a list of params
    
    private static List getGistic(int cancerStudyId, String gene, CnaEvent.CNA cna) throws DaoException {
        Map<String,Map<CnaEvent.CNA,List>> mapGeneGistic;
        synchronized(gisticMap) {
            mapGeneGistic = gisticMap.get(cancerStudyId);
            if (mapGeneGistic == null) {
                mapGeneGistic = new HashMap<String,Map<CnaEvent.CNA,List>>();
                gisticMap.put(cancerStudyId, mapGeneGistic);
                List<Gistic> gistics = DaoGistic.getAllGisticByCancerStudyId(cancerStudyId);
                for (Gistic g : gistics) {
                    List<String> genes = new ArrayList<String>(g.getGenes_in_ROI().size());
                    for (CanonicalGene cg : g.getGenes_in_ROI()) {
                        genes.add(cg.getHugoGeneSymbolAllCaps());
                    }
                    List l = new ArrayList();
                    l.add(g.getqValue());
                    l.add(genes.size());
                    for (String hugo : genes) {
                        Map<CnaEvent.CNA,List> mapCC = mapGeneGistic.get(hugo);
                        if (mapCC==null) {
                            mapCC = new EnumMap<CnaEvent.CNA,List>(CnaEvent.CNA.class);
                            mapGeneGistic.put(hugo, mapCC);
                        }
                        mapCC.put(cna,l);
                    }
                }
            }
        }
        
        Map<CnaEvent.CNA,List> m = mapGeneGistic.get(gene);
        return m==null ? null : m.get(cna);
    }
    
    // <editor-fold defaultstate="collapsed" desc="HttpServlet methods. Click on the + sign on the left to edit the code.">
    /** 
     * Handles the HTTP <code>GET</code> method.
     * @param request servlet request
     * @param response servlet response
     * @throws ServletException if a servlet-specific error occurs
     * @throws IOException if an I/O error occurs
     */
    @Override
    protected void doGet(HttpServletRequest request, HttpServletResponse response)
            throws ServletException, IOException {
        processRequest(request, response);
    }

    /** 
     * Handles the HTTP <code>POST</code> method.
     * @param request servlet request
     * @param response servlet response
     * @throws ServletException if a servlet-specific error occurs
     * @throws IOException if an I/O error occurs
     */
    @Override
    protected void doPost(HttpServletRequest request, HttpServletResponse response)
            throws ServletException, IOException {
        processRequest(request, response);
    }

    /** 
     * Returns a short description of the servlet.
     * @return a String containing servlet description
     */
    @Override
    public String getServletInfo() {
        return "Short description";
    }// </editor-fold>
}<|MERGE_RESOLUTION|>--- conflicted
+++ resolved
@@ -14,7 +14,6 @@
 import org.mskcc.cbio.cgds.dao.*;
 import org.mskcc.cbio.cgds.model.CancerStudy;
 import org.mskcc.cbio.cgds.model.CanonicalGene;
-import org.mskcc.cbio.cgds.model.Case;
 import org.mskcc.cbio.cgds.model.CnaEvent;
 import org.mskcc.cbio.cgds.model.CopyNumberSegment;
 import org.mskcc.cbio.cgds.model.GeneticProfile;
@@ -77,16 +76,11 @@
         List<CnaEvent> cnaEvents = Collections.emptyList();
         Map<Long, Set<String>> drugs = Collections.emptyMap();
         Map<Long, Integer>  contextMap = Collections.emptyMap();
-<<<<<<< HEAD
         Map<Long, Map<String,Object>> mrnaContext = Collections.emptyMap();
-=======
-        DaoGeneOptimized daoGeneOptimized = null;
->>>>>>> 931db082
 
         try {
             cnaProfile = DaoGeneticProfile.getGeneticProfileByStableId(cnaProfileId);
             cancerStudy = DaoCancerStudy.getCancerStudyByInternalId(cnaProfile.getCancerStudyId());
-<<<<<<< HEAD
             cnaEvents = DaoCnaEvent.getCnaEvents(patient, cnaProfile.getGeneticProfileId());
             String concatEventIds = getConcatEventIds(cnaEvents);
             int profileId = cnaProfile.getGeneticProfileId();
@@ -94,21 +88,13 @@
             contextMap = DaoCnaEvent.countSamplesWithCnaEvents(concatEventIds, profileId);
             if (mrnaProfileId!=null) {
                 mrnaContext = getMrnaContext(patient, cnaEvents, mrnaProfileId);
-=======
-            if (cnaProfile!=null) {
-                cnaEvents = DaoCnaEvent.getCnaEvents(patient, cnaProfile.getGeneticProfileId());
-                String concatEventIds = getConcatEventIds(cnaEvents);
-                int profileId = cnaProfile.getGeneticProfileId();
-                daoGeneOptimized = DaoGeneOptimized.getInstance();
-                drugs = getDrugs(cnaEvents, fdaOnly, cancerDrug, daoGeneOptimized);
-                contextMap = DaoCnaEvent.countSamplesWithCnaEvents(concatEventIds, profileId);
->>>>>>> 931db082
             }
         } catch (DaoException ex) {
             throw new ServletException(ex);
         }
         
         Map<String,List> data = initMap();
+        DaoGeneOptimized daoGeneOptimized = DaoGeneOptimized.getInstance();
         for (CnaEvent cnaEvent : cnaEvents) {
             Set<String> drug = Collections.emptySet();
             try {
@@ -116,13 +102,10 @@
             } catch (Exception e) {
                 logger.error(e.getMessage());
             }
-<<<<<<< HEAD
             exportCnaEvent(data, cnaEvent, cancerStudy, drug,
                     contextMap.get(cnaEvent.getEventId()),
-                    mrnaContext.get(cnaEvent.getEntrezGeneId()));
-=======
-            exportCnaEvent(data, cnaEvent, cancerStudy, drug, contextMap.get(cnaEvent.getEventId()), daoGeneOptimized);
->>>>>>> 931db082
+                    mrnaContext.get(cnaEvent.getEntrezGeneId()),
+                    daoGeneOptimized);
         }
 
         response.setContentType("application/json");
@@ -205,12 +188,7 @@
         return sb.toString();
     }
     
-<<<<<<< HEAD
     private Map<Long, Set<String>> getDrugs(List<CnaEvent> cnaEvents, boolean fdaOnly, boolean cancerDrug)
-=======
-    private Map<String, Set<String>> getDrugs(List<CnaEvent> cnaEvents, boolean fdaOnly,
-            boolean cancerDrug, DaoGeneOptimized daoGeneOptimized)
->>>>>>> 931db082
             throws DaoException {
         DaoDrugInteraction daoDrugInteraction = DaoDrugInteraction.getInstance();
         Set<Long> genes = new HashSet<Long>();
@@ -243,13 +221,7 @@
         Map<Long, List<String>> map = daoDrugInteraction.getDrugs(genes,fdaOnly,cancerDrug);
         Map<Long, Set<String>> ret = new HashMap<Long, Set<String>>(map.size());
         for (Map.Entry<Long, List<String>> entry : map.entrySet()) {
-<<<<<<< HEAD
             ret.put(entry.getKey(), new HashSet<String>(entry.getValue()));
-=======
-            String symbol = daoGeneOptimized.getGene(entry.getKey())
-                    .getHugoGeneSymbolAllCaps();
-            ret.put(symbol, new HashSet<String>(entry.getValue()));
->>>>>>> 931db082
         }
         
         // Temporary way of handling cases such as akt inhibitor for pten loss
@@ -257,13 +229,7 @@
             Set<Long> eventGenes = mapTargetToEventGenes.get(entry.getKey());
             if (eventGenes!=null) {
                 for (long eventGene : eventGenes) {
-<<<<<<< HEAD
                     Set<String> drugs = ret.get(eventGene);
-=======
-                    String symbol = daoGeneOptimized.getGene(eventGene)
-                        .getHugoGeneSymbolAllCaps();
-                    Set<String> drugs = ret.get(symbol);
->>>>>>> 931db082
                     if (drugs==null) {
                         drugs = new HashSet<String>();
                         ret.put(eventGene, drugs);
@@ -373,11 +339,7 @@
     
     private void exportCnaEvent(Map<String,List> data, CnaEvent cnaEvent,
             CancerStudy cancerStudy, Set<String> drugs, Integer context,
-<<<<<<< HEAD
-            Map<String,Object> mrna) 
-=======
-            DaoGeneOptimized daoGeneOptimized) 
->>>>>>> 931db082
+            Map<String,Object> mrna, DaoGeneOptimized daoGeneOptimized) 
             throws ServletException {
         String symbol = null;
         try {
