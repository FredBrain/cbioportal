--- conflicted
+++ resolved
@@ -42,8 +42,6 @@
 import org.mskcc.cbio.portal.util.AccessControl;
 import org.mskcc.cbio.portal.util.SpringUtil;
 import org.mskcc.cbio.portal.util.WebserviceParserUtils;
-import org.mskcc.cbio.portal.web_api.ProtocolException;
-import org.owasp.validator.html.PolicyException;
 
 import javax.servlet.ServletException;
 import javax.servlet.http.HttpServlet;
@@ -51,9 +49,7 @@
 import javax.servlet.http.HttpServletResponse;
 import java.io.IOException;
 import java.io.PrintWriter;
-import java.util.HashSet;
 import java.util.List;
-import java.util.Set;
 import org.mskcc.cbio.portal.dao.DaoCancerStudy;
 
 public class ClinicalAttributesServlet extends HttpServlet {
@@ -92,20 +88,13 @@
             	CancerStudy cancerStudy = DaoCancerStudy
                         .getCancerStudyByStableId(cancerStudyId);
             	if(cancerStudy != null && accessControl.isAccessibleCancerStudy(cancerStudy.getCancerStudyStableId()).size() == 1) {
-                    List<ClinicalAttribute> clinicalAttributes = DaoClinicalAttribute.getDataByStudy(cancerStudy.getInternalId());
+                    List<ClinicalAttribute> clinicalAttributes = DaoClinicalAttributeMeta.getDataByStudy(cancerStudy.getInternalId());
 
-<<<<<<< HEAD
-            int cancerStudyId = DaoCancerStudy.getCancerStudyByStableId(WebserviceParserUtils.getCancerStudyId(request)).getInternalId();
-            List<ClinicalAttribute> clinicalAttributes = DaoClinicalAttributeMeta.getDataByStudy(cancerStudyId);
 
-            for (ClinicalAttribute attr : clinicalAttributes) {
-                toWrite.add(ClinicalJSON.reflectToMap(attr));
-=======
                     for (ClinicalAttribute attr : clinicalAttributes) {
                         toWrite.add(ClinicalJSON.reflectToMap(attr));
                     }
             	}
->>>>>>> 8831da3c
             }
 
             
