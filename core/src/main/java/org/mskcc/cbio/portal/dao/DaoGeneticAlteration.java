--- conflicted
+++ resolved
@@ -148,9 +148,9 @@
      */
     public HashMap<Integer, String> getGeneticAlterationMap(int geneticProfileId,
             long entrezGeneId) throws DaoException {
-        HashMap<Long,HashMap<String, String>> map = getGeneticAlterationMap(geneticProfileId, Collections.singleton(entrezGeneId));
+        HashMap<Long,HashMap<Integer, String>> map = getGeneticAlterationMap(geneticProfileId, Collections.singleton(entrezGeneId));
         if (map.isEmpty()) {
-            return new HashMap<String, String>();
+            return new HashMap<Integer, String>();
         }
         
         return map.get(entrezGeneId);
@@ -163,21 +163,12 @@
      * @return Map<Entrez, Map<CaseId, Value>>.
      * @throws DaoException Database Error.
      */
-    public HashMap<Long,HashMap<String, String>> getGeneticAlterationMap(int geneticProfileId, Collection<Long> entrezGeneIds) throws DaoException {
-        Connection con = null;
-        PreparedStatement pstmt = null;
-        ResultSet rs = null;
-<<<<<<< HEAD
-        HashMap<Integer, String> map = new HashMap<Integer, String>();
-
-        DaoGeneticProfileSamples daoGeneticProfileSamples = new DaoGeneticProfileSamples();
-        ArrayList<Integer> orderedSampleList = daoGeneticProfileSamples.getOrderedSampleList
-=======
-        HashMap<Long,HashMap<String, String>> map = new HashMap<Long,HashMap<String, String>>();
-
-        ArrayList<String> orderedCaseList = DaoGeneticProfileCases.getOrderedCaseList
->>>>>>> 8b0e9780
-                (geneticProfileId);
+    public HashMap<Long,HashMap<Integer, String>> getGeneticAlterationMap(int geneticProfileId, Collection<Long> entrezGeneIds) throws DaoException {
+        Connection con = null;
+        PreparedStatement pstmt = null;
+        ResultSet rs = null;
+        HashMap<Long,HashMap<Integer, String>> map = new HashMap<Long,HashMap<Integer, String>>();
+        ArrayList<Integer> orderedSampleList = DaoGeneticProfileSamples.getOrderedSampleList(geneticProfileId);
         if (orderedSampleList == null || orderedSampleList.size() ==0) {
             throw new IllegalArgumentException ("Could not find any samples for genetic" +
                     " profile ID:  " + geneticProfileId);
@@ -194,21 +185,16 @@
             }
             rs = pstmt.executeQuery();
             while (rs.next()) {
-                HashMap<String, String> mapCaseValue = new HashMap<String, String>();
+                HashMap<Integer, String> mapSampleValue = new HashMap<Integer, String>();
                 long entrez = rs.getLong("ENTREZ_GENE_ID");
                 String values = rs.getString("VALUES");
                 String valueParts[] = values.split(DELIM);
                 for (int i=0; i<valueParts.length; i++) {
                     String value = valueParts[i];
-<<<<<<< HEAD
                     Integer sampleId = orderedSampleList.get(i);
-                    map.put(sampleId, value);
-=======
-                    String caseId = orderedCaseList.get(i);
-                    mapCaseValue.put(caseId, value);
->>>>>>> 8b0e9780
+                    mapSampleValue.put(sampleId, value);
                 }
-                map.put(entrez, mapCaseValue);
+                map.put(entrez, mapSampleValue);
             }
             return map;
         } catch (SQLException e) {
