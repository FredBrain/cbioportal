/*
 * Copyright (c) 2015 Memorial Sloan-Kettering Cancer Center.
 *
 * This library is distributed in the hope that it will be useful, but WITHOUT
 * ANY WARRANTY, WITHOUT EVEN THE IMPLIED WARRANTY OF MERCHANTABILITY OR FITNESS
 * FOR A PARTICULAR PURPOSE. The software and documentation provided hereunder
 * is on an "as is" basis, and Memorial Sloan-Kettering Cancer Center has no
 * obligations to provide maintenance, support, updates, enhancements or
 * modifications. In no event shall Memorial Sloan-Kettering Cancer Center be
 * liable to any party for direct, indirect, special, incidental or
 * consequential damages, including lost profits, arising out of the use of this
 * software and its documentation, even if Memorial Sloan-Kettering Cancer
 * Center has been advised of the possibility of such damage.
 */

/*
 * This file is part of cBioPortal.
 *
 * cBioPortal is free software: you can redistribute it and/or modify
 * it under the terms of the GNU Affero General Public License as
 * published by the Free Software Foundation, either version 3 of the
 * License.
 *
 * This program is distributed in the hope that it will be useful,
 * but WITHOUT ANY WARRANTY; without even the implied warranty of
 * MERCHANTABILITY or FITNESS FOR A PARTICULAR PURPOSE.  See the
 * GNU Affero General Public License for more details.
 *
 * You should have received a copy of the GNU Affero General Public License
 * along with this program.  If not, see <http://www.gnu.org/licenses/>.
*/

package org.mskcc.cbio.portal.util;

import org.mskcc.cbio.portal.servlet.QueryBuilder;

import org.apache.commons.logging.Log;
import org.apache.commons.logging.LogFactory;

import java.io.*;
import java.util.*;

/**
 * Utility class for getting / setting global properties.
 */
public class GlobalProperties {

    public static final String HOME_DIR = "PORTAL_HOME";
    private static final String propertiesFilename = "portal.properties";

    public static final String PATHWAY_COMMONS_URL = "pathway_commons.url";
    public static final String UCSC_CANCER_GENOMICS_URL = "ucsc_cancer_genomics.url";
	public static final String SEGFILE_URL = "segfile.url";
	public static final String OPENSSL_BINARY = "openssl.binary";
	public static final String SIGNATURE_KEY = "signature.key";
	public static final String ENCRYPTION_KEY = "encryption.key";
	public static final String BROAD_BAM_URL = "broad.bam.url";
	public static final String BROAD_BAM_CHECKING_URL = "broad.bam.checking.url";
	public static final String IGV_BAM_LINKING = "igv.bam.linking";
	public static final String IGV_BAM_LINKING_STUDIES = "igv.bam.linking.studies";
    public static final String AUTHENTICATE = "authenticate";
    public static final String AUTHORIZATION = "authorization";
    public static final String FILTER_GROUPS_BY_APPNAME = "filter_groups_by_appname";
    public static final String INCLUDE_NETWORKS = "include_networks";
    public static final String GOOGLE_ANALYTICS_PROFILE_ID = "google_analytics_profile_id";
    public static final String GENOMESPACE = "genomespace";

    public static final String APP_NAME = "app.name";
    public static final String DEFAULT_APP_NAME = "public_portal";
    
    public static final String APP_VERSION = "app.version";

    public static final String SKIN_TITLE = "skin.title";
    public static final String DEFAULT_SKIN_TITLE = "cBioPortal for Cancer Genomics";
    public static final String SKIN_BLURB = "skin.blurb";
    // blurb default
    public static final String DEFAULT_SKIN_BLURB = "The cBioPortal for Cancer Genomics provides " +
            "<b>visualization</b>, <b>analysis</b> and <b>download</b> of large-scale cancer genomics data sets. " +
            "<p>Please adhere to <u><a href=\"http://cancergenome.nih.gov/abouttcga/policies/publicationguidelines\"> " +
            "the TCGA publication guidelines</a></u> when using TCGA data in your publications.</p> " +
            "<p><b>Please cite</b> <a href=\"http://www.ncbi.nlm.nih.gov/pubmed/23550210\">Gao " +
            "et al. <i>Sci. Signal.</i> 2013</a> &amp;  " +
            "<a href=\"http://cancerdiscovery.aacrjournals.org/content/2/5/401.abstract\">" +
            "Cerami et al. <i>Cancer Discov.</i> 2012</a> when publishing results based on cBioPortal.</p>\n";
    public static final String SKIN_TAG_LINE_IMAGE = "skin.tag_line_image";
    public static final String DEFAULT_SKIN_TAG_LINE_IMAGE = "images/tag_line.png";
    public static final String SKIN_EMAIL_CONTACT = "skin.email_contact";
    public static final String DEFAULT_EMAIL_CONTACT = "cbioportal at googlegroups dot com";
    public static final String SKIN_SHOW_NEWS_TAB = "skin.show_news_tab";
    public static final String SKIN_SHOW_DATA_TAB = "skin.show_data_tab";
    public static final String SKIN_RIGHT_NAV_SHOW_DATA_SETS = "skin.right_nav.show_data_sets";
    public static final String SKIN_RIGHT_NAV_SHOW_EXAMPLES = "skin.right_nav.show_examples";
    public static final String SKIN_RIGHT_NAV_SHOW_TESTIMONIALS = "skin.right_nav.show_testimonials";
    public static final String SKIN_AUTHORIZATION_MESSAGE = "skin.authorization_message";
    public static final String DEFAULT_AUTHORIZATION_MESSAGE = "Access to this portal is only available to authorized users.";
    public static final String SKIN_DATASETS_HEADER = "skin.data_sets_header";
    public static final String DEFAULT_SKIN_DATASETS_HEADER = "The portal currently contains data from the following " +
            "cancer genomics studies.  The table below lists the number of available samples per data type and tumor.";
    public static final String SKIN_DATASETS_FOOTER = "skin.data_sets_footer";
    public static final String DEFAULT_SKIN_DATASETS_FOOTER = "Data sets of TCGA studies were downloaded from Broad " +
            "Firehose (http://gdac.broadinstitute.org) and updated monthly. In some studies, data sets were from the " +
            "TCGA working groups directly.";

    public static final String PATIENT_VIEW_PLACEHOLDER = "patient_view_placeholder";
    public static final String PATIENT_VIEW_CNA_TUMORMAP_CNA_CUTOFF = "patient_view_genomic_overview_cna_cutoff";
    public static final double[] DEFAULT_TUMORMAP_CNA_CUTOFF = new double[]{0.2,1.5};
    public static final String PATIENT_VIEW_DIGITAL_SLIDE_IFRAME_URL = "digitalslidearchive.iframe.url";
    public static final String PATIENT_VIEW_DIGITAL_SLIDE_META_URL = "digitalslidearchive.meta.url";
    public static final String PATIENT_VIEW_TCGA_PATH_REPORT_URL = "tcga_path_report.url";
    public static final String ONCOKB_URL = "oncokb.url";

    // properties for showing the right logo in the header_bar and default logo
    public static final String SKIN_RIGHT_LOGO = "skin.right_logo";
    public static final String DEFAULT_SKIN_RIGHT_LOGO = "images/mskcc_logo_3d_grey.jpg";

    // properties for hiding/showing tabs in the header navigation bar
    public static final String SKIN_SHOW_WEB_API_TAB = "skin.show_web_api_tab";
    public static final String SKIN_SHOW_R_MATLAB_TAB = "skin.show_r_matlab_tab";
    public static final String SKIN_SHOW_TUTORIALS_TAB = "skin.show_tutorials_tab";
    public static final String SKIN_SHOW_FAQS_TAB = "skin.show_faqs_tab";
    public static final String SKIN_SHOW_TOOLS_TAB = "skin.show_tools_tab";
    public static final String SKIN_SHOW_ABOUT_TAB = "skin.show_about_tab";
    public static final String SKIN_SHOW_VISUALIZE_YOUR_DATA_TAB = "skin.show_visualize_your_data_tab";

    // property for setting the news blurb in the right column
    public static final String SKIN_RIGHT_NAV_WHATS_NEW_BLURB = "skin.right_nav.whats_new_blurb";
    public static final String DEFAULT_SKIN_WHATS_NEW_BLURB = 
            "<form action=\"http://groups.google.com/group/cbioportal-news/boxsubscribe\"> &nbsp;&nbsp;&nbsp;&nbsp;" +
            "<b>Sign up for low-volume email news alerts:</b></br> &nbsp;&nbsp;&nbsp;&nbsp;<input type=\"text\" " +
            "name=\"email\"> <input type=\"submit\" name=\"sub\" value=\"Subscribe\"> " +
            "</form> &nbsp;&nbsp;&nbsp;&nbsp;<b>Or follow us <a href=\"http://www.twitter.com/cbioportal\">" +
            "<i>@cbioportal</i></a> on Twitter</b>\n";

    // footer
    public static final String SKIN_FOOTER = "skin.footer";
    public static final String DEFAULT_SKIN_FOOTER = " | <a href=\"http://www.mskcc.org/mskcc/html/44.cfm\">MSKCC</a>" +
            " | <a href=\"http://cancergenome.nih.gov/\">TCGA</a>";

    // login contact
    public static final String SKIN_LOGIN_CONTACT_HTML = "skin.login.contact_html";
    public static final String DEFAULT_SKIN_LOGIN_CONTACT_HTML = "If you think you have received this message in " +
            "error, please contact us at <a style=\"color:#FF0000\" href=\"mailto:cbioportal-access@cbio.mskcc.org\">" +
            "cbioportal-access@cbio.mskcc.org</a>";

    // properties for hiding/showing tabs in the patient view
    public static final String SKIN_PATIENT_VIEW_SHOW_CLINICAL_TRIALS_TAB="skin.patient_view.show_clinical_trials_tab";
    public static final String SKIN_PATIENT_VIEW_SHOW_DRUGS_TAB="skin.patient_view.show_drugs_tab";

    // property for setting the saml registration html
    public static final String SKIN_LOGIN_SAML_REGISTRATION_HTML = "skin.login.saml.registration_html";
    public static final String DEFAULT_SKIN_LOGIN_SAML_REGISTRATION_HTML = "Sign in with MSK";

    // property for the saml entityid
    public static final String SAML_IDP_METADATA_ENTITYID="saml.idp.metadata.entityid";

    // property for the custom header tabs
    public static final String SKIN_CUSTOM_HEADER_TABS="skin.custom_header_tabs";

    // properties for the FAQ, about us, news and examples
    public static final String SKIN_FAQ="skin.faq";
    public static final String DEFAULT_SKIN_FAQ="content/faq.html";
    public static final String SKIN_ABOUT="skin.about";
    public static final String DEFAULT_SKIN_ABOUT="content/about_us.html";
    public static final String SKIN_NEWS="skin.news";
    public static final String DEFAULT_SKIN_NEWS="content/news.html";
    public static final String SKIN_EXAMPLES_RIGHT_COLUMN="skin.examples_right_column";
    public static final String DEFAULT_SKIN_EXAMPLES_RIGHT_COLUMN="../../../content/examples.html";
<<<<<<< HEAD

    // property for text shown at the right side of the Select Patient/Case set, which
    // links to the study view
    public static final String SKIN_STUDY_VIEW_LINK_TEXT="skin.study_view.link_text";
    public static final String DEFAULT_SKIN_STUDY_VIEW_LINK_TEXT="To build your own case set, try out our enhanced " +
            "Study View.";
=======
    
    public static final String ALWAYS_SHOW_STUDY_GROUP="always_show_study_group";
>>>>>>> bc3e7646

    private static Log LOG = LogFactory.getLog(GlobalProperties.class);
    private static Properties properties = initializeProperties();

    private static Properties initializeProperties()
    {
        return loadProperties(getResourceStream());
    }

    private static InputStream getResourceStream()
    {
        String resourceFilename = null;
        InputStream resourceFIS = null;

        try {
            String home = System.getenv(HOME_DIR);
            if (home != null) {
                 resourceFilename =
                    home + File.separator + GlobalProperties.propertiesFilename;
                if (LOG.isInfoEnabled()) {
                    LOG.info("Attempting to read properties file: " + resourceFilename);
                }
                resourceFIS = new FileInputStream(resourceFilename);
                if (LOG.isInfoEnabled()) {
                    LOG.info("Successfully read properties file");
                }
            }
        }
        catch (FileNotFoundException e) {
            if (LOG.isInfoEnabled()) {
                LOG.info("Failed to read properties file: " + resourceFilename);
            }
        }

        if (resourceFIS == null) {
            if (LOG.isInfoEnabled()) {
                LOG.info("Attempting to read properties file from classpath");
            }
            resourceFIS = GlobalProperties.class.getClassLoader().
                getResourceAsStream(GlobalProperties.propertiesFilename);
            if (LOG.isInfoEnabled()) {
                LOG.info("Successfully read properties file");
            }
        }
         
        return resourceFIS;
    }

    private static Properties loadProperties(InputStream resourceInputStream)
    {
        Properties properties = new Properties();

        try {
            properties.load(resourceInputStream);
            resourceInputStream.close();
        }
        catch (IOException e) {
            if (LOG.isErrorEnabled()) {
                LOG.error("Error loading properties file: " + e.getMessage());
            }
        }

        return properties;
    }

    public static String getPathwayCommonsUrl()
	{
		return properties.getProperty(PATHWAY_COMMONS_URL);
    }
    
    public static String getUcscCancerGenomicsUrl()
	{
        return properties.getProperty(UCSC_CANCER_GENOMICS_URL);
    }

    public static String getSegfileUrl()
	{
        return properties.getProperty(SEGFILE_URL);
    }

	public static String getProperty(String property)
	{
		return (properties.containsKey(property)) ? properties.getProperty(property) : null;
	}

	public static boolean wantIGVBAMLinking() {
        String igvBamLinking = properties.getProperty(IGV_BAM_LINKING);
		return igvBamLinking!=null && igvBamLinking.equals("true");
	}

	public static Collection<String> getIGVBAMLinkingStudies() {
        String igvBamLinkingStudies = properties.getProperty(IGV_BAM_LINKING_STUDIES);
        if (igvBamLinkingStudies==null) {
            return Collections.emptyList();
        }
		String[] studies = igvBamLinkingStudies.split(":");
		return (studies.length > 0) ? Arrays.asList(studies) : Collections.<String>emptyList();
	}

    public static boolean usersMustAuthenticate()
    {
        String prop = properties.getProperty(AUTHENTICATE);
        return (!prop.isEmpty() && !prop.equals("false"));
    }

    public static String authenticationMethod()
    {
        return properties.getProperty(AUTHENTICATE);
    }

	public static boolean usersMustBeAuthorized()
    {
		return Boolean.parseBoolean(properties.getProperty(AUTHORIZATION));
	}

    public static String getAppName()
    {
        String appName = properties.getProperty(APP_NAME);
        return (appName == null) ? DEFAULT_APP_NAME : appName;
    }

    public static String getAppVersion()
    {
        String appVersion = properties.getProperty(APP_VERSION);
        return (appVersion == null) ? "1.0" : appVersion;
    }

    public static String getTitle()
    {
        String skinTitle = properties.getProperty(SKIN_TITLE);
        return (skinTitle == null) ? DEFAULT_SKIN_TITLE : skinTitle;
    }
    // updated function to use a default if nothing is specified
    public static String getBlurb()
    {
        String skinBlurb = properties.getProperty(SKIN_BLURB);
        return (skinBlurb == null) ? DEFAULT_SKIN_BLURB : skinBlurb;
    }
    // get custom FAQ html or the default
    public static String getFaqHtml()
    {
        String faqHtml = properties.getProperty(SKIN_FAQ);
        return (faqHtml == null) ? DEFAULT_SKIN_FAQ : "content/"+faqHtml;
    }
    // get custom About html or the default
    public static String getAboutHtml()
    {
        String aboutHtml = properties.getProperty(SKIN_ABOUT);
        return (aboutHtml == null) ? DEFAULT_SKIN_ABOUT : "content/"+aboutHtml;
    }
    // get custom News html or the default
    public static String getNewsHtml()
    {
        String newsHtml = properties.getProperty(SKIN_NEWS);
        return (newsHtml == null) ? DEFAULT_SKIN_NEWS : "content/"+newsHtml;
    }
    // get custom Example Queries for the right column html or the default
    public static String getExamplesRightColumnHtml()
    {
        String examplesRightColumnHtml = properties.getProperty(SKIN_EXAMPLES_RIGHT_COLUMN);
        return (examplesRightColumnHtml == null) ? DEFAULT_SKIN_EXAMPLES_RIGHT_COLUMN : "../../../content/"+examplesRightColumnHtml;
    }


    // get the login contact html
    public static String getLoginContactHtml()
    {
        String loginContactHtml = properties.getProperty(SKIN_LOGIN_CONTACT_HTML);
        return (loginContactHtml == null) ? DEFAULT_SKIN_LOGIN_CONTACT_HTML : loginContactHtml;
    }
    // get the text for the saml login button
    public static String getLoginSamlRegistrationHtml()
    {
        String loginSamlRegistrationHtml = properties.getProperty(SKIN_LOGIN_SAML_REGISTRATION_HTML);
        return (loginSamlRegistrationHtml == null) ? DEFAULT_SKIN_LOGIN_SAML_REGISTRATION_HTML : loginSamlRegistrationHtml;
    }
    public static String getSamlIdpMetadataEntityid()
    {
        return getProperty(SAML_IDP_METADATA_ENTITYID);
    }
    public static String getTagLineImage()
    {
        String tagLineImage = properties.getProperty(SKIN_TAG_LINE_IMAGE);
        return (tagLineImage == null) ? DEFAULT_SKIN_TAG_LINE_IMAGE : "images/" + tagLineImage;
    }

    // function for retrieving the right logo, used by the header_bar
    public static String getRightLogo()
    {
        String rightLogo = properties.getProperty(SKIN_RIGHT_LOGO);
        return (rightLogo == null) ? DEFAULT_SKIN_RIGHT_LOGO : "images/" + rightLogo;
    }

    // function for retrieving the footer text
    public static String getFooter(){
        String footer = properties.getProperty(SKIN_FOOTER);
        return (footer == null) ? DEFAULT_SKIN_FOOTER : footer;
    }
    // function for retrieving the studyview link text
    public static String getStudyviewLinkText(){
        String studyviewLinkText = properties.getProperty(SKIN_STUDY_VIEW_LINK_TEXT);
        return (studyviewLinkText == null) ? DEFAULT_SKIN_STUDY_VIEW_LINK_TEXT : studyviewLinkText;
    }

    public static String getEmailContact()
    {
        String emailAddress = properties.getProperty(SKIN_EMAIL_CONTACT);
        return (emailAddress == null) ? DEFAULT_EMAIL_CONTACT :
            ("<span class=\"mailme\" title=\"Contact us\">" + emailAddress + "</span>");
    }

    public static boolean includeNetworks()
    {
        return Boolean.parseBoolean(properties.getProperty(INCLUDE_NETWORKS));
    }

    public static String getGoogleAnalyticsProfileId()
    {
        return properties.getProperty(GOOGLE_ANALYTICS_PROFILE_ID);
    }

    public static boolean genomespaceEnabled()
    {
        return Boolean.parseBoolean(properties.getProperty(GENOMESPACE));
    }

    public static boolean showPlaceholderInPatientView()
    {
        return Boolean.parseBoolean(properties.getProperty(PATIENT_VIEW_PLACEHOLDER));
    }

    public static double[] getPatientViewGenomicOverviewCnaCutoff()
    {
        String cutoff = properties.getProperty(PATIENT_VIEW_CNA_TUMORMAP_CNA_CUTOFF);
        if (cutoff==null) {
            return DEFAULT_TUMORMAP_CNA_CUTOFF;
        }

        String[] strs = cutoff.split(",");
        return new double[]{Double.parseDouble(strs[0]), Double.parseDouble(strs[1])};
    }

    public static boolean showNewsTab()
    {
        String showFlag = properties.getProperty(SKIN_SHOW_NEWS_TAB);
        return showFlag == null || Boolean.parseBoolean(showFlag);
    }

    public static boolean showDataTab()
    {
        String showFlag = properties.getProperty(SKIN_SHOW_DATA_TAB);
        return showFlag == null || Boolean.parseBoolean(showFlag);
    }

    // show or hide the web api tab in header navigation bar
    public static boolean showWebApiTab()
    {
        String showFlag = properties.getProperty(SKIN_SHOW_WEB_API_TAB);
        return showFlag == null || Boolean.parseBoolean(showFlag);
    }
    // show or hide the r matlab tab in header navigation bar
    public static boolean showRMatlabTab()
    {
        String showFlag = properties.getProperty(SKIN_SHOW_R_MATLAB_TAB);
        return showFlag == null || Boolean.parseBoolean(showFlag);
    }
    // show or hide the tutorial tab in header navigation bar
    public static boolean showTutorialsTab()
    {
        String showFlag = properties.getProperty(SKIN_SHOW_TUTORIALS_TAB);
        return showFlag == null || Boolean.parseBoolean(showFlag);
    }
    // show or hide the faqs tab in header navigation bar
    public static boolean showFaqsTab()
    {
        String showFlag = properties.getProperty(SKIN_SHOW_FAQS_TAB);
        return showFlag == null || Boolean.parseBoolean(showFlag);
    }
    // show or hide the tools tab in header navigation bar
    public static boolean showToolsTab()
    {
        String showFlag = properties.getProperty(SKIN_SHOW_TOOLS_TAB);
        return showFlag == null || Boolean.parseBoolean(showFlag);
    }
    // show or hide the about tab in header navigation bar
    public static boolean showAboutTab()
    {
        String showFlag = properties.getProperty(SKIN_SHOW_ABOUT_TAB);
        return showFlag == null || Boolean.parseBoolean(showFlag);
    }
    // show or hide the visualize your data tab in header navigation bar
    public static boolean showVisualizeYourDataTab()
    {
        String showFlag = properties.getProperty(SKIN_SHOW_VISUALIZE_YOUR_DATA_TAB);
        return showFlag == null || Boolean.parseBoolean(showFlag);
    }
    // show or hide the clinical trials tab in the patient view
    public static boolean showClinicalTrialsTab()
    {
        String showFlag = properties.getProperty(SKIN_PATIENT_VIEW_SHOW_CLINICAL_TRIALS_TAB);
        return showFlag == null || Boolean.parseBoolean(showFlag);
    }
    // show or hide the drugs tab in the patient view
    public static boolean showDrugsTab()
    {
        String showFlag = properties.getProperty(SKIN_PATIENT_VIEW_SHOW_DRUGS_TAB);
        return showFlag == null || Boolean.parseBoolean(showFlag);
    }
    // get the text for the What's New in the right navigation bar
    public static String getRightNavWhatsNewBlurb(){
        String whatsNewBlurb = properties.getProperty(SKIN_RIGHT_NAV_WHATS_NEW_BLURB);
        return (whatsNewBlurb == null) ? DEFAULT_SKIN_WHATS_NEW_BLURB : whatsNewBlurb;
    }
    public static boolean showRightNavDataSets()
    {
        String showFlag = properties.getProperty(SKIN_RIGHT_NAV_SHOW_DATA_SETS);
        return showFlag == null || Boolean.parseBoolean(showFlag);
    }
    public static boolean showRightNavExamples()
    {
        String showFlag = properties.getProperty(SKIN_RIGHT_NAV_SHOW_EXAMPLES);
        return showFlag == null || Boolean.parseBoolean(showFlag);
    }

    public static boolean showRightNavTestimonials()
    {
        String showFlag = properties.getProperty(SKIN_RIGHT_NAV_SHOW_TESTIMONIALS);
        return showFlag == null || Boolean.parseBoolean(showFlag);
    }

    public static String getAuthorizationMessage()
    {
        String authMessage = properties.getProperty(SKIN_AUTHORIZATION_MESSAGE);
        return authMessage == null ? DEFAULT_AUTHORIZATION_MESSAGE : authMessage;
    }

    // added usage of default data sets header
    public static String getDataSetsHeader()
    {
        String dataSetsHeader = properties.getProperty(SKIN_DATASETS_HEADER);
        return dataSetsHeader == null ? DEFAULT_SKIN_DATASETS_HEADER : dataSetsHeader;
    }

    // added usage of default data sets footer
    public static String getDataSetsFooter()
    {
        String dataSetsFooter = properties.getProperty(SKIN_DATASETS_FOOTER);
        return dataSetsFooter == null ? DEFAULT_SKIN_DATASETS_FOOTER : dataSetsFooter;
    }

    public static String getLinkToPatientView(String caseId, String cancerStudyId)
    {
        return "case.do?" + QueryBuilder.CANCER_STUDY_ID + "=" + cancerStudyId
                 //+ "&"+ org.mskcc.cbio.portal.servlet.PatientView.PATIENT_ID + "=" + caseId;
                 + "&"+ org.mskcc.cbio.portal.servlet.PatientView.SAMPLE_ID + "=" + caseId;
    }

    public static String getLinkToSampleView(String caseId, String cancerStudyId)
    {
        return "case.do?" + QueryBuilder.CANCER_STUDY_ID + "=" + cancerStudyId
                 + "&"+ org.mskcc.cbio.portal.servlet.PatientView.SAMPLE_ID + "=" + caseId;
    }

    public static String getLinkToCancerStudyView(String cancerStudyId)
    {
        return "study.do?" + org.mskcc.cbio.portal.servlet.QueryBuilder.CANCER_STUDY_ID
                + "=" + cancerStudyId;
    }

    public static String getLinkToIGVForBAM(String cancerStudyId, String caseId, String locus)
    {
        return ("igvlinking.json?" +
				org.mskcc.cbio.portal.servlet.IGVLinkingJSON.CANCER_STUDY_ID +
                "=" + cancerStudyId +
				"&" + org.mskcc.cbio.portal.servlet.IGVLinkingJSON.CASE_ID +
				"=" + caseId +
				"&" + org.mskcc.cbio.portal.servlet.IGVLinkingJSON.LOCUS +
				"=" + locus);
    }

    public static String getDigitalSlideArchiveIframeUrl(String caseId)
    {
        String url = properties.getProperty(PATIENT_VIEW_DIGITAL_SLIDE_IFRAME_URL);
        return url+caseId;
    }

    public static String getDigitalSlideArchiveMetaUrl(String caseId)
    {
        String url = properties.getProperty(PATIENT_VIEW_DIGITAL_SLIDE_META_URL);
        return url+caseId;
    }

    public static String[] getTCGAPathReportUrl(String typeOfCancer)
    {
        String url = GlobalProperties.getProperty(PATIENT_VIEW_TCGA_PATH_REPORT_URL);
        if (url == null) {
            return null;
        }
        
        if (typeOfCancer.equalsIgnoreCase("coadread")) {
            return new String[] {
                url.replace("{cancer.type}", "coad"),
                url.replace("{cancer.type}", "read")
            };
        }
        
        return new String[] {url.replace("{cancer.type}", typeOfCancer)};
    }

    // function for getting the custom tabs for the header
    public static String[] getCustomHeaderTabs(){
        String customPagesString = GlobalProperties.getProperty(SKIN_CUSTOM_HEADER_TABS);
        if(customPagesString!=null){
            // split by comma and return the String array
            return customPagesString.split(",");
        }
        return null;
    }
    
    public static String getOncoKBUrl()
    {
        return properties.getProperty(ONCOKB_URL);
    }

    public static boolean filterGroupsByAppName() {
        String filterGroupsByNameFlag = properties.getProperty(FILTER_GROUPS_BY_APPNAME);
        return filterGroupsByNameFlag == null || Boolean.parseBoolean(filterGroupsByNameFlag);
    }
    
    public static String getAlwaysShowStudyGroup() {
        String group = properties.getProperty(ALWAYS_SHOW_STUDY_GROUP);
        if (group!=null && group.trim().isEmpty()) {
            return null;
        }
        
        return group;
    }
}<|MERGE_RESOLUTION|>--- conflicted
+++ resolved
@@ -165,17 +165,14 @@
     public static final String DEFAULT_SKIN_NEWS="content/news.html";
     public static final String SKIN_EXAMPLES_RIGHT_COLUMN="skin.examples_right_column";
     public static final String DEFAULT_SKIN_EXAMPLES_RIGHT_COLUMN="../../../content/examples.html";
-<<<<<<< HEAD
+    
+    public static final String ALWAYS_SHOW_STUDY_GROUP="always_show_study_group";
 
     // property for text shown at the right side of the Select Patient/Case set, which
     // links to the study view
     public static final String SKIN_STUDY_VIEW_LINK_TEXT="skin.study_view.link_text";
     public static final String DEFAULT_SKIN_STUDY_VIEW_LINK_TEXT="To build your own case set, try out our enhanced " +
             "Study View.";
-=======
-    
-    public static final String ALWAYS_SHOW_STUDY_GROUP="always_show_study_group";
->>>>>>> bc3e7646
 
     private static Log LOG = LogFactory.getLog(GlobalProperties.class);
     private static Properties properties = initializeProperties();
