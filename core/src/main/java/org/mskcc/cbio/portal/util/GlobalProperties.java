/*
 * Copyright (c) 2015 Memorial Sloan-Kettering Cancer Center.
 *
 * This library is distributed in the hope that it will be useful, but WITHOUT
 * ANY WARRANTY, WITHOUT EVEN THE IMPLIED WARRANTY OF MERCHANTABILITY OR FITNESS
 * FOR A PARTICULAR PURPOSE. The software and documentation provided hereunder
 * is on an "as is" basis, and Memorial Sloan-Kettering Cancer Center has no
 * obligations to provide maintenance, support, updates, enhancements or
 * modifications. In no event shall Memorial Sloan-Kettering Cancer Center be
 * liable to any party for direct, indirect, special, incidental or
 * consequential damages, including lost profits, arising out of the use of this
 * software and its documentation, even if Memorial Sloan-Kettering Cancer
 * Center has been advised of the possibility of such damage.
 */

/*
 * This file is part of cBioPortal.
 *
 * cBioPortal is free software: you can redistribute it and/or modify
 * it under the terms of the GNU Affero General Public License as
 * published by the Free Software Foundation, either version 3 of the
 * License.
 *
 * This program is distributed in the hope that it will be useful,
 * but WITHOUT ANY WARRANTY; without even the implied warranty of
 * MERCHANTABILITY or FITNESS FOR A PARTICULAR PURPOSE.  See the
 * GNU Affero General Public License for more details.
 *
 * You should have received a copy of the GNU Affero General Public License
 * along with this program.  If not, see <http://www.gnu.org/licenses/>.
*/

package org.mskcc.cbio.portal.util;

import org.mskcc.cbio.portal.servlet.QueryBuilder;

import org.apache.commons.logging.Log;
import org.apache.commons.logging.LogFactory;
import org.springframework.beans.factory.annotation.Value;
import org.springframework.security.core.Authentication;
import org.springframework.security.core.context.SecurityContextHolder;
import org.springframework.stereotype.Component;

import java.io.*;
import java.nio.file.Files;
import java.nio.file.Paths;
import java.nio.charset.StandardCharsets;
import java.net.HttpURLConnection;
import java.util.*;
import java.net.URL;


/**
 * Utility class for getting / setting global properties.
 */
@Component
public class GlobalProperties {

    public static final String HOME_DIR = "PORTAL_HOME";
    private static final String propertiesFilename = "portal.properties";

    public static final String PATHWAY_COMMONS_URL = "pathway_commons.url";
    public static final String UCSC_CANCER_GENOMICS_URL = "ucsc_cancer_genomics.url";
	public static final String SEGFILE_URL = "segfile.url";
	public static final String OPENSSL_BINARY = "openssl.binary";
	public static final String SIGNATURE_KEY = "signature.key";
	public static final String ENCRYPTION_KEY = "encryption.key";
	public static final String BROAD_BAM_URL = "broad.bam.url";
	public static final String BROAD_BAM_CHECKING_URL = "broad.bam.checking.url";
	public static final String IGV_BAM_LINKING = "igv.bam.linking";
	public static final String IGV_BAM_LINKING_STUDIES = "igv.bam.linking.studies";
    public static final String AUTHENTICATE = "authenticate";
    public static final String AUTHORIZATION = "authorization";
    public static final String FILTER_GROUPS_BY_APPNAME = "filter_groups_by_appname";
    public static final String INCLUDE_NETWORKS = "include_networks";
    public static final String GOOGLE_ANALYTICS_PROFILE_ID = "google_analytics_profile_id";
    public static final String GENOMESPACE = "genomespace";

    public static final String APP_NAME = "app.name";
    public static final String DEFAULT_APP_NAME = "public_portal";
    
    public static final String APP_VERSION = "app.version";
    public static final String SKIN_TITLE = "skin.title";
    public static final String DEFAULT_SKIN_TITLE = "cBioPortal for Cancer Genomics";
    public static final String SKIN_BLURB = "skin.blurb";
    // blurb default
    public static final String DEFAULT_SKIN_BLURB = "The cBioPortal for Cancer Genomics provides " +
            "<b>visualization</b>, <b>analysis</b> and <b>download</b> of large-scale cancer genomics data sets. " +
            "<p>Please adhere to <u><a href=\"http://cancergenome.nih.gov/abouttcga/policies/publicationguidelines\"> " +
            "the TCGA publication guidelines</a></u> when using TCGA data in your publications.</p> " +
            "<p><b>Please cite</b> <a href=\"http://www.ncbi.nlm.nih.gov/pubmed/23550210\">Gao " +
            "et al. <i>Sci. Signal.</i> 2013</a> &amp;  " +
            "<a href=\"http://cancerdiscovery.aacrjournals.org/content/2/5/401.abstract\">" +
            "Cerami et al. <i>Cancer Discov.</i> 2012</a> when publishing results based on cBioPortal.</p>\n";
    public static final String SKIN_TAG_LINE_IMAGE = "skin.tag_line_image";
    public static final String DEFAULT_SKIN_TAG_LINE_IMAGE = "images/tag_line.png";
    public static final String SKIN_EMAIL_CONTACT = "skin.email_contact";
    public static final String DEFAULT_EMAIL_CONTACT = "cbioportal at googlegroups dot com";
    public static final String SKIN_SHOW_NEWS_TAB = "skin.show_news_tab";
    public static final String SKIN_SHOW_DATA_TAB = "skin.show_data_tab";
    public static final String SKIN_RIGHT_NAV_SHOW_DATA_SETS = "skin.right_nav.show_data_sets";
    public static final String SKIN_RIGHT_NAV_SHOW_EXAMPLES = "skin.right_nav.show_examples";
    public static final String SKIN_RIGHT_NAV_SHOW_TESTIMONIALS = "skin.right_nav.show_testimonials";
    public static final String SKIN_AUTHORIZATION_MESSAGE = "skin.authorization_message";
    public static final String DEFAULT_AUTHORIZATION_MESSAGE = "Access to this portal is only available to authorized users.";
    public static final String SKIN_EXAMPLE_STUDY_QUERIES = "skin.example_study_queries";
    public static final String DEFAULT_SKIN_EXAMPLE_STUDY_QUERIES =
            "tcga\n" +
            "tcga -provisional\n" +
            "tcga -moratorium\n" +
            "tcga OR icgc\n" +
            "-\"cell line\"\n" +
            "prostate mskcc\n" +
            "esophageal OR stomach\n" +
            "serous\n" +
            "breast";
    public static final String SKIN_DATASETS_HEADER = "skin.data_sets_header";
    public static final String DEFAULT_SKIN_DATASETS_HEADER = "The portal currently contains data from the following " +
            "cancer genomics studies.  The table below lists the number of available samples per data type and tumor.";
    public static final String SKIN_DATASETS_FOOTER = "skin.data_sets_footer";
    public static final String DEFAULT_SKIN_DATASETS_FOOTER = "Data sets of TCGA studies were downloaded from Broad " +
            "Firehose (http://gdac.broadinstitute.org) and updated monthly. In some studies, data sets were from the " +
            "TCGA working groups directly.";

    public static final String PATIENT_VIEW_PLACEHOLDER = "patient_view_placeholder";
    public static final String PATIENT_VIEW_GENOMIC_OVERVIEW_CNA_CUTOFF = "patient_view_genomic_overview_cna_cutoff";
    public static final double[] DEFAULT_GENOMIC_OVERVIEW_CNA_CUTOFF = new double[]{0.2,1.5};
    public static final String PATIENT_VIEW_DIGITAL_SLIDE_IFRAME_URL = "digitalslidearchive.iframe.url";
    public static final String PATIENT_VIEW_DIGITAL_SLIDE_META_URL = "digitalslidearchive.meta.url";

    public static final String PATIENT_VIEW_MDACC_HEATMAP_META_URL = "mdacc.heatmap.meta.url";
    public static final String PATIENT_VIEW_MDACC_HEATMAP_URL = "mdacc.heatmap.patient.url";

    public static final String STUDY_VIEW_MDACC_HEATMAP_URL = "mdacc.heatmap.study.url";
    public static final String STUDY_VIEW_MDACC_HEATMAP_META_URL = "mdacc.heatmap.study.meta.url";

    public static final String ONCOKB_API_URL = "oncokb.api.url";
    public static final String ONCOKB_PUBLIC_API_URL = "oncokb.public_api.url";
    public static final String SHOW_ONCOKB = "show.oncokb";

    private static String sessionServiceURL;
    @Value("${session.service.url:}") // default is empty string
    public void setSessionServiceURL(String property) { sessionServiceURL = property; }

    // properties for showing the right logo in the header_bar and default logo
    public static final String SKIN_RIGHT_LOGO = "skin.right_logo";

    // properties for hiding/showing tabs in the header navigation bar
    public static final String SKIN_SHOW_WEB_API_TAB = "skin.show_web_api_tab";
    public static final String SKIN_SHOW_R_MATLAB_TAB = "skin.show_r_matlab_tab";
    public static final String SKIN_SHOW_TUTORIALS_TAB = "skin.show_tutorials_tab";
    public static final String SKIN_SHOW_FAQS_TAB = "skin.show_faqs_tab";
    public static final String SKIN_SHOW_TOOLS_TAB = "skin.show_tools_tab";
    public static final String SKIN_SHOW_ABOUT_TAB = "skin.show_about_tab";

    // property for setting the news blurb in the right column
    public static final String SKIN_RIGHT_NAV_WHATS_NEW_BLURB = "skin.right_nav.whats_new_blurb";
    public static final String DEFAULT_SKIN_WHATS_NEW_BLURB = ""; // default is in cbioportal-frontend repo

    // footer
    public static final String SKIN_FOOTER = "skin.footer";
    public static final String DEFAULT_SKIN_FOOTER = " | <a href=\"http://www.mskcc.org/mskcc/html/44.cfm\">MSKCC</a>" +
            " | <a href=\"http://cancergenome.nih.gov/\">TCGA</a>";

    // login contact
    public static final String SKIN_LOGIN_CONTACT_HTML = "skin.login.contact_html";
    public static final String DEFAULT_SKIN_LOGIN_CONTACT_HTML = "If you think you have received this message in " +
            "error, please contact us at <a style=\"color:#FF0000\" href=\"mailto:cbioportal-access@cbio.mskcc.org\">" +
            "cbioportal-access@cbio.mskcc.org</a>";

    // property for setting the saml registration html
    public static final String SKIN_LOGIN_SAML_REGISTRATION_HTML = "skin.login.saml.registration_html";
    public static final String DEFAULT_SKIN_LOGIN_SAML_REGISTRATION_HTML = "Sign in with MSK";

    // property for the saml entityid
    public static final String SAML_IDP_METADATA_ENTITYID="saml.idp.metadata.entityid";
    // property for whether the SAML logout should be local (at SP level) or global (at IDP level). Default: false (global)
    public static final String SAML_IS_LOGOUT_LOCAL="saml.logout.local";

    // property for the custom header tabs
    public static final String SKIN_CUSTOM_HEADER_TABS="skin.custom_header_tabs";

    // properties for the FAQ, about us, news and examples
    public static final String SKIN_BASEURL="skin.documentation.baseurl";
    public static final String DEFAULT_SKIN_BASEURL="https://raw.githubusercontent.com/cBioPortal/cbioportal/master/docs/";
    public static final String SKIN_DOCUMENTATION_MARKDOWN="skin.documentation.markdown";

    public static final String SKIN_FAQ="skin.documentation.faq";
    public static final String DEFAULT_SKIN_FAQ="FAQ.md";
    public static final String SKIN_ABOUT="skin.documentation.about";
    public static final String DEFAULT_SKIN_ABOUT="About-Us.md";
    public static final String SKIN_NEWS="skin.documentation.news";
    public static final String DEFAULT_SKIN_NEWS="News.md";

    public static final String SKIN_EXAMPLES_RIGHT_COLUMN_HTML="skin.examples_right_column_html";
    
    public static final String ALWAYS_SHOW_STUDY_GROUP="always_show_study_group";

    // property for query component
    public static final String SKIN_QUERY_MAX_TREE_DEPTH="skin.query.max_tree_depth";
    public static final Number DEFAULT_QUERY_MAX_TREE_DEPTH=3;
    
    // property for text shown at the right side of the Select Patient/Case set, which
    // links to the study view
    public static final String SKIN_STUDY_VIEW_LINK_TEXT="skin.study_view.link_text";
    public static final String DEFAULT_SKIN_STUDY_VIEW_LINK_TEXT="To build your own case set, try out our enhanced " +
            "Study View.";

    public static final String MYCANCERGENOME_SHOW = "mycancergenome.show";
    public static final String ONCOKB_GENE_STATUS = "oncokb.geneStatus";
    public static final String SHOW_HOTSPOT = "show.hotspot";
    
    public static final String RECACHE_STUDY_AFTER_UPDATE = "recache_study_after_update";
    
    public static final String DB_VERSION = "db.version";
    private static boolean suppressSchemaVersionMismatchErrors;
    @Value("${db.suppress_schema_version_mismatch_errors:false}") // default is false
    public void setSuppressSchemaVersionMismatchErrors(String property) { suppressSchemaVersionMismatchErrors = Boolean.parseBoolean(property); }
    
    public static final String DARWIN_AUTH_URL = "darwin.auth_url";
    public static final String DARWIN_RESPONSE_URL = "darwin.response_url";
    public static final String CIS_USER = "cis.user";
    public static final String DISABLED_TABS = "disabled_tabs";
    public static final String BITLY_USER = "bitly.user";
    public static final String DARWIN_REGEX = "darwin.regex";
    
    public static final String PRIORITY_STUDIES = "priority_studies";
    public static final String SPECIES = "species";
    public static final String DEFAULT_SPECIES = "human";
    public static final String NCBI_BUILD = "ncbi.build";
    public static final String DEFAULT_NCBI_BUILD = "37";
    public static final String UCSC_BUILD = "ucsc.build";
    public static final String DEFAULT_UCSC_BUILD = "hg19";

    public static final String ONCOPRINT_DEFAULTVIEW = "oncoprint.defaultview";

    private static boolean showCivic;
    @Value("${show.civic:false}") // default is false
    public void setShowCivic(String property) { showCivic = Boolean.parseBoolean(property); }

	/*
     * Trim whitespace of url and append / if it does not exist. Return empty
     * string otherwise.
     */
	public static String parseUrl(String url)
    {
		String rv;

        if (!url.isEmpty()) {
            rv = url.trim();

            if (!rv.endsWith("/")) {
                rv += "/";
            }
<<<<<<< HEAD
        }
    }
    
    public static final String BINARY_CUSTOM_DRIVER_ANNOTATION_MENU_LABEL = "oncoprint.custom_driver_annotation.binary.menu_label";
    public static final String TIERS_CUSTOM_DRIVER_ANNOTATION_MENU_LABEL = "oncoprint.custom_driver_annotation.tiers.menu_label";
    public static final String ENABLE_DRIVER_ANNOTATIONS = "oncoprint.custom_driver_annotation.default";
    public static final String ENABLE_TIERS = "oncoprint.custom_driver_tiers_annotation.default";
    public static final String ENABLE_ONCOKB_AND_HOTSPOTS_ANNOTATIONS = "oncoprint.oncokb_hotspots.default";
    public static final String HIDE_PASSENGER_MUTATIONS = "oncoprint.hide_passenger.default";
=======
        } else {
			rv = "";
		}

		return rv;
	}

	private static String civicUrl;
	@Value("${civic.url:https://civic.genome.wustl.edu/api/}") // default
	public void setCivicUrl(String property) { civicUrl = parseUrl(property); }

    private static String frontendUrl;
    @Value("${frontend.url:}") // default is empty string
    public void setFrontendUrl(String property) { frontendUrl = parseUrl(property); }

    /* read frontendUrl from this file at runtime (TODO: read from URL),
     * overrides frontend.url */
    private static String frontendUrlRuntime;
    @Value("${frontend.url.runtime:}") 
    public void setFrontendUrlRuntime(String property) { frontendUrlRuntime = property; }
>>>>>>> 43905b2c

    private static Log LOG = LogFactory.getLog(GlobalProperties.class);
    private static Properties properties = initializeProperties();

    private static Properties initializeProperties()
    {
        return loadProperties(getResourceStream());
    }

    private static InputStream getResourceStream()
    {
        String resourceFilename = null;
        InputStream resourceFIS = null;

        try {
            String home = System.getenv(HOME_DIR);
            if (home != null) {
                 resourceFilename =
                    home + File.separator + GlobalProperties.propertiesFilename;
                if (LOG.isInfoEnabled()) {
                    LOG.info("Attempting to read properties file: " + resourceFilename);
                }
                resourceFIS = new FileInputStream(resourceFilename);
                if (LOG.isInfoEnabled()) {
                    LOG.info("Successfully read properties file");
                }
            }
        }
        catch (FileNotFoundException e) {
            if (LOG.isInfoEnabled()) {
                LOG.info("Failed to read properties file: " + resourceFilename);
            }
        }

        if (resourceFIS == null) {
            if (LOG.isInfoEnabled()) {
                LOG.info("Attempting to read properties file from classpath");
            }
            resourceFIS = GlobalProperties.class.getClassLoader().
                getResourceAsStream(GlobalProperties.propertiesFilename);
            if (LOG.isInfoEnabled()) {
                LOG.info("Successfully read properties file");
            }
        }
         
        return resourceFIS;
    }

    private static Properties loadProperties(InputStream resourceInputStream)
    {
        Properties properties = new Properties();

        try {
            properties.load(resourceInputStream);
            resourceInputStream.close();
        }
        catch (IOException e) {
            if (LOG.isErrorEnabled()) {
                LOG.error("Error loading properties file: " + e.getMessage());
            }
        }

        return properties;
    }

    public static String getPathwayCommonsUrl()
	{
		return properties.getProperty(PATHWAY_COMMONS_URL);
    }
    
    public static String getUcscCancerGenomicsUrl()
	{
        return properties.getProperty(UCSC_CANCER_GENOMICS_URL);
    }

    public static String getSegfileUrl()
	{
        return properties.getProperty(SEGFILE_URL);
    }

	public static String getProperty(String property)
	{
		return (properties.containsKey(property)) ? properties.getProperty(property) : null;
	}

	public static boolean wantIGVBAMLinking() {
        String igvBamLinking = properties.getProperty(IGV_BAM_LINKING);
		return igvBamLinking!=null && igvBamLinking.equals("true");
	}

	public static Collection<String> getIGVBAMLinkingStudies() {
        String igvBamLinkingStudies = properties.getProperty(IGV_BAM_LINKING_STUDIES);
        if (igvBamLinkingStudies==null) {
            return Collections.emptyList();
        }
		String[] studies = igvBamLinkingStudies.split(":");
		return (studies.length > 0) ? Arrays.asList(studies) : Collections.<String>emptyList();
	}

    public static boolean usersMustAuthenticate()
    {
        String prop = properties.getProperty(AUTHENTICATE);
        return (!prop.isEmpty() && !prop.equals("false"));
    }

    public static String authenticationMethod()
    {
        return properties.getProperty(AUTHENTICATE);
    }

    /**
     * Return authenticated username
     * @return String userName 
     * Return authenticated username. If the user is not authenticated, 'anonymousUser' will be returned.
     */
    public static String getAuthenticatedUserName() {
        Authentication authentication = SecurityContextHolder.getContext().getAuthentication();
        
        if(authentication != null) {
            return authentication.getName();
        }else {
            return "anonymousUser";
        }
    }
	public static boolean usersMustBeAuthorized() {
        return Boolean.parseBoolean(properties.getProperty(AUTHORIZATION));
	}

    public static String getAppName()
    {
        String appName = properties.getProperty(APP_NAME);
        return (appName == null) ? DEFAULT_APP_NAME : appName;
    }

    public static String getAppVersion()
    {
        String appVersion = properties.getProperty(APP_VERSION);
        return (appVersion == null) ? "1.0" : appVersion;
    }
    
    public static String getTitle()
    {
        String skinTitle = properties.getProperty(SKIN_TITLE);
        return (skinTitle == null) ? DEFAULT_SKIN_TITLE : skinTitle;
    }
    // updated function to use a default if nothing is specified
    public static String getBlurb()
    {
        String skinBlurb = properties.getProperty(SKIN_BLURB);
        return (skinBlurb == null) ? DEFAULT_SKIN_BLURB : skinBlurb;
    }
    // get custom FAQ html or the default
    public static String getFaqHtml()
    {
        String faqHtml = properties.getProperty(SKIN_FAQ);
        return (faqHtml == null) ? DEFAULT_SKIN_FAQ : getContentString(faqHtml);
    }
    // get custom About html or the default
    public static String getAboutHtml()
    {
        String aboutHtml = properties.getProperty(SKIN_ABOUT);
        return (aboutHtml == null) ? DEFAULT_SKIN_ABOUT : getContentString(aboutHtml);
    }
    // get custom News html or the default
    public static String getNewsHtml()
    {
        String newsHtml = properties.getProperty(SKIN_NEWS);
        return (newsHtml == null) ? DEFAULT_SKIN_NEWS : getContentString(newsHtml);
    }
    // get custom News html or the default
    public static String getBaseUrl()
    {
        String baseUrl = properties.getProperty(SKIN_BASEURL);
        return (baseUrl == null) ? DEFAULT_SKIN_BASEURL : baseUrl;
    }
    public static boolean isMarkdownDocumentation()
    {
        String markdownFlag = properties.getProperty(SKIN_DOCUMENTATION_MARKDOWN);
        return markdownFlag == null || Boolean.parseBoolean(markdownFlag);
    }

    //get max tree depth
    public static Number getMaxTreeDepth()
    {
        String maxTreeDepth = properties.getProperty(SKIN_QUERY_MAX_TREE_DEPTH);
        return (maxTreeDepth == null) ? DEFAULT_QUERY_MAX_TREE_DEPTH : Integer.parseInt(maxTreeDepth);
    }

    // get custom Example Queries for the right column html or the default
    public static String getExamplesRightColumnHtml()
    {
        String examplesRightColumnHtml = properties.getProperty(SKIN_EXAMPLES_RIGHT_COLUMN_HTML);
        return examplesRightColumnHtml == null? "": examplesRightColumnHtml;
    }

    private static String getContentString(String contentString){
        if(getBaseUrl().equalsIgnoreCase("")) return "content/"+contentString;
        return contentString;
    }

    // get the login contact html
    public static String getLoginContactHtml()
    {
        String loginContactHtml = properties.getProperty(SKIN_LOGIN_CONTACT_HTML);
        return (loginContactHtml == null) ? DEFAULT_SKIN_LOGIN_CONTACT_HTML : loginContactHtml;
    }
    // get the text for the saml login button
    public static String getLoginSamlRegistrationHtml()
    {
        String loginSamlRegistrationHtml = properties.getProperty(SKIN_LOGIN_SAML_REGISTRATION_HTML);
        return (loginSamlRegistrationHtml == null) ? DEFAULT_SKIN_LOGIN_SAML_REGISTRATION_HTML : loginSamlRegistrationHtml;
    }
    public static String getSamlIdpMetadataEntityid()
    {
        return getProperty(SAML_IDP_METADATA_ENTITYID);
    }
    
    // returns whether the SAML logout should be local (at SP level) or global (at IDP level). Default: false (global)
    public static String getSamlIsLogoutLocal()
    {
    	return properties.getProperty(SAML_IS_LOGOUT_LOCAL, "false");
    }
    
    public static String getTagLineImage()
    {
        String tagLineImage = properties.getProperty(SKIN_TAG_LINE_IMAGE);
        return (tagLineImage == null) ? DEFAULT_SKIN_TAG_LINE_IMAGE : "images/" + tagLineImage;
    }

    // function for retrieving the right logo, used by the header_bar
    public static String getRightLogo()
    {
        String rightLogo = properties.getProperty(SKIN_RIGHT_LOGO);
        return (rightLogo == null || "".equals(rightLogo)) ? "" : "images/" + rightLogo;
    }

    // function for retrieving the footer text
    public static String getFooter(){
        String footer = properties.getProperty(SKIN_FOOTER);
        return (footer == null) ? DEFAULT_SKIN_FOOTER : footer;
    }
    // function for retrieving the studyview link text
    public static String getStudyviewLinkText(){
        String studyviewLinkText = properties.getProperty(SKIN_STUDY_VIEW_LINK_TEXT);
        return (studyviewLinkText == null) ? DEFAULT_SKIN_STUDY_VIEW_LINK_TEXT : studyviewLinkText;
    }

    public static String getEmailContact()
    {
        String emailAddress = properties.getProperty(SKIN_EMAIL_CONTACT);
        return (emailAddress == null) ? DEFAULT_EMAIL_CONTACT :
            ("<span class=\"mailme\" title=\"Contact us\">" + emailAddress + "</span>");
    }

    public static boolean includeNetworks()
    {
        return Boolean.parseBoolean(properties.getProperty(INCLUDE_NETWORKS));
    }

    public static String getGoogleAnalyticsProfileId()
    {
        return properties.getProperty(GOOGLE_ANALYTICS_PROFILE_ID);
    }

    public static boolean genomespaceEnabled()
    {
        return Boolean.parseBoolean(properties.getProperty(GENOMESPACE));
    }

    public static boolean showPlaceholderInPatientView()
    {
        return Boolean.parseBoolean(properties.getProperty(PATIENT_VIEW_PLACEHOLDER));
    }

    public static double[] getPatientViewGenomicOverviewCnaCutoff()
    {
        String cutoff = properties.getProperty(PATIENT_VIEW_GENOMIC_OVERVIEW_CNA_CUTOFF);
        if (cutoff==null) {
            return DEFAULT_GENOMIC_OVERVIEW_CNA_CUTOFF;
        }

        String[] strs = cutoff.split(",");
        return new double[]{Double.parseDouble(strs[0]), Double.parseDouble(strs[1])};
    }

    public static boolean showNewsTab()
    {
        String showFlag = properties.getProperty(SKIN_SHOW_NEWS_TAB);
        return showFlag == null || Boolean.parseBoolean(showFlag);
    }

    public static boolean showDataTab()
    {
        String showFlag = properties.getProperty(SKIN_SHOW_DATA_TAB);
        return showFlag == null || Boolean.parseBoolean(showFlag);
    }

    // show or hide the web api tab in header navigation bar
    public static boolean showWebApiTab()
    {
        String showFlag = properties.getProperty(SKIN_SHOW_WEB_API_TAB);
        return showFlag == null || Boolean.parseBoolean(showFlag);
    }
    // show or hide the r matlab tab in header navigation bar
    public static boolean showRMatlabTab()
    {
        String showFlag = properties.getProperty(SKIN_SHOW_R_MATLAB_TAB);
        return showFlag == null || Boolean.parseBoolean(showFlag);
    }
    // show or hide the tutorial tab in header navigation bar
    public static boolean showTutorialsTab()
    {
        String showFlag = properties.getProperty(SKIN_SHOW_TUTORIALS_TAB);
        return showFlag == null || Boolean.parseBoolean(showFlag);
    }
    // show or hide the faqs tab in header navigation bar
    public static boolean showFaqsTab()
    {
        String showFlag = properties.getProperty(SKIN_SHOW_FAQS_TAB);
        return showFlag == null || Boolean.parseBoolean(showFlag);
    }
    // show or hide the tools tab in header navigation bar
    public static boolean showToolsTab()
    {
        String showFlag = properties.getProperty(SKIN_SHOW_TOOLS_TAB);
        return showFlag == null || Boolean.parseBoolean(showFlag);
    }
    // show or hide the about tab in header navigation bar
    public static boolean showAboutTab()
    {
        String showFlag = properties.getProperty(SKIN_SHOW_ABOUT_TAB);
        return showFlag == null || Boolean.parseBoolean(showFlag);
    }
    // get the text for the What's New in the right navigation bar
    public static String getRightNavWhatsNewBlurb(){
        String whatsNewBlurb = properties.getProperty(SKIN_RIGHT_NAV_WHATS_NEW_BLURB);
        return (whatsNewBlurb == null) ? DEFAULT_SKIN_WHATS_NEW_BLURB : whatsNewBlurb;
    }
    public static boolean showRightNavDataSets()
    {
        String showFlag = properties.getProperty(SKIN_RIGHT_NAV_SHOW_DATA_SETS);
        return showFlag == null || Boolean.parseBoolean(showFlag);
    }
    public static boolean showRightNavExamples()
    {
        String showFlag = properties.getProperty(SKIN_RIGHT_NAV_SHOW_EXAMPLES);
        return showFlag == null || Boolean.parseBoolean(showFlag);
    }

    public static boolean showRightNavTestimonials()
    {
        String showFlag = properties.getProperty(SKIN_RIGHT_NAV_SHOW_TESTIMONIALS);
        return showFlag == null || Boolean.parseBoolean(showFlag);
    }

    public static String getAuthorizationMessage()
    {
        String authMessage = properties.getProperty(SKIN_AUTHORIZATION_MESSAGE);
        return authMessage == null ? DEFAULT_AUTHORIZATION_MESSAGE : authMessage;
    }

    public static String getExampleStudyQueries() {
        return properties.getProperty(
                SKIN_EXAMPLE_STUDY_QUERIES,
                DEFAULT_SKIN_EXAMPLE_STUDY_QUERIES);
    }

    // added usage of default data sets header
    public static String getDataSetsHeader()
    {
        String dataSetsHeader = properties.getProperty(SKIN_DATASETS_HEADER);
        return dataSetsHeader == null ? DEFAULT_SKIN_DATASETS_HEADER : dataSetsHeader;
    }

    // added usage of default data sets footer
    public static String getDataSetsFooter()
    {
        String dataSetsFooter = properties.getProperty(SKIN_DATASETS_FOOTER);
        return dataSetsFooter == null ? DEFAULT_SKIN_DATASETS_FOOTER : dataSetsFooter;
    }
    
    public static String getSpecies(){
    	String species = properties.getProperty(SPECIES);
    	return species == null ? DEFAULT_SPECIES : species;
    	}

    public static String getNCBIBuild(){
    	String NCBIBuild = properties.getProperty(NCBI_BUILD);
    	return NCBIBuild == null ? DEFAULT_NCBI_BUILD : NCBIBuild;
    	}
   
    public static String getGenomicBuild(){
    	String genomicBuild = properties.getProperty(UCSC_BUILD);
    	return genomicBuild == null ? DEFAULT_UCSC_BUILD : genomicBuild;
    	}

    public static String getLinkToPatientView(String caseId, String cancerStudyId)
    {
        return "case.do#/patient?caseId=" + caseId
                 + "&studyId=" + cancerStudyId;
    }

    public static String getLinkToSampleView(String caseId, String cancerStudyId)
    {
        return "case.do#/patient?sampleId=" + caseId
                 + "&studyId=" + cancerStudyId;
    }

    public static String getLinkToCancerStudyView(String cancerStudyId)
    {
        return "study?" + org.mskcc.cbio.portal.servlet.CancerStudyView.ID
                + "=" + cancerStudyId;
    }

    public static String getLinkToIGVForBAM(String cancerStudyId, String caseId, String locus)
    {
        return ("igvlinking.json?" +
				org.mskcc.cbio.portal.servlet.IGVLinkingJSON.CANCER_STUDY_ID +
                "=" + cancerStudyId +
				"&" + org.mskcc.cbio.portal.servlet.IGVLinkingJSON.CASE_ID +
				"=" + caseId +
				"&" + org.mskcc.cbio.portal.servlet.IGVLinkingJSON.LOCUS +
				"=" + locus);
    }

    public static String getDigitalSlideArchiveIframeUrl(String caseId)
    {
        String url = properties.getProperty(PATIENT_VIEW_DIGITAL_SLIDE_IFRAME_URL);
        return url+caseId;
    }

    public static String getDigitalSlideArchiveMetaUrl(String caseId)
    {
        String url = properties.getProperty(PATIENT_VIEW_DIGITAL_SLIDE_META_URL);
        return url+caseId;
    }

    public static String getStudyHeatmapMetaUrl()
    {
        String url = properties.getProperty(STUDY_VIEW_MDACC_HEATMAP_META_URL);
        return url;
    }

    public static String getStudyHeatmapViewerUrl()
    {
        String url = properties.getProperty(STUDY_VIEW_MDACC_HEATMAP_URL);
        return url;
    }

    public static String getPatientHeatmapMetaUrl(String caseId)
    {
        String url = properties.getProperty(PATIENT_VIEW_MDACC_HEATMAP_META_URL);
        if (url == null || url.length() == 0) return null;
        return url + caseId;
    }

    public static String getPatientHeatmapViewerUrl(String caseId)
    {
        String url = properties.getProperty(PATIENT_VIEW_MDACC_HEATMAP_URL);
        if (url == null || url.length() == 0) return null;
        return url + caseId;
    }

    // function for getting the custom tabs for the header
    public static String[] getCustomHeaderTabs(){
        String customPagesString = GlobalProperties.getProperty(SKIN_CUSTOM_HEADER_TABS);
        if(customPagesString!=null){
            // split by comma and return the String array
            return customPagesString.split(",");
        }
        return null;
    }
   
    public static String getSessionServiceUrl()
    {
        return sessionServiceURL;
    }

    public static String getOncoKBPublicApiUrl()
    {
        String oncokbApiUrl = properties.getProperty(ONCOKB_PUBLIC_API_URL);
        String showOncokb = properties.getProperty(SHOW_ONCOKB);
        
        if(showOncokb == null || showOncokb.isEmpty()) {
                    showOncokb = "true";
        }
        
        // This only applies if there is no oncokb.api.url property in the portal.properties file.
        // Empty string should be used if you want to disable the OncoKB annotation.
        if(oncokbApiUrl == null || oncokbApiUrl.isEmpty()) {
            oncokbApiUrl = "oncokb.org/api/v1";
        }
        
        if(showOncokb.equals("true")) {
           return oncokbApiUrl;
        } else {
           return "";
        }
        
    }
 
    public static String getOncoKBApiUrl()
    {
        String oncokbApiUrl = properties.getProperty(ONCOKB_API_URL);
        String showOncokb = properties.getProperty(SHOW_ONCOKB);

        if(showOncokb == null || showOncokb.isEmpty()) {
            showOncokb = "true";
        }
        // This only applies if there is no oncokb.api.url property in the portal.properties file.
        // Empty string should be used if you want to disable the OncoKB annotation.
        if(oncokbApiUrl == null) {
            oncokbApiUrl = "http://oncokb.org/legacy-api/";
        }

        //Test connection of OncoKB website.
        if(!oncokbApiUrl.isEmpty() && showOncokb.equals("true")) {
            try {
                URL url = new URL(oncokbApiUrl+"access");
                HttpURLConnection conn = (HttpURLConnection) url.openConnection();
                if(conn.getResponseCode() != 200) {
                    oncokbApiUrl = "";
                }
                conn.disconnect();
                return oncokbApiUrl;
            } catch (Exception e) {
                return "";
            }
        }
        return "";
    }

    public static String getCivicUrl() {
        return civicUrl;
    }

    public static boolean showOncoKB() {
        String showOncokb = properties.getProperty(SHOW_ONCOKB);
        if (showOncokb==null || showOncokb.isEmpty()) {
            return true; // show oncoKB by default
        } else {
            return Boolean.parseBoolean(showOncokb);
        }
    }

    public static boolean showHotspot() {
        String hotspot = properties.getProperty(SHOW_HOTSPOT);
        if (hotspot==null) {
            return true; // show hotspots by default
        }
        
        if(!hotspot.isEmpty()) {
            return Boolean.parseBoolean(hotspot);
        }else{
            return true;
        }
    }

    public static boolean showCivic() {
        return showCivic;
    }

    public static String getFrontendUrl() {
        if (frontendUrlRuntime.length() > 0) {
            try {
                String url = parseUrl(new String(Files.readAllBytes(Paths.get(frontendUrlRuntime)), StandardCharsets.UTF_8).replaceAll("[\\r\\n]+", ""));
                if (LOG.isInfoEnabled()) {
                    LOG.info("Using frontend from " + frontendUrlRuntime + ": " + url);
                }
                return url;
            } catch (IOException e) {
                // error reading file, use existing frontendUrl
                if (LOG.isErrorEnabled()) {
                    LOG.error("Can't read frontend.url.runtime: " + frontendUrlRuntime);
                }
            }
        }
        return frontendUrl;
    }

    public static boolean showMyCancerGenomeUrl()
    {
        String show = properties.getProperty(MYCANCERGENOME_SHOW);
        return show != null && Boolean.parseBoolean(show);
    }
    
    public static String getOncoKBGeneStatus()
    {
        return properties.getProperty(ONCOKB_GENE_STATUS);
    }
    
    public static boolean getRecacheStudyAfterUpdate() {
        String recacheStudyAfterUpdate = properties.getProperty(RECACHE_STUDY_AFTER_UPDATE);
        if (recacheStudyAfterUpdate==null || recacheStudyAfterUpdate.isEmpty()) {
            return false;
        }
        return Boolean.parseBoolean(recacheStudyAfterUpdate);
    }
    
    public static String getBitlyUser() {
        String bitlyUser = properties.getProperty(BITLY_USER);
        if (bitlyUser == null || bitlyUser.trim().equals(""))
        {
            return null;
        }
        return bitlyUser;
    }
    
    public static String getDbVersion() {
        String version = properties.getProperty(DB_VERSION);
        if (version == null)
        {
            return "0";
        }
        return version;
    }
    
    public static boolean isSuppressSchemaVersionMismatchErrors() {
        return suppressSchemaVersionMismatchErrors;
    }

    public static String getDarwinAuthCheckUrl() {
        String darwinAuthUrl = "";
        if (properties.containsKey(DARWIN_AUTH_URL)) {
            try{
                darwinAuthUrl = properties.getProperty(DARWIN_AUTH_URL);
            }
            catch (NullPointerException e){}
        }        
        return darwinAuthUrl;
    }
    
    public static String getDarwinResponseUrl() {
        String darwinResponseUrl = "";
        if (properties.containsKey(DARWIN_RESPONSE_URL)) {
            try{
                darwinResponseUrl = properties.getProperty(DARWIN_RESPONSE_URL);
            }
            catch (NullPointerException e) {}
        }
        return darwinResponseUrl;
    }
    
    public static List<String[]> getPriorityStudies() {
	    List<String[]> priorityStudiesObject = new LinkedList<>();
	    try {
		    String priorityStudies = properties.getProperty(PRIORITY_STUDIES).trim();
		    for (String priorityStudyCategory: priorityStudies.split(";")) {
			    String[] elements = priorityStudyCategory.split("[#,]");
			    elements = Arrays.stream(elements).filter(s -> s.length() > 0).toArray(String[]::new);
			    if (elements.length > 1) {
				    priorityStudiesObject.add(elements);
			    }
		    }
	    } catch (NullPointerException e) {}
	    return priorityStudiesObject;
    }
    
    public static String getCisUser() {
        String cisUser = "";
        if (properties.containsKey(CIS_USER)) {
            try{
                cisUser = properties.getProperty(CIS_USER);
            }
            catch (NullPointerException e) {}            
        }
        return cisUser;         
    }
    
    
    public static String getDarwinRegex() {
        String darwinRegex = "";
        if (properties.containsKey(DARWIN_REGEX)) {
            try {
                darwinRegex = properties.getProperty(DARWIN_REGEX);
            }
            catch (NullPointerException e) {}   
        }
        return darwinRegex;
    }
    
    public static List<String> getDisabledTabs() {
        String disabledTabs = "";
        try {
            disabledTabs = properties.getProperty(DISABLED_TABS).trim();
        }
        catch (NullPointerException e) {}
        
        String[] tabs = disabledTabs.split("\\|");
        return (tabs.length > 0 && disabledTabs.length() > 0) ? Arrays.asList(tabs) : new ArrayList<String>();
    }
    
    public static String getDefaultOncoprintView() {
        String defaultOncoprintView = properties.getProperty(ONCOPRINT_DEFAULTVIEW);
        if (defaultOncoprintView == null || defaultOncoprintView.isEmpty()) {
            return "patient";
        }
        return defaultOncoprintView.trim();
    }
    
    public static boolean enableDriverAnnotations() {
        String enableDriverAnnotations = properties.getProperty(ENABLE_DRIVER_ANNOTATIONS, "true");
        if (!showBinaryCustomDriverAnnotation()) {
            return false;  // do not enable driver annotations by default
        }
        return Boolean.parseBoolean(enableDriverAnnotations);
    }
    
    public static boolean enableTiers() {
        String enableTiers = properties.getProperty(ENABLE_TIERS, "true");
        if (!showTiersCustomDriverAnnotation()) {
            return false;  // do not enable driver annotations by default
        }
        return Boolean.parseBoolean(enableTiers);
    }
    
    public static String enableOncoKBandHotspots() {
        String enableOncoKBandHotspots = properties.getProperty(ENABLE_ONCOKB_AND_HOTSPOTS_ANNOTATIONS, "true").trim();
        if (enableOncoKBandHotspots.equalsIgnoreCase("custom")) {
            return "custom";
        } else if (enableOncoKBandHotspots.equalsIgnoreCase("false")) {
            return "false";
        }
        return "true";
    }
    
    public static String getBinaryCustomDriverAnnotationMenuLabel()
    {
        return properties.getProperty(BINARY_CUSTOM_DRIVER_ANNOTATION_MENU_LABEL);
    }
    
    public static String getTiersCustomDriverAnnotationMenuLabel()
    {
        return properties.getProperty(TIERS_CUSTOM_DRIVER_ANNOTATION_MENU_LABEL);
    }
    
    public static void main(String[] args)
    {
        System.out.println(getAppVersion());
    }
    
    public static boolean showBinaryCustomDriverAnnotation() {
        if (getBinaryCustomDriverAnnotationMenuLabel()==null || getBinaryCustomDriverAnnotationMenuLabel().isEmpty()) {
            return false;
        }
        return true;
    }
    
    public static boolean showTiersCustomDriverAnnotation() {
	if (getTiersCustomDriverAnnotationMenuLabel()==null || getTiersCustomDriverAnnotationMenuLabel().isEmpty()) {
	    return false;
	}
        return true;
    }
    
    public static boolean hidePassengerMutations() {
	String hidePassenger = properties.getProperty(HIDE_PASSENGER_MUTATIONS, "false");
	return Boolean.parseBoolean(hidePassenger);
    }
}<|MERGE_RESOLUTION|>--- conflicted
+++ resolved
@@ -252,9 +252,12 @@
             if (!rv.endsWith("/")) {
                 rv += "/";
             }
-<<<<<<< HEAD
-        }
-    }
+        } else {
+			rv = "";
+		}
+
+		return rv;
+	}
     
     public static final String BINARY_CUSTOM_DRIVER_ANNOTATION_MENU_LABEL = "oncoprint.custom_driver_annotation.binary.menu_label";
     public static final String TIERS_CUSTOM_DRIVER_ANNOTATION_MENU_LABEL = "oncoprint.custom_driver_annotation.tiers.menu_label";
@@ -262,13 +265,6 @@
     public static final String ENABLE_TIERS = "oncoprint.custom_driver_tiers_annotation.default";
     public static final String ENABLE_ONCOKB_AND_HOTSPOTS_ANNOTATIONS = "oncoprint.oncokb_hotspots.default";
     public static final String HIDE_PASSENGER_MUTATIONS = "oncoprint.hide_passenger.default";
-=======
-        } else {
-			rv = "";
-		}
-
-		return rv;
-	}
 
 	private static String civicUrl;
 	@Value("${civic.url:https://civic.genome.wustl.edu/api/}") // default
@@ -283,7 +279,6 @@
     private static String frontendUrlRuntime;
     @Value("${frontend.url.runtime:}") 
     public void setFrontendUrlRuntime(String property) { frontendUrlRuntime = property; }
->>>>>>> 43905b2c
 
     private static Log LOG = LogFactory.getLog(GlobalProperties.class);
     private static Properties properties = initializeProperties();
