--- conflicted
+++ resolved
@@ -650,16 +650,12 @@
         }
         return null;
     }
-<<<<<<< HEAD
    
     public static String getSessionServiceUrl()
     {
         return properties.getProperty(SESSION_SERVICE_URL);
     }
  
-=======
-
->>>>>>> 8831da3c
     public static String getOncoKBUrl()
     {
         String oncokbUrl = properties.getProperty(ONCOKB_URL);
