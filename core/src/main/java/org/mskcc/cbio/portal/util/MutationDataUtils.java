--- conflicted
+++ resolved
@@ -88,6 +88,7 @@
 	public static final String PROTEIN_POS_END = "proteinPosEnd";
 	public static final String MUTATION_COUNT = "mutationCount";
 	public static final String SPECIAL_GENE_DATA = "specialGeneData";
+	public static final String CNA_CONTEXT = "cna";
 
     /**
      * Generates an array (JSON array) of mutations for the given case
@@ -174,53 +175,6 @@
 
         // mutationId is not a unique id wrt the whole DB,
         // but it is unique wrt the returned data set
-<<<<<<< HEAD
-        mutationData.put("mutationId", this.generateMutationId(mutation));
-        mutationData.put("mutationSid", this.generateMutationSid(mutation));
-        mutationData.put("keyword", mutation.getKeyword());
-        mutationData.put("geneticProfileId", geneticProfile.getStableId());
-        mutationData.put("mutationEventId", mutation.getMutationEventId());
-        mutationData.put("geneSymbol", mutation.getGeneSymbol());
-        mutationData.put("caseId", mutation.getCaseId());
-        mutationData.put("linkToPatientView", linkToPatientView);
-        mutationData.put("cancerType", typeOfCancer);
-        mutationData.put("cancerStudy", cancerStudy.getName());
-        mutationData.put("cancerStudyShort", getShortName(cancerStudy));
-        mutationData.put("cancerStudyLink", GlobalProperties.getLinkToCancerStudyView(cancerStudyStableId));
-        mutationData.put("proteinChange", mutation.getProteinChange());
-        mutationData.put("mutationType", mutation.getMutationType());
-        mutationData.put("cosmic", convertCosmicDataToMatrix(cosmic.get(mutation.getMutationEventId())));
-        mutationData.put("functionalImpactScore", mutation.getFunctionalImpactScore());
-        mutationData.put("fisValue", this.getFisValue(mutation));
-        mutationData.put("msaLink", this.getMsaLink(mutation));
-        mutationData.put("xVarLink", this.getXVarLink(mutation));
-        mutationData.put("pdbLink", this.getPdbLink(mutation));
-        mutationData.put("igvLink", this.getIGVForBAMViewingLink(cancerStudyStableId, mutation));
-        mutationData.put("mutationStatus", mutation.getMutationStatus());
-        mutationData.put("validationStatus", mutation.getValidationStatus());
-        mutationData.put("sequencingCenter", this.getSequencingCenter(mutation));
-        mutationData.put("ncbiBuildNo", this.getNcbiBuild(mutation));
-        mutationData.put("chr", this.getChromosome(mutation));
-        mutationData.put("startPos", mutation.getStartPosition());
-        mutationData.put("endPos", mutation.getEndPosition());
-        mutationData.put("referenceAllele", mutation.getReferenceAllele());
-        mutationData.put("variantAllele", this.getVariantAllele(mutation));
-        mutationData.put("tumorFreq", this.getTumorFreq(mutation));
-        mutationData.put("normalFreq", this.getNormalFreq(mutation));
-        mutationData.put("tumorRefCount", this.getTumorRefCount(mutation));
-        mutationData.put("tumorAltCount", this.getTumorAltCount(mutation));
-        mutationData.put("normalRefCount", this.getNormalRefCount(mutation));
-        mutationData.put("normalAltCount", this.getNormalAltCount(mutation));
-        mutationData.put("canonicalTranscript", mutation.isCanonicalTranscript());
-        mutationData.put("refseqMrnaId", mutation.getOncotatorRefseqMrnaId());
-        mutationData.put("codonChange", mutation.getOncotatorCodonChange());
-        mutationData.put("uniprotId", this.getUniprotId(mutation));
-        mutationData.put("proteinPosStart", mutation.getOncotatorProteinPosStart());
-        mutationData.put("proteinPosEnd", mutation.getOncotatorProteinPosEnd());
-        mutationData.put("mutationCount", countMap.get(mutation.getCaseId()));
-        mutationData.put("specialGeneData", this.getSpecialGeneData(mutation));
-        mutationData.put("cna", getCnaData(cnaDataMap, mutation));
-=======
         mutationData.put(MUTATION_ID, this.generateMutationId(mutation));
         mutationData.put(MUTATION_SID, this.generateMutationSid(mutation));
         mutationData.put(KEYWORD, mutation.getKeyword());
@@ -265,7 +219,7 @@
         mutationData.put(PROTEIN_POS_END, mutation.getOncotatorProteinPosEnd());
         mutationData.put(MUTATION_COUNT, countMap.get(mutation.getCaseId()));
         mutationData.put(SPECIAL_GENE_DATA, this.getSpecialGeneData(mutation));
->>>>>>> 4d132d34
+        mutationData.put(CNA_CONTEXT, getCnaData(cnaDataMap, mutation));
 
         return mutationData;
     }
