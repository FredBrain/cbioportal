/*
 * Copyright (c) 2015 Memorial Sloan-Kettering Cancer Center.
 *
 * This library is distributed in the hope that it will be useful, but WITHOUT
 * ANY WARRANTY, WITHOUT EVEN THE IMPLIED WARRANTY OF MERCHANTABILITY OR FITNESS
 * FOR A PARTICULAR PURPOSE. The software and documentation provided hereunder
 * is on an "as is" basis, and Memorial Sloan-Kettering Cancer Center has no
 * obligations to provide maintenance, support, updates, enhancements or
 * modifications. In no event shall Memorial Sloan-Kettering Cancer Center be
 * liable to any party for direct, indirect, special, incidental or
 * consequential damages, including lost profits, arising out of the use of this
 * software and its documentation, even if Memorial Sloan-Kettering Cancer
 * Center has been advised of the possibility of such damage.
 */

/*
 * This file is part of cBioPortal.
 *
 * cBioPortal is free software: you can redistribute it and/or modify
 * it under the terms of the GNU Affero General Public License as
 * published by the Free Software Foundation, either version 3 of the
 * License.
 *
 * This program is distributed in the hope that it will be useful,
 * but WITHOUT ANY WARRANTY; without even the implied warranty of
 * MERCHANTABILITY or FITNESS FOR A PARTICULAR PURPOSE.  See the
 * GNU Affero General Public License for more details.
 *
 * You should have received a copy of the GNU Affero General Public License
 * along with this program.  If not, see <http://www.gnu.org/licenses/>.
*/

package org.mskcc.cbio.portal.servlet;

import org.cbioportal.persistence.MutationRepository;
import org.mskcc.cbio.portal.dao.*;
import org.mskcc.cbio.portal.model.*;
import org.mskcc.cbio.portal.model.converter.MutationModelConverter;
import org.mskcc.cbio.portal.network.*;
import org.mskcc.cbio.portal.util.*;
import org.mskcc.cbio.portal.web_api.*;

import org.apache.commons.lang.StringUtils;
import org.springframework.beans.factory.annotation.Autowired;
import org.springframework.web.context.support.SpringBeanAutowiringSupport;

import java.io.*;
import java.util.*;
import java.util.zip.GZIPOutputStream;
<<<<<<< HEAD
=======

>>>>>>> 8831da3c
import javax.servlet.ServletConfig;
import javax.servlet.ServletException;
import javax.servlet.http.*;

/**
 * Retrieving
 * @author jj
 */
public class NetworkServlet extends HttpServlet {
    private static final String NODE_ATTR_IN_QUERY = "IN_QUERY";
    private static final String NODE_ATTR_PERCENT_ALTERED = "PERCENT_ALTERED";
    private static final String NODE_ATTR_PERCENT_MUTATED = "PERCENT_MUTATED";
    private static final String NODE_ATTR_PERCENT_CNA_AMPLIFIED = "PERCENT_CNA_AMPLIFIED";
    private static final String NODE_ATTR_PERCENT_CNA_GAINED = "PERCENT_CNA_GAINED";
    private static final String NODE_ATTR_PERCENT_CNA_HOM_DEL = "PERCENT_CNA_HOMOZYGOUSLY_DELETED";
    private static final String NODE_ATTR_PERCENT_CNA_HET_LOSS = "PERCENT_CNA_HEMIZYGOUSLY_DELETED";
    private static final String NODE_ATTR_PERCENT_MRNA_WAY_UP = "PERCENT_MRNA_WAY_UP";
    private static final String NODE_ATTR_PERCENT_MRNA_WAY_DOWN = "PERCENT_MRNA_WAY_DOWN";
<<<<<<< HEAD

    @Autowired
    private MutationRepository mutationRepository;

    @Autowired
    private MutationModelConverter mutationModelConverter;

    @Override
    public void init(ServletConfig config) throws ServletException {
        super.init(config);
        SpringBeanAutowiringSupport.processInjectionBasedOnServletContext(this,
                config.getServletContext());
    }

=======
    
    // class which process access control to cancer studies
    private AccessControl accessControl;
    
    @Override
    public void init(ServletConfig config) throws ServletException {
        super.init(config);
        accessControl = SpringUtil.getAccessControl();
    }
    
>>>>>>> 8831da3c
    @Override
    public void doGet(HttpServletRequest req,
                      HttpServletResponse res)
            throws ServletException, IOException {
        this.doPost(req, res);
    }

    /**
     * Processes Post Request.
     *
     * @param req   HttpServletRequest Object.
     * @param res   HttpServletResponse Object.
     * @throws ServletException Servlet Error.
     * @throws IOException IO Error.
     */
    @Override
    public void doPost(HttpServletRequest req,
                      HttpServletResponse res)
            throws ServletException, IOException {
        try {
            String cmd = req.getParameter("cmd");
            if ("getdatasources".equalsIgnoreCase(cmd)) {
                res.setContentType("text/plain");
                List<String> dataSources = DaoInteraction.getInstance().getDataSources();
                res.getWriter().write(StringUtils.join(dataSources, "\n"));
            } else {
                processGetNetworkRequest(req, res);
            }
        } catch (Exception e) {
            //throw new ServletException (e);
            writeMsg("Error loading network. Please report this to "
                    + GlobalProperties.getEmailContact()+ "!\n"+e.toString(), res);
            res.getWriter().write("");
        }
    }

    public void processGetNetworkRequest(HttpServletRequest req,
                      HttpServletResponse res)
            throws ServletException, IOException {
    	// get cancer study id
        // if cancer study id is null, return the current network
        String cancerStudyId = req.getParameter(QueryBuilder.CANCER_STUDY_ID);
        CancerStudy cancerStudy = null;
        try {
        	if (cancerStudyId != null) {
				cancerStudy = DaoCancerStudy.getCancerStudyByStableId(cancerStudyId);
				if (cancerStudy == null
						|| accessControl.isAccessibleCancerStudy(cancerStudy.getCancerStudyStableId()).size() == 0) {
					return;
				}
			} else {
				return;
			}
        	
            StringBuilder messages = new StringBuilder();

            XDebug xdebug = new XDebug( req );

            String xd = req.getParameter("xdebug");
            boolean logXDebug = xd!=null && xd.equals("1");

            //  Get User Defined Gene List
            String geneListStr = req.getParameter(QueryBuilder.GENE_LIST);
            Set<String> queryGenes = new HashSet<String>(Arrays.asList(geneListStr.toUpperCase().split("[, ]+")));
            int nMiRNA = filterNodes(queryGenes);
            if (nMiRNA>0) {
                messages.append("MicroRNAs were excluded from the network query. ");
            }

            //String geneticProfileIdSetStr = xssUtil.getCleanInput (req, QueryBuilder.GENETIC_PROFILE_IDS);

            String netSrc = req.getParameter("netsrc");
            String strNetSize = req.getParameter("netsize");
            NetworkIO.NetworkSize netSize;
            try {
                netSize = NetworkIO.NetworkSize.valueOf(strNetSize.toUpperCase());
            } catch(Exception e) {
                netSize = NetworkIO.NetworkSize.LARGE;
            }

            String dsSrc = req.getParameter("source");
            List<String> dataSources = dsSrc == null ? null :
                    Arrays.asList(dsSrc.split("[, ]+"));

            Network network;
            xdebug.startTimer();
            if ("cpath2".equalsIgnoreCase(netSrc)) {
                network = NetworkIO.readNetworkFromCPath2(queryGenes, true);
                if (logXDebug) {
                    xdebug.logMsg("GetPathwayCommonsNetwork", "<a href=\""+NetworkIO.getCPath2URL(queryGenes)
                            +"\" target=\"_blank\">cPath2 URL</a>");
                }
            } else {
                network = NetworkIO.readNetworkFromCGDS(queryGenes, netSize, dataSources, true);
            }

            //network = NetworkIO.readNetworkFromCPath2(queryGenes, true);

            xdebug.stopTimer();
            xdebug.logMsg(this, "Successfully retrieved networks from " + netSrc
                    + ": took "+xdebug.getTimeElapsed()+"ms");

            if (network.countNodes()!=0 && cancerStudyId!=null) {

                // add attribute is_query to indicate if a node is in query genes
                // and get the list of genes in network
                xdebug.logMsg(this, "Retrieving data from CGDS...");

                // Get sample ids
                Set<String> targetSampleIds = getSampleIds(req, cancerStudyId);
                List<Integer> internalSampleIds = InternalIdUtil.getInternalNonNormalSampleIds(cancerStudy.getInternalId(), new ArrayList<String>(targetSampleIds));

                //  Get User Selected Genetic Profiles
                Set<GeneticProfile> geneticProfileSet = getGeneticProfileSet(req, cancerStudyId);

                // getzScoreThreshold
                double zScoreThreshold = Double.parseDouble(req.getParameter(QueryBuilder.Z_SCORE_THRESHOLD));

                xdebug.startTimer();

                Map<String,Map<String,Integer>> mapQueryGeneAlterationCaseNumber
                        = getMapQueryGeneAlterationCaseNumber(req);

                DaoGeneOptimized daoGeneOptimized = DaoGeneOptimized.getInstance();

                Set<Node> queryNodes = new HashSet<Node>();
                for (Node node : network.getNodes()) {
                    if(node.getType().equals(NodeType.DRUG))
                        continue;

                    String ngnc = NetworkUtils.getSymbol(node);
                    if (ngnc==null) {
                        continue;
                    }

                    if (mapQueryGeneAlterationCaseNumber!=null) {
                        if (queryGenes.contains(ngnc)) {
                            queryNodes.add(node);
                            continue;
                        }
                    }

                    CanonicalGene canonicalGene = daoGeneOptimized.getGene(ngnc);
                    if (canonicalGene==null) {
                        continue;
                    }

                    long entrezGeneId = canonicalGene.getEntrezGeneId();

                    // add attributes
                    addCGDSDataAsNodeAttribute(node, entrezGeneId, geneticProfileSet,
                            internalSampleIds, zScoreThreshold);
                }

                xdebug.stopTimer();
                xdebug.logMsg(this, "Retrived data from CGDS. Took "+xdebug.getTimeElapsed()+"ms");

                if (mapQueryGeneAlterationCaseNumber!=null) {
                    addAttributesForQueryGenes(queryNodes, internalSampleIds.size(), mapQueryGeneAlterationCaseNumber);
                }

                String nLinker = req.getParameter("linkers");
                if (nLinker!=null && nLinker.matches("[0-9]+")) {
                    int nBefore = network.countNodes();
                    int querySize = queryGenes.size();
                    String strDiffusion = req.getParameter("diffusion");
                    double diffusion;
                    try {
                        diffusion = Double.parseDouble(strDiffusion);
                    } catch (Exception ex) {
                        diffusion = 0;
                    }

                    xdebug.startTimer();
                    pruneNetworkByAlteration(network, diffusion, Integer.parseInt(nLinker), querySize);
                    int nAfter = network.countNodes(true);
                    if (nBefore!=nAfter) {
                        messages.append("The network below contains ");
                        messages.append(nAfter);
                        messages.append(" nodes, including your ");
                        messages.append(querySize);
                        messages.append(" query gene");
                        if (querySize>1) {
                            messages.append("s");
                        }
                        messages.append(" and the ");
                        messages.append(nAfter-querySize);
                        messages.append(" most frequently altered neighbor genes ");
                        messages.append(" (out of a total of ");
                        messages.append(nBefore-querySize);
                        messages.append(").\n");
                    }
                    xdebug.stopTimer();
                    xdebug.logMsg(this, "Prune network. Took "+xdebug.getTimeElapsed()+"ms");
                }

                String encodedQueryAlteration = encodeQueryAlteration(mapQueryGeneAlterationCaseNumber);

                if (logXDebug) {
                    xdebug.logMsg(this, "<a href=\""+getNetworkServletUrl(req, false,
                            false, false, encodedQueryAlteration)
                            +"\" target=\"_blank\">NetworkServlet URL</a>");
                }

                messages.append("Download the complete network in ");
                messages.append("<a href=\"");
                messages.append(getNetworkServletUrl(req, true, true, false, encodedQueryAlteration));
                messages.append("\" target=\"_blank\">GraphML</a> ");
                messages.append("or <a href=\"");
                messages.append(getNetworkServletUrl(req, true, true, true, encodedQueryAlteration));
                messages.append("\" target=\"_blank\">SIF</a>");
                messages.append(" for import into <a href=\"http://cytoscape.org\" target=\"_blank\">Cytoscape</a>");
                messages.append(" (<a href=\"http://chianti.ucsd.edu/cyto_web/plugins/displayplugininfo.php?");
                messages.append("name=GraphMLReader\" target=\"_blank\">GraphMLReader plugin</a>");
                messages.append(" is required for importing GraphML).");
            }

            String format = req.getParameter("format");
            boolean sif = format!=null && format.equalsIgnoreCase("sif");

            String download = req.getParameter("download");
            if (download!=null && download.equalsIgnoreCase("on")) {
                res.setContentType("application/octet-stream");
                res.addHeader("content-disposition","attachment; filename=cbioportal."+(sif?"sif":"graphml"));
                messages.append("In order to open this file in Cytoscape, please install GraphMLReader plugin.");
            } else {
                res.setContentType("text/"+(sif?"plain":"xml"));
            }

            String gzip = req.getParameter("gzip");
            boolean isGzip = gzip != null && gzip.equalsIgnoreCase("on");
            if (isGzip) {
                res.setHeader("Content-Encoding", "gzip");
            }

            NetworkIO.NodeLabelHandler nodeLabelHandler = new NetworkIO.NodeLabelHandler() {
                // using HGNC gene symbol as label if available
                public String getLabel(Node node) {
                    if(node.getType().equals(NodeType.DRUG))
                        return (String) node.getAttribute("NAME");

                    String symbol = NetworkUtils.getSymbol(node);
                    if (symbol!=null) {
                        return symbol;
                    }

                    Object strNames = node.getAttributes().get("PARTICIPANT_NAME");
                    if (strNames!=null) {
                        String[] names = strNames.toString().split(";",2);
                        if (names.length>0) {
                            return names[0];
                        }
                    }

                    return node.getId();
                }
            };

            String graph;
            if (sif) {
                graph = NetworkIO.writeNetwork2Sif(network, nodeLabelHandler);
            }
            else
            {
                graph = NetworkIO.writeNetwork2GraphML(network,nodeLabelHandler);
            }

            if (logXDebug) {
                writeXDebug(xdebug, res);
            }

            String msgoff = req.getParameter("msgoff");
            if ((msgoff==null || !msgoff.equals("t")) && messages.length()>0) {
                writeMsg(messages.toString(), res);
            }

            if (isGzip) {
                GZIPOutputStream out = new GZIPOutputStream(res.getOutputStream());
                out.write(graph.getBytes());
                out.close();
            } else {
                PrintWriter writer = res.getWriter();
                writer.write(graph);
                writer.close();
            }
        } catch (Exception e) {
            //throw new ServletException (e);
            writeMsg("Error loading network. Please report this to "
                    + GlobalProperties.getEmailContact()+ "!\n"+e.toString(), res);
            res.getWriter().write("<graphml></graphml>");
        }
    }

    private int filterNodes(Set<String> queryGenes) {
        int n = 0;
        try {
            DaoGeneOptimized daoGeneOptimized = DaoGeneOptimized.getInstance();
            for (Iterator<String> it = queryGenes.iterator(); it.hasNext();) {
                String symbol = it.next();
                CanonicalGene gene = daoGeneOptimized.getGene(symbol);
                if (gene==null || gene.isMicroRNA() || gene.isPhosphoProtein()) {
                    it.remove();
                    n++;
                }
            }
        } catch (Exception e) {
            e.printStackTrace();
        }

        return n;
    }

    /**
     * @param network
     * @param nKeep keep the top altered
     */
    private void pruneNetworkByAlteration(Network network, double diffusion, int nKeep, int nQuery) {
        if (network.countNodes() <= nKeep + nQuery) {
            return;
        }

        List<Node> nodesToRemove = getNodesToRemove(network, diffusion, nKeep);

        for (Node node : nodesToRemove) {
            network.removeNode(node);
        }
    }

    /**
     *
     * @param network
     * @param n
     * @return
     */
    private List<Node> getNodesToRemove(final Network network, final double diffusion, final int n) {
        final Map<Node,Double> mapDiffusion = getMapDiffusedTotalAlteredPercentage(network, diffusion);

        // keep track of the top nKeep
        PriorityQueue<Node> topAlteredNodes = new PriorityQueue<Node>(n,
                new Comparator<Node>() {
                    public int compare(Node n1, Node n2) {
                        int ret = mapDiffusion.get(n1).compareTo(mapDiffusion.get(n2));
                        if (diffusion!=0 && ret==0) { // if the same diffused perc, use own perc
                            ret = Double.compare(getTotalAlteredPercentage(n1),
                                    getTotalAlteredPercentage(n2));
                        }

                        if (ret==0) { // if the same, rank according to degree
                            ret = network.getDegree(n1) - network.getDegree(n2);
                        }

                        return ret;
                    }
                });

        List<Node> nodesToRemove = new ArrayList<Node>();
        for (Node node : network.getNodes()) {
            if (isInQuery(node) || node.getType().equals(NodeType.DRUG)) {
                continue;
            }

            if (topAlteredNodes.size()<n) {
                topAlteredNodes.add(node);
            } else {
                if (n==0) {
                    nodesToRemove.add(node);
                } else {
                    if (mapDiffusion.get(node) > mapDiffusion.get(topAlteredNodes.peek())) {
                        nodesToRemove.add(topAlteredNodes.poll());
                        topAlteredNodes.add(node);
                    } else {
                        nodesToRemove.add(node);
                    }
                }
            }
        }

        return nodesToRemove;
    }

    private boolean isInQuery(Node node) {
        String inQuery = (String)node.getAttribute(NODE_ATTR_IN_QUERY);
        return inQuery!=null && inQuery.equals("true");
    }

    private Map<Node,Double> getMapDiffusedTotalAlteredPercentage(Network network, double diffusion) {
        Map<Node,Double> map = new HashMap<Node,Double>();
        for (Node node : network.getNodes()) {
            map.put(node, getDiffusedTotalAlteredPercentage(network,node,diffusion));
        }
        return map;
    }

    private double getDiffusedTotalAlteredPercentage(Network network, Node node, double diffusion) {
        double alterPerc = getTotalAlteredPercentage(node);
        if (diffusion==0) {
            return alterPerc;
        }

        for (Node neighbor : network.getNeighbors(node)) {
            double diffused = diffusion * getTotalAlteredPercentage(neighbor);
            if (diffused > alterPerc) {
                alterPerc = diffused;
            }
        }

        return alterPerc;
    }

    private double getTotalAlteredPercentage(Node node) {
        Double alterPerc = (Double)node.getAttribute(NODE_ATTR_PERCENT_ALTERED);
        return alterPerc == null ? 0.0 : alterPerc;
    }

    private Set<String> getSampleIds(HttpServletRequest req, String cancerStudyId)
            throws ServletException, DaoException {
    	String sampleIdsKey = req.getParameter(QueryBuilder.CASE_IDS_KEY);
    	String strSampleIds = SampleSetUtil.getSampleIds(sampleIdsKey);

        if (strSampleIds==null || strSampleIds.length()==0) {
            String sampleSetId = req.getParameter(QueryBuilder.CASE_SET_ID);
                //  Get Patient Sets for Selected Cancer Type
                ArrayList<SampleList> sampleSets = GetSampleLists.getSampleLists(cancerStudyId);
                for (SampleList ss : sampleSets) {
                    if (ss.getStableId().equals(sampleSetId)) {
                        strSampleIds = ss.getSampleListAsString();
                        break;
                    }
                }
        }
        String[] sampleArray = strSampleIds.split("\\s+");
        Set<String> targetSampleIds = new HashSet<String>(sampleArray.length);
        for (String sampleId : sampleArray) {
            targetSampleIds.add(sampleId);
        }
        return targetSampleIds;
    }

    private Set<GeneticProfile> getGeneticProfileSet(HttpServletRequest req, String cancerStudyId)
            throws ServletException, DaoException {
        Set<GeneticProfile> geneticProfileSet = new HashSet<GeneticProfile>();
        ArrayList<GeneticProfile> profileList = GetGeneticProfiles.getGeneticProfiles(cancerStudyId);
        for (String geneticProfileIdsStr : req.getParameterValues(QueryBuilder.GENETIC_PROFILE_IDS)) {
            for (String profileId : geneticProfileIdsStr.split(" ")) {
                GeneticProfile profile = GeneticProfileUtil.getProfile(profileId, profileList);
                if( null != profile ){
                    geneticProfileSet.add(profile);
                }
            }
        }
        return geneticProfileSet;
    }

    private void addAttributesForQueryGenes(Set<Node> nodes, int nCases,
            Map<String,Map<String,Integer>> mapQueryGeneAlterationCaseNumber) {
        for (Node node : nodes) {
            String symbol = NetworkUtils.getSymbol(node);
            Map<String,Integer> mapAltrationCaseNumber = mapQueryGeneAlterationCaseNumber.get(symbol);
            for (Map.Entry<String,Integer> entry : mapAltrationCaseNumber.entrySet()) {
                node.setAttribute(mapHeatMapKeyToAttrName.get(entry.getKey()), 1.0*entry.getValue()/nCases);
            }
        }
    }

    private Map<String,Map<String,Integer>> getMapQueryGeneAlterationCaseNumber(HttpServletRequest req)
    {
        String geneAlt = req.getParameter("query_alt");
	    String heatMap = req.getParameter("heat_map");

	    // TODO filtered variables breaks the parsing, we need the raw ones
	    // (alternatively, we can change the parsing method)
	    if (req instanceof XssRequestWrapper)
	    {
		    geneAlt = ((XssRequestWrapper)req).getRawParameter("query_alt");
		    heatMap = ((XssRequestWrapper)req).getRawParameter("heatMap");
	    }

        if (geneAlt!=null) {
            return decodeQueryAlteration(geneAlt);
        }

        if (heatMap!=null) {
            Map<String,Map<String,Integer>> mapQueryGeneAlterationCaseNumber
                    = new HashMap<String,Map<String,Integer>>();
            String[] heatMapLines = heatMap.split("\r?\n");
            String[] genes = heatMapLines[0].split("\t");

            for (int i=1; i<genes.length; i++) {
                Map<String,Integer> map = new HashMap<String,Integer>();
                map.put("Any", 0);
                mapQueryGeneAlterationCaseNumber.put(genes[i], map);
            }

            for (int i=1; i<heatMapLines.length; i++) {
                String[] strs = heatMapLines[i].split("\t");
                for (int j=1; j<strs.length; j++) {
                    Map<String,Integer> map = mapQueryGeneAlterationCaseNumber.get(genes[j]);
                    if (!strs[j].isEmpty()) {
                        map.put("Any", map.get("Any")+1);
                    }

                    for (String type : strs[j].split(";")) {
                        type = type.trim();
                        if (type.isEmpty()) {
                            continue;
                        }

                        // add to specific type
                        Integer num = map.get(type);
                        if (num==null) {
                            map.put(type, 1);
                        } else {
                            map.put(type, num+1);
                        }
                    }
                }
            }

            return mapQueryGeneAlterationCaseNumber;
        }

        return null;
    }

    private static final Map<String,String> mapHeatMapKeyToAttrName;
    static {
        mapHeatMapKeyToAttrName = new HashMap<String,String>();
        mapHeatMapKeyToAttrName.put("Any", NetworkServlet.NODE_ATTR_PERCENT_ALTERED);
        mapHeatMapKeyToAttrName.put("AMP", NetworkServlet.NODE_ATTR_PERCENT_CNA_AMPLIFIED);
        mapHeatMapKeyToAttrName.put("GAIN", NetworkServlet.NODE_ATTR_PERCENT_CNA_GAINED);
        mapHeatMapKeyToAttrName.put("HETLOSS", NetworkServlet.NODE_ATTR_PERCENT_CNA_HET_LOSS);
        mapHeatMapKeyToAttrName.put("HOMDEL", NetworkServlet.NODE_ATTR_PERCENT_CNA_HOM_DEL);
        mapHeatMapKeyToAttrName.put("DOWN", NetworkServlet.NODE_ATTR_PERCENT_MRNA_WAY_DOWN);
        mapHeatMapKeyToAttrName.put("UP", NetworkServlet.NODE_ATTR_PERCENT_MRNA_WAY_UP);
        mapHeatMapKeyToAttrName.put("MUT", NetworkServlet.NODE_ATTR_PERCENT_MUTATED);
    }

    private void addCGDSDataAsNodeAttribute(Node node, long entrezGeneId,
        Set<GeneticProfile> profiles, List<Integer> internalSampleIds, double zScoreThreshold) throws DaoException {
        Set<String> alteredSamples = new HashSet<String>();

        for (GeneticProfile profile : profiles) {
            if (profile.getGeneticAlterationType() == GeneticAlterationType.MUTATION_EXTENDED) {
                Set<String> samples = getMutatedSamples(profile.getGeneticProfileId(),
                        internalSampleIds, entrezGeneId);
                alteredSamples.addAll(samples);
                node.setAttribute(NODE_ATTR_PERCENT_MUTATED, 1.0*samples.size()/internalSampleIds.size());
            } else if (profile.getGeneticAlterationType() == GeneticAlterationType.COPY_NUMBER_ALTERATION) {
                Map<String,Set<String>> cnaSamples = getCNASamples(profile.getGeneticProfileId(),
                        internalSampleIds, entrezGeneId);

                //AMP
                Set<String> samples = cnaSamples.get("2");
                if (!samples.isEmpty()) {
                    alteredSamples.addAll(samples);
                    node.setAttribute(NODE_ATTR_PERCENT_CNA_AMPLIFIED, 1.0*samples.size()/internalSampleIds.size());
                }

                //HOMDEL
                samples = cnaSamples.get("-2");
                if (!samples.isEmpty()) {
                    alteredSamples.addAll(samples);
                    node.setAttribute(NODE_ATTR_PERCENT_CNA_HOM_DEL, 1.0*samples.size()/internalSampleIds.size());
                }

            } else if (profile.getGeneticAlterationType() == GeneticAlterationType.MRNA_EXPRESSION) {
                Set<String>[] samples = getMRnaAlteredSamples(profile.getGeneticProfileId(),
                        internalSampleIds, entrezGeneId, zScoreThreshold);
                alteredSamples.addAll(samples[0]);
                alteredSamples.addAll(samples[1]);
                node.setAttribute(NODE_ATTR_PERCENT_MRNA_WAY_UP, 1.0*samples[0].size()/internalSampleIds.size());
                node.setAttribute(NODE_ATTR_PERCENT_MRNA_WAY_DOWN, 1.0*samples[1].size()/internalSampleIds.size());
            }
        }

        node.setAttribute(NODE_ATTR_PERCENT_ALTERED, 1.0*alteredSamples.size()/internalSampleIds.size());

    }

    /**
     *
     * @return mutated samples.
     */
    private Set<String> getMutatedSamples(int geneticProfileId, List<Integer> internalSampleIds,
            long entrezGeneId) throws DaoException {
        GeneticProfile geneticProfile = DaoGeneticProfile.getGeneticProfileById(geneticProfileId);
        List <ExtendedMutation> mutationList = mutationModelConverter.convert(
                    mutationRepository.getMutations(internalSampleIds, (int) entrezGeneId, geneticProfileId));
        Set<String> samples = new HashSet<String>();
        for (ExtendedMutation mutation : mutationList) {
            Sample sample = DaoSample.getSampleById(mutation.getSampleId());
            samples.add(sample.getStableId());
        }

        return samples;
    }

    /**
     *
     * @param geneticProfileId
     * @param internalSampleIds
     * @param entrezGeneId
     * @return map from cna status to cases
     * @throws DaoException
     */
    private Map<String,Set<String>> getCNASamples(int geneticProfileId, List<Integer> internalSampleIds,
            long entrezGeneId) throws DaoException {
        GeneticProfile geneticProfile = DaoGeneticProfile.getGeneticProfileById(geneticProfileId);
        Map<Integer,String> sampleMap = DaoGeneticAlteration.getInstance()
                .getGeneticAlterationMap(geneticProfileId,entrezGeneId);
        sampleMap.keySet().retainAll(internalSampleIds);
        Map<String,Set<String>> res = new HashMap<String,Set<String>>();
        res.put("-2", new HashSet<String>());
        //res.put("-1", new HashSet<String>());
        //res.put("1", new HashSet<String>());
        res.put("2", new HashSet<String>());

        for (Map.Entry<Integer,String> entry : sampleMap.entrySet()) {
            String cna = entry.getValue();
            if (cna.equals("2")||cna.equals("-2")) {
                Sample sample = DaoSample.getSampleById(entry.getKey());
                res.get(cna).add(sample.getStableId());
            }
        }
        return res;
    }

    /**
     *
     * @param geneticProfileId
     * @param internalSampleIds
     * @param entrezGeneId
     * @return an array of two sets: first set contains up-regulated cases; second
     * contains down-regulated cases.
     * @throws DaoException
     */
    private Set<String>[] getMRnaAlteredSamples(int geneticProfileId, List<Integer> internalSampleIds,
            long entrezGeneId, double zScoreThreshold) throws DaoException {
        GeneticProfile geneticProfile = DaoGeneticProfile.getGeneticProfileById(geneticProfileId);
        Map<Integer,String> sampleMap = DaoGeneticAlteration.getInstance()
                .getGeneticAlterationMap(geneticProfileId,entrezGeneId);
        sampleMap.keySet().retainAll(internalSampleIds);
        Set<String>[] samples = new Set[2];
        samples[0] = new HashSet<String>();
        samples[1] = new HashSet<String>();

        for (Map.Entry<Integer,String> entry : sampleMap.entrySet()) {
            double mrna;
            try {
                mrna = Double.parseDouble(entry.getValue());
            } catch (Exception e) {
                continue;
            }
            Sample sample = DaoSample.getSampleById(entry.getKey());
            if (mrna>=zScoreThreshold) {
                samples[0].add(sample.getStableId());
            } else if (mrna<=-zScoreThreshold) {
                samples[1].add(sample.getStableId());
            }
        }

        return samples;
    }

    private Map<String,Map<String,Integer>> decodeQueryAlteration(String strQueryAlteration) {
        if (strQueryAlteration==null || strQueryAlteration.isEmpty()) {
            return null;
        }

        Map<String,Map<String,Integer>> ret = new HashMap<String,Map<String,Integer>>();
        try {
            String[] genes = strQueryAlteration.split(";");
            for (String perGene : genes) {
                int ix = perGene.indexOf(":");
                String gene = perGene.substring(0, ix);
                Map<String,Integer> map = new HashMap<String,Integer>();
                ret.put(gene, map);

                String[] alters = perGene.substring(ix+1).split(",");
                for (String alter : alters) {
                    String[] parts = alter.split(":");
                    map.put(parts[0], Integer.valueOf(parts[1]));
                }
            }
            return ret;
        } catch(Exception e) {
            e.printStackTrace();
            return null;
        }
    }

    private String encodeQueryAlteration(Map<String,Map<String,Integer>> queryAlteration) {
        if (queryAlteration==null) {
            return null;
        }

        StringBuilder sb = new StringBuilder();
        for (Map.Entry<String,Map<String,Integer>> entry1 : queryAlteration.entrySet()) {
            sb.append(entry1.getKey());
            sb.append(':');
            for (Map.Entry<String,Integer> entry2 : entry1.getValue().entrySet()) {
                sb.append(entry2.getKey());
                sb.append(':');
                sb.append(entry2.getValue());
                sb.append(',');
            }
            sb.setCharAt(sb.length()-1, ';');
        }
        sb.deleteCharAt(sb.length()-1);
        return sb.toString();
    }

    private String getNetworkServletUrl(HttpServletRequest req, boolean complete,
            boolean download, boolean sif, String strQueryAlteration) {
        String geneListStr = req.getParameter(QueryBuilder.GENE_LIST);
        String geneticProfileIdsStr = req.getParameter(QueryBuilder.GENETIC_PROFILE_IDS);
        String cancerStudyId = req.getParameter(QueryBuilder.CANCER_STUDY_ID);
        String caseSetId = req.getParameter(QueryBuilder.CASE_SET_ID);
        String zscoreThreshold = req.getParameter(QueryBuilder.Z_SCORE_THRESHOLD);
        String netSrc = req.getParameter("netsrc");
        String netSize = req.getParameter("netsize");
        String nLinker = req.getParameter("linkers");
        String strDiffusion = req.getParameter("diffusion");

        String ret = "network.do?"+QueryBuilder.GENE_LIST+"="+geneListStr
                +"&"+QueryBuilder.GENETIC_PROFILE_IDS+"="+geneticProfileIdsStr
                +"&"+QueryBuilder.CANCER_STUDY_ID+"="+cancerStudyId
                +"&"+QueryBuilder.CASE_SET_ID+"="+caseSetId
                +"&"+QueryBuilder.Z_SCORE_THRESHOLD+"="+zscoreThreshold
                +"&netsrc="+netSrc
                +"&msgoff=t";

        if (strQueryAlteration!=null) {

            ret += "&query_alt="+strQueryAlteration;
        }

        if (!complete) {
            ret += "&netsize=" + netSize
                + "&linkers=" + nLinker
                +"&diffusion="+strDiffusion;
        }

        if (download) {
            ret += "&download=on";
        }

        if (sif) {
            ret += "&format=sif";
        }

        return ret;
    }

    private void writeXDebug(XDebug xdebug, HttpServletResponse res)
            throws ServletException, IOException {
        PrintWriter writer = res.getWriter();
        writer.write("<!--xdebug messages begin:\n");
        for (Object msg : xdebug.getDebugMessages()) {
            writer.write(((org.mskcc.cbio.portal.util.XDebugMessage)msg).getMessage());
            writer.write("\n");
        }
        writer.write("xdebug messages end-->\n");
    }

    private void writeMsg(String msg, HttpServletResponse res)
            throws ServletException, IOException {
        PrintWriter writer = res.getWriter();
        writer.write("<!--messages begin:\n");
        writer.write(msg);
        writer.write("\nmessages end-->\n");
    }


}<|MERGE_RESOLUTION|>--- conflicted
+++ resolved
@@ -47,10 +47,7 @@
 import java.io.*;
 import java.util.*;
 import java.util.zip.GZIPOutputStream;
-<<<<<<< HEAD
-=======
-
->>>>>>> 8831da3c
+
 import javax.servlet.ServletConfig;
 import javax.servlet.ServletException;
 import javax.servlet.http.*;
@@ -69,7 +66,6 @@
     private static final String NODE_ATTR_PERCENT_CNA_HET_LOSS = "PERCENT_CNA_HEMIZYGOUSLY_DELETED";
     private static final String NODE_ATTR_PERCENT_MRNA_WAY_UP = "PERCENT_MRNA_WAY_UP";
     private static final String NODE_ATTR_PERCENT_MRNA_WAY_DOWN = "PERCENT_MRNA_WAY_DOWN";
-<<<<<<< HEAD
 
     @Autowired
     private MutationRepository mutationRepository;
@@ -77,14 +73,6 @@
     @Autowired
     private MutationModelConverter mutationModelConverter;
 
-    @Override
-    public void init(ServletConfig config) throws ServletException {
-        super.init(config);
-        SpringBeanAutowiringSupport.processInjectionBasedOnServletContext(this,
-                config.getServletContext());
-    }
-
-=======
     
     // class which process access control to cancer studies
     private AccessControl accessControl;
@@ -93,9 +81,10 @@
     public void init(ServletConfig config) throws ServletException {
         super.init(config);
         accessControl = SpringUtil.getAccessControl();
+        SpringBeanAutowiringSupport.processInjectionBasedOnServletContext(this,
+                config.getServletContext());
     }
     
->>>>>>> 8831da3c
     @Override
     public void doGet(HttpServletRequest req,
                       HttpServletResponse res)
