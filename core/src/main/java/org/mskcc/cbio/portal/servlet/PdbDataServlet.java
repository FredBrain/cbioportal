--- conflicted
+++ resolved
@@ -77,30 +77,29 @@
 	{
 		// TODO sanitize id if necessary... and, allow more than one uniprot id?
 		String uniprotId = request.getParameter("uniprotId");
-<<<<<<< HEAD
-		Set<Integer> positions = this.parsePositions(request.getParameter("positions"));
-		Set<Integer> alignments = this.parsePositions(request.getParameter("alignments"));
-=======
 
 		Set<Integer> positions = this.parseIntValues(request.getParameter("positions"));
 		Set<Integer> alignments = this.parseIntValues(request.getParameter("alignments"));
 		Set<String> pdbIds = this.parseStringValues(request.getParameter("pdbIds"));
->>>>>>> 014025fc
 
 		try
 		{
 			if (positions != null &&
 			    alignments != null)
 			{
-<<<<<<< HEAD
-				JSONObject jsonObject = this.getPositionMap(alignments, positions);
-				this.writeOutput(response, jsonObject);
+				JSONObject positionData = this.getPositionMap(alignments, positions);
+				this.writeOutput(response, positionData);
+			}
+			else if (pdbIds != null)
+			{
+				JSONObject pdbInfo = this.getPdbInfo(pdbIds);
+				this.writeOutput(response, pdbInfo);
 			}
 			else
 			{
 				// write back array of alignments for this uniprot id
-				JSONArray jsonArray = this.getAlignmentArray(uniprotId);
-				this.writeOutput(response, jsonArray);
+				JSONArray alignmentData = this.getAlignmentArray(uniprotId);
+				this.writeOutput(response, alignmentData);
 			}
 		}
 		catch (DaoException e)
@@ -108,6 +107,123 @@
 			e.printStackTrace();
 			this.writeOutput(response, null);
 		}
+	}
+
+	/**
+	 * Retrieves PDB info data from the service
+	 * for each pdb id in the given set.
+	 *
+	 * @param pdbIds    a set of PDB ids
+	 * @return  a map of info string keyed on pdb id
+	 */
+	protected JSONObject getPdbInfo(Set<String> pdbIds)
+	{
+		JSONObject infoMap = new JSONObject();
+
+		for (String pdbId: pdbIds)
+		{
+			try
+			{
+				String info = this.makeRequest(pdbId);
+				infoMap.put(pdbId, this.parsePdbInfo(info));
+			}
+			catch (IOException e)
+			{
+				// unable to retrieve pdb info
+				infoMap.put(pdbId, null);
+			}
+		}
+
+		return infoMap;
+	}
+
+	/**
+	 * Parses the raw PDB info returned by the service, and creates
+	 * a human readable info string.
+	 *
+	 * @param rawInfo   raw data retrieved from the service
+	 * @return  a human readable info string
+	 */
+	protected String parsePdbInfo(String rawInfo)
+	{
+		String[] lines = rawInfo.split("\n");
+		StringBuilder sb = new StringBuilder();
+
+		// count for the number of "TITLE" lines
+		Integer count = 0;
+
+		for (String line: lines)
+		{
+			count++;
+
+			String str = line;
+
+			// if there is more than one "TITLE" lines,
+			// than the line starts with the line number
+			// we should get rid of the line number as well
+			if (count > 1)
+			{
+				str = str.replace(count.toString(), "");
+			}
+
+			// get rid of the "TITLE"
+			str = str.toLowerCase().replaceAll("title", "").trim();
+			sb.append(str);
+
+			// whether to add a space at the end or not
+			if (!str.endsWith("-"))
+			{
+				sb.append(" ");
+			}
+		}
+
+		return sb.toString().trim();
+	}
+
+	/**
+	 * Makes a request to the PDB info service.
+	 *
+	 * @param pdbId a specific PDB id
+	 * @return      pdb info retrieved from PDB service
+	 * @throws IOException
+	 */
+	protected String makeRequest(String pdbId) throws IOException
+	{
+		StringBuilder urlBuilder = new StringBuilder();
+
+		urlBuilder.append(PDB_DATA_SERVICE);
+		urlBuilder.append(pdbId.toUpperCase()).append(".pdb");
+		urlBuilder.append("?headerOnly=").append("YES");
+
+		String url = urlBuilder.toString();
+
+		URL pdbService = new URL(url);
+		URLConnection pdbCxn = pdbService.openConnection();
+		BufferedReader in = new BufferedReader(
+				new InputStreamReader(pdbCxn.getInputStream()));
+
+		String line;
+		StringBuilder sb = new StringBuilder();
+
+		// TODO break the loop after "TITLE" lines?
+		while((line = in.readLine()) != null)
+		{
+			// only append "TITLE" lines
+			if (line.toLowerCase().startsWith("title"))
+			{
+				sb.append(line).append("\n");
+			}
+		}
+
+		// Read all
+//		while((line = in.readLine()) != null)
+//		{
+//			sb.append(line);
+//		}
+
+		in.close();
+
+		return sb.toString();
 	}
 
 	protected JSONArray getAlignmentArray(String uniprotId) throws DaoException
@@ -204,326 +320,6 @@
 		return sb.toString();
 	}
 
-
-	// TODO remove unused methods when done...
-
-	protected JSONArray segmentArray(List<PdbUniprotResidueMapping> mappingList)
-	{
-		Stack<Integer> specialPositions = new Stack<Integer>();
-		String lastMatch = "NA";
-
-		JSONArray segments = new JSONArray();
-
-		// assuming the mapping list is sorted by asc uniprot position
-		for (PdbUniprotResidueMapping mapping : mappingList)
-		{
-			String match = mapping.getMatch();
-			Integer pos = mapping.getUniprotPos();
-
-			Integer lastPos = specialPositions.empty() ? -1 : specialPositions.peek();
-
-			// check for special characters (empty string & plus sign)
-			if (match.length() == 0 ||
-			    match.equals("+"))
-			{
-				boolean adjacent = match.equals(lastMatch) &&
-					(pos == lastPos + 1);
-
-				// check for adjacency (which is very unlikely)
-				if (!adjacent)
-				{
-					// create segment by using the stack
-					segments.add(this.createSegment(specialPositions, lastMatch));
-
-					// clear stack for the next segment
-					specialPositions.clear();
-				}
-
-				specialPositions.push(pos);
-				lastMatch = match;
-			}
-		}
-
-		// create the last segment
-		if (!specialPositions.empty())
-		{
-			segments.add(this.createSegment(specialPositions, lastMatch));
-		}
-
-		return segments;
-	}
-
-	protected JSONObject createSegment(Stack<Integer> positions, String match)
-	{
-		JSONObject segment = null;
-
-		if (!positions.empty())
-		{
-			segment = new JSONObject();
-			segment.put("end", positions.peek());
-			segment.put("start", positions.firstElement());
-			segment.put("match", match);
-		}
-
-		return segment;
-	}
-
-	protected Map<Integer, JSONObject> positionMap(
-			Map<Integer, PdbUniprotResidueMapping> positionMap)
-	{
-		Map<Integer, JSONObject> map = new HashMap<Integer, JSONObject>();
-
-		for (Integer position : positionMap.keySet())
-		{
-			PdbUniprotResidueMapping mapping = positionMap.get(position);
-			JSONObject residueMappingJson = new JSONObject();
-
-			residueMappingJson.put("pdbPos", mapping.getPdbPos());
-			residueMappingJson.put("match", mapping.getMatch());
-
-			map.put(position, residueMappingJson);
-		}
-
-		return map;
-=======
-				JSONObject positionData = this.getPositionMap(alignments, positions);
-				this.writeOutput(response, positionData);
-			}
-			else if (pdbIds != null)
-			{
-				JSONObject pdbInfo = this.getPdbInfo(pdbIds);
-				this.writeOutput(response, pdbInfo);
-			}
-			else
-			{
-				// write back array of alignments for this uniprot id
-				JSONArray alignmentData = this.getAlignmentArray(uniprotId);
-				this.writeOutput(response, alignmentData);
-			}
-		}
-		catch (DaoException e)
-		{
-			e.printStackTrace();
-			this.writeOutput(response, null);
-		}
-	}
-
-	/**
-	 * Retrieves PDB info data from the service
-	 * for each pdb id in the given set.
-	 *
-	 * @param pdbIds    a set of PDB ids
-	 * @return  a map of info string keyed on pdb id
-	 */
-	protected JSONObject getPdbInfo(Set<String> pdbIds)
-	{
-		JSONObject infoMap = new JSONObject();
-
-		for (String pdbId: pdbIds)
-		{
-			try
-			{
-				String info = this.makeRequest(pdbId);
-				infoMap.put(pdbId, this.parsePdbInfo(info));
-			}
-			catch (IOException e)
-			{
-				// unable to retrieve pdb info
-				infoMap.put(pdbId, null);
-			}
-		}
-
-		return infoMap;
-	}
-
-	/**
-	 * Parses the raw PDB info returned by the service, and creates
-	 * a human readable info string.
-	 *
-	 * @param rawInfo   raw data retrieved from the service
-	 * @return  a human readable info string
-	 */
-	protected String parsePdbInfo(String rawInfo)
-	{
-		String[] lines = rawInfo.split("\n");
-		StringBuilder sb = new StringBuilder();
-
-		// count for the number of "TITLE" lines
-		Integer count = 0;
-
-		for (String line: lines)
-		{
-			count++;
-
-			String str = line;
-
-			// if there is more than one "TITLE" lines,
-			// than the line starts with the line number
-			// we should get rid of the line number as well
-			if (count > 1)
-			{
-				str = str.replace(count.toString(), "");
-			}
-
-			// get rid of the "TITLE"
-			str = str.toLowerCase().replaceAll("title", "").trim();
-			sb.append(str);
-
-			// whether to add a space at the end or not
-			if (!str.endsWith("-"))
-			{
-				sb.append(" ");
-			}
-		}
-
-		return sb.toString().trim();
->>>>>>> 014025fc
-	}
-
-	/**
-	 * Makes a request to the PDB info service.
-	 *
-	 * @param pdbId a specific PDB id
-	 * @return      pdb info retrieved from PDB service
-	 * @throws IOException
-	 */
-<<<<<<< HEAD
-	protected JSONArray getSegmentArray(List<Integer> positions) throws DaoException
-=======
-	protected String makeRequest(String pdbId) throws IOException
->>>>>>> 014025fc
-	{
-		StringBuilder urlBuilder = new StringBuilder();
-
-		urlBuilder.append(PDB_DATA_SERVICE);
-		urlBuilder.append(pdbId.toUpperCase()).append(".pdb");
-		urlBuilder.append("?headerOnly=").append("YES");
-
-		String url = urlBuilder.toString();
-
-		URL pdbService = new URL(url);
-		URLConnection pdbCxn = pdbService.openConnection();
-		BufferedReader in = new BufferedReader(
-				new InputStreamReader(pdbCxn.getInputStream()));
-
-		String line;
-		StringBuilder sb = new StringBuilder();
-
-		// TODO break the loop after "TITLE" lines?
-		while((line = in.readLine()) != null)
-		{
-			// only append "TITLE" lines
-			if (line.toLowerCase().startsWith("title"))
-			{
-				sb.append(line).append("\n");
-			}
-		}
-
-		// Read all
-//		while((line = in.readLine()) != null)
-//		{
-//			sb.append(line);
-//		}
-
-		in.close();
-
-		return sb.toString();
-	}
-
-	protected JSONArray getAlignmentArray(String uniprotId) throws DaoException
-	{
-		JSONArray alignmentArray = new JSONArray();
-
-		List<PdbUniprotAlignment> alignments =
-				DaoPdbUniprotResidueMapping.getAlignments(uniprotId);
-
-		for (PdbUniprotAlignment alignment : alignments)
-		{
-			JSONObject alignmentJson = new JSONObject();
-			Integer alignmentId = alignment.getAlignmentId();
-
-			alignmentJson.put("alignmentId", alignmentId);
-			alignmentJson.put("pdbId", alignment.getPdbId());
-			alignmentJson.put("chain", alignment.getChain());
-			alignmentJson.put("uniprotId", alignment.getUniprotId());
-			alignmentJson.put("pdbFrom", alignment.getPdbFrom());
-			alignmentJson.put("pdbTo", alignment.getPdbTo());
-			alignmentJson.put("uniprotFrom", alignment.getUniprotFrom());
-			alignmentJson.put("uniprotTo", alignment.getUniprotTo());
-			alignmentJson.put("eValue", alignment.getEValue());
-			alignmentJson.put("identityPerc", alignment.getIdentityPerc());
-			alignmentJson.put("alignmentString", this.alignmentString(alignment));
-
-			alignmentArray.add(alignmentJson);
-		}
-
-		return alignmentArray;
-	}
-
-	protected JSONObject getPositionMap(Set<Integer> alignments,
-			Set<Integer> positions) throws DaoException
-	{
-		Map<Integer, PdbUniprotResidueMapping> positionMap =
-				new HashMap<Integer, PdbUniprotResidueMapping>();
-
-		for (Integer alignmentId : alignments)
-		{
-			// get the pdb positions corresponding to the given uniprot positions
-			positionMap.putAll(DaoPdbUniprotResidueMapping.mapToPdbResidues(alignmentId, positions));
-		}
-
-		// create a json object for each PdbUniprotResidueMapping in the positionMap
-		JSONObject positionJson = new JSONObject();
-		positionJson.put("positionMap", this.positionMap(positionMap));
-
-		return positionJson;
-
-		// get all positions corresponding to the current alignment
-		//List<PdbUniprotResidueMapping> mappingList =
-		//		DaoPdbUniprotResidueMapping.getResidueMappings(alignmentId);
-
-		// create a json object for segments with special "match" values
-		//alignmentJson.put("segments", this.segmentArray(mappingList));
-	}
-
-	protected String alignmentString(PdbUniprotAlignment alignment)
-	{
-		StringBuilder sb = new StringBuilder();
-
-		// process 3 alignment strings and create a visualization string
-		String midline = alignment.getMidlineAlign();
-		String uniprot = alignment.getUniprotAlign();
-		String pdb = alignment.getPdbAlign();
-
-		if (midline.length() == uniprot.length() &&
-		    midline.length() == pdb.length())
-		{
-			for (int i = 0; i < midline.length(); i++)
-			{
-				// do not append anything if there is a gap in uniprot alignment
-				if (uniprot.charAt(i) != '-')
-				{
-					if (pdb.charAt(i) == '-')
-					{
-						sb.append('-');
-					}
-					else
-					{
-						sb.append(midline.charAt(i));
-					}
-				}
-			}
-		}
-		else
-		{
-			// the execution should never reach here,
-			// if everything is OK with the data...
-			sb.append("NA");
-		}
-
-		return sb.toString();
-	}
-
 	protected Map<Integer, JSONObject> positionMap(
 			Map<Integer, PdbUniprotResidueMapping> positionMap)
 	{
