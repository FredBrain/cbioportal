--- conflicted
+++ resolved
@@ -136,6 +136,10 @@
      * @author Gideon Dresdner
      */
     public boolean hasAlleleFrequencyData(CancerStudy cancerStudy, String patientId, GeneticProfile mutationProfile) throws DaoException {
+        if (mutationProfile==null) {
+            return false;
+        }
+        
         List<ExtendedMutation> mutations
                 = DaoMutation.getMutations(mutationProfile.getGeneticProfileId(), patientId);
 
@@ -149,9 +153,10 @@
     }
 
     private boolean validate(HttpServletRequest request) throws DaoException {
-<<<<<<< HEAD
-        
-        request.setAttribute(HAS_SEGMENT_DATA, Boolean.FALSE); // by default; in case return false;
+        
+        // by default; in case return false;
+        request.setAttribute(HAS_SEGMENT_DATA, Boolean.FALSE);
+        request.setAttribute(HAS_ALLELE_FREQUENCY_DATA, Boolean.FALSE);
         
         String caseIdsStr = request.getParameter(CASE_ID);
         if (caseIdsStr == null || caseIdsStr.isEmpty()) {
@@ -187,63 +192,19 @@
                     if (_case != null) {
                         cases.add(_case);
                         sampleIds.add(_case.getCaseId());
-=======
-        String caseId = (String) request.getAttribute(PATIENT_ID);
-        String cancerStudyId = (String) request.getAttribute(QueryBuilder.CANCER_STUDY_ID);
-
-        // by default; in case return false;
-        request.setAttribute(HAS_SEGMENT_DATA, Boolean.FALSE);
-        request.setAttribute(HAS_ALLELE_FREQUENCY_DATA, Boolean.FALSE);
-
-        Case _case = null;
-        CancerStudy cancerStudy = null;
-        if (cancerStudyId==null) {
-            List<Case> cases = DaoCase.getCase(caseId);
-            int nCases = cases.size();
-            if (nCases>0) {
-                _case = cases.get(0);
-                cancerStudy = DaoCancerStudy
-                    .getCancerStudyByInternalId(_case.getCancerStudyId());
-
-                if (nCases>1) {
-                    StringBuilder sb = new StringBuilder();
-                    sb.append("There ").append(nCases==2?"is an":("are "+(nCases-1)+" "))
-                            .append("other cancer stud").append(nCases==2?"y":"ies")
-                            .append(" containing the same case ID:");
-                    for (int i=1; i<nCases; i++) {
-                        CancerStudy otherStudy = DaoCancerStudy.getCancerStudyByInternalId(cases.get(i)
-                                .getCancerStudyId());
-                        sb.append(" <a href='").append(SkinUtil.getLinkToPatientView(caseId, otherStudy.getCancerStudyStableId()))
-                                .append("'>").append(otherStudy.getName()).append("</a>,");
->>>>>>> a7374c6b
                     }
                 }
             }
-<<<<<<< HEAD
-=======
-        } else {
-            cancerStudy = DaoCancerStudy.getCancerStudyByStableId(cancerStudyId);
-            if (cancerStudy==null) {
-                request.setAttribute(ERROR, "We have no information about cancer study "+cancerStudyId);
-                return false;
-            }
-
-            _case = DaoCase.getCase(caseId, cancerStudy.getInternalId());
->>>>>>> a7374c6b
         }
 
         if (cases.isEmpty()) {
             request.setAttribute(ERROR, "We have no information about patients "+caseIdsStr);
             return false;
         }
-<<<<<<< HEAD
         
         
         request.setAttribute(CASE_ID, StringUtils.join(sampleIds, " "));
         
-=======
-
->>>>>>> a7374c6b
         String cancerStudyIdentifier = cancerStudy.getCancerStudyStableId();
 
         if (accessControl.isAccessibleCancerStudy(cancerStudyIdentifier).size() != 1) {
@@ -252,25 +213,15 @@
                     cancerStudyIdentifier + "'. ");
             return false;
         }
-<<<<<<< HEAD
         
         request.setAttribute(PATIENT_CASE_OBJ, cases);
-=======
-
-        request.setAttribute(PATIENT_CASE_OBJ, _case);
->>>>>>> a7374c6b
         request.setAttribute(CANCER_STUDY, cancerStudy);
 
         request.setAttribute(HAS_SEGMENT_DATA, DaoCopyNumberSegment
-<<<<<<< HEAD
                 .segmentDataExistForCancerStudy(cancerStudy.getInternalId()));
-=======
-                .segmentDataExistForCase(cancerStudy.getInternalId(), caseId));
-
-        request.setAttribute(HAS_ALLELE_FREQUENCY_DATA,
-                hasAlleleFrequencyData(cancerStudy, caseId, cancerStudy.getMutationProfile(_case.getCaseId())));
-
->>>>>>> a7374c6b
+        request.setAttribute(HAS_ALLELE_FREQUENCY_DATA, patientIds.length>1 ? Boolean.FALSE :
+                hasAlleleFrequencyData(cancerStudy, patientIds[0], cancerStudy.getMutationProfile(patientIds[0])));
+        
         return true;
     }
     
