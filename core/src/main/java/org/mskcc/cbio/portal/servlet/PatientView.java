package org.mskcc.cbio.portal.servlet;

import java.io.BufferedReader;
import java.io.IOException;
import java.io.InputStreamReader;
import java.util.ArrayList;
import java.util.Collections;
import java.util.HashMap;
import java.util.HashSet;
import java.util.LinkedHashMap;
import java.util.List;
import java.util.Map;
import java.util.Set;
import java.util.regex.Matcher;
import java.util.regex.Pattern;
import javax.servlet.RequestDispatcher;
import javax.servlet.ServletException;
import javax.servlet.http.HttpServlet;
import javax.servlet.http.HttpServletRequest;
import javax.servlet.http.HttpServletResponse;
import org.apache.commons.httpclient.HttpClient;
import org.apache.commons.httpclient.HttpStatus;
import org.apache.commons.httpclient.MultiThreadedHttpConnectionManager;
import org.apache.commons.httpclient.methods.GetMethod;
import org.apache.commons.lang.StringUtils;
import org.apache.log4j.Logger;
import org.mskcc.cbio.cgds.dao.*;
import org.mskcc.cbio.cgds.model.*;
import org.mskcc.cbio.cgds.util.AccessControl;
import org.mskcc.cbio.portal.remote.ConnectionManager;
import org.mskcc.cbio.portal.util.SkinUtil;
import org.mskcc.cbio.portal.util.XDebug;
import org.owasp.validator.html.PolicyException;
import org.springframework.context.ApplicationContext;
import org.springframework.context.support.ClassPathXmlApplicationContext;

/**
 *
 * @author jj
 */
public class PatientView extends HttpServlet {
    private static Logger logger = Logger.getLogger(PatientView.class);
    public static final String ERROR = "error";
    public static final String CASE_ID = "case_id";
    public static final String PATIENT_ID = "patient_id";
    public static final String PATIENT_ID_ATTR_NAME = "PATIENT_ID";
    public static final String PATIENT_CASE_OBJ = "case_obj";
    public static final String CANCER_STUDY = "cancer_study";
    public static final String HAS_SEGMENT_DATA = "has_segment_data";
    public static final String HAS_ALLELE_FREQUENCY_DATA = "has_allele_frequency_data";
    public static final String MUTATION_PROFILE = "mutation_profile";
    public static final String CNA_PROFILE = "cna_profile";
    public static final String MRNA_PROFILE = "mrna_profile";
    public static final String NUM_CASES_IN_SAME_STUDY = "num_cases";
    public static final String NUM_CASES_IN_SAME_MUTATION_PROFILE = "num_cases_mut";
    public static final String NUM_CASES_IN_SAME_CNA_PROFILE = "num_cases_cna";
    public static final String NUM_CASES_IN_SAME_MRNA_PROFILE = "num_cases_mrna";
    public static final String PATIENT_INFO = "patient_info";
    public static final String DISEASE_INFO = "disease_info";
    public static final String PATIENT_STATUS = "patient_status";
    public static final String CLINICAL_DATA = "clinical_data";
    public static final String TISSUE_IMAGES = "tissue_images";
    public static final String PATH_REPORT_URL = "path_report_url";
    
    public static final String DRUG_TYPE = "drug_type";
    public static final String DRUG_TYPE_CANCER_DRUG = "cancer_drug";
    public static final String DRUG_TYPE_FDA_ONLY = "fda_approved";
    
    private ServletXssUtil servletXssUtil;
    
    // class which process access control to cancer studies
    private AccessControl accessControl;

    /**
     * Initializes the servlet.
     *
     * @throws ServletException Serlvet Init Error.
     */
    @Override
    public void init() throws ServletException {
        super.init();
        try {
            servletXssUtil = ServletXssUtil.getInstance();
                        ApplicationContext context = 
                                new ClassPathXmlApplicationContext("classpath:applicationContext-security.xml");
                        accessControl = (AccessControl)context.getBean("accessControl");
        } catch (PolicyException e) {
            throw new ServletException (e);
        }
    }
    
    /** 
     * Processes requests for both HTTP <code>GET</code> and <code>POST</code> methods.
     * @param request servlet request
     * @param response servlet response
     * @throws ServletException if a servlet-specific error occurs
     * @throws IOException if an I/O error occurs
     */
    protected void processRequest(HttpServletRequest request, HttpServletResponse response)
            throws ServletException, IOException {
        XDebug xdebug = new XDebug( request );
        request.setAttribute(QueryBuilder.XDEBUG_OBJECT, xdebug);
        
        //  Get patient ID
        String cancerStudyId = request.getParameter(QueryBuilder.CANCER_STUDY_ID);

        request.setAttribute(QueryBuilder.CANCER_STUDY_ID, cancerStudyId);
        
        try {
            if (validate(request)) {
                setGeneticProfiles(request);
                setClinicalInfo(request);
                setNumCases(request);
            }
            RequestDispatcher dispatcher =
                    getServletContext().getRequestDispatcher("/WEB-INF/jsp/tumormap/patient_view/patient_view.jsp");
            dispatcher.forward(request, response);
        
        } catch (DaoException e) {
            xdebug.logMsg(this, "Got Database Exception:  " + e.getMessage());
            forwardToErrorPage(request, response,
                               "An error occurred while trying to connect to the database.", xdebug);
        } 
    }

    /**
     *
     * Tests whether there is allele frequency data for a patient in a cancer study.
     * It gets all the mutations and then checks the values for allele frequency.
     *
     * If mutationProfile is null then returns false
     *
     * @return Boolean
     *
     * @author Gideon Dresdner
     */
    public boolean hasAlleleFrequencyData(CancerStudy cancerStudy, String patientId, GeneticProfile mutationProfile) throws DaoException {

        if (mutationProfile == null) {
            // fail quietly
            return false;
        }

        List<ExtendedMutation> mutations
                = DaoMutation.getMutations(mutationProfile.getGeneticProfileId(), patientId);

        for (ExtendedMutation mutation : mutations) {
            if (mutation.getTumorAltCount() != -1) {
                return true;
            }
        }

        return false;
    }

    private boolean validate(HttpServletRequest request) throws DaoException {
        
        // by default; in case return false;
        request.setAttribute(HAS_SEGMENT_DATA, Boolean.FALSE);
        request.setAttribute(HAS_ALLELE_FREQUENCY_DATA, Boolean.FALSE);
        
        String caseIdsStr = request.getParameter(CASE_ID);
        String patientIdsStr = request.getParameter(PATIENT_ID);
        if ((caseIdsStr == null || caseIdsStr.isEmpty())
                && (patientIdsStr == null || patientIdsStr.isEmpty())) {
            request.setAttribute(ERROR, "Please specify at least one case ID or patient ID. ");
            return false;
        }
        
        String cancerStudyId = (String) request.getAttribute(QueryBuilder.CANCER_STUDY_ID);
        if (cancerStudyId==null) {
            request.setAttribute(ERROR, "Please specify cancer study ID. ");
            return false;
        }
        
        CancerStudy cancerStudy = DaoCancerStudy.getCancerStudyByStableId(cancerStudyId);
        if (cancerStudy==null) {
            request.setAttribute(ERROR, "We have no information about cancer study "+cancerStudyId);
            return false;
        }

        Set<Case> cases = new HashSet<Case>();
        Set<String> sampleIds = new HashSet<String>();
        if (caseIdsStr!=null) {
            for (String caseId : caseIdsStr.split(" +")) {
                Case _case = DaoCase.getCase(caseId, cancerStudy.getInternalId());
                if (_case != null) {
                    cases.add(_case);
                    sampleIds.add(_case.getCaseId());
                }
            }
        }
        
        if (patientIdsStr!=null) {
            for (String patientId : patientIdsStr.split(" +")) {
                List<String> samples = DaoClinicalData.getCaseIdsByAttribute(
                    cancerStudy.getInternalId(), PATIENT_ID_ATTR_NAME, patientId);
                for (String sample : samples) {
                    Case _case = DaoCase.getCase(sample, cancerStudy.getInternalId());
                    if (_case != null) {
                        cases.add(_case);
                        sampleIds.add(_case.getCaseId());
                    }
                }
            }
        }

        if (cases.isEmpty()) {
            request.setAttribute(ERROR, "We have no information about the patient.");
            return false;
        }
        
        request.setAttribute(CASE_ID, sampleIds);
        request.setAttribute(QueryBuilder.HTML_TITLE, "Patient: "+StringUtils.join(sampleIds,","));
        
        String cancerStudyIdentifier = cancerStudy.getCancerStudyStableId();

        if (accessControl.isAccessibleCancerStudy(cancerStudyIdentifier).size() != 1) {
            request.setAttribute(ERROR,
                    "You are not authorized to view the cancer study with id: '" +
                    cancerStudyIdentifier + "'. ");
            return false;
        }
        
        request.setAttribute(PATIENT_CASE_OBJ, cases);
        request.setAttribute(CANCER_STUDY, cancerStudy);

        request.setAttribute(HAS_SEGMENT_DATA, DaoCopyNumberSegment
                .segmentDataExistForCancerStudy(cancerStudy.getInternalId()));
<<<<<<< HEAD
        if (sampleIds.size()>1) {
            request.setAttribute(HAS_ALLELE_FREQUENCY_DATA, Boolean.FALSE);
        } else {
            String sampleId = sampleIds.iterator().next();
            request.setAttribute(HAS_ALLELE_FREQUENCY_DATA,
                hasAlleleFrequencyData(cancerStudy, sampleId, cancerStudy.getMutationProfile(sampleId)));
        }
        
=======
        request.setAttribute(HAS_ALLELE_FREQUENCY_DATA, 
                hasAlleleFrequencyData(cancerStudy, sampleIds.get(0), cancerStudy.getMutationProfile(sampleIds.get(0))));
>>>>>>> e2a5010b
        
        return true;
    }
    
    private void setGeneticProfiles(HttpServletRequest request) throws DaoException {
        CancerStudy cancerStudy = (CancerStudy)request.getAttribute(CANCER_STUDY);
        GeneticProfile mutProfile = cancerStudy.getMutationProfile();
        if (mutProfile!=null) {
            request.setAttribute(MUTATION_PROFILE, mutProfile);
            request.setAttribute(NUM_CASES_IN_SAME_MUTATION_PROFILE, 
                    DaoCaseProfile.countCasesInProfile(mutProfile.getGeneticProfileId()));
        }
        
        GeneticProfile cnaProfile = cancerStudy.getCopyNumberAlterationProfile(true);
        if (cnaProfile!=null) {
            request.setAttribute(CNA_PROFILE, cnaProfile);
            request.setAttribute(NUM_CASES_IN_SAME_CNA_PROFILE, 
                    DaoCaseProfile.countCasesInProfile(cnaProfile.getGeneticProfileId()));
        }
        
        GeneticProfile mrnaProfile = cancerStudy.getMRnaZscoresProfile();
        if (mrnaProfile!=null) {
            request.setAttribute(MRNA_PROFILE, mrnaProfile);
            request.setAttribute(NUM_CASES_IN_SAME_MRNA_PROFILE, 
                    DaoCaseProfile.countCasesInProfile(mrnaProfile.getGeneticProfileId()));
        }
    }
    
    private void setNumCases(HttpServletRequest request) throws DaoException {
        CancerStudy cancerStudy = (CancerStudy)request.getAttribute(CANCER_STUDY);
        request.setAttribute(NUM_CASES_IN_SAME_STUDY,DaoCase.countCases(cancerStudy.getInternalId()));
    }
    
    private void setClinicalInfo(HttpServletRequest request) throws DaoException {
        Set<String> cases = (Set<String>)request.getAttribute(CASE_ID);
        
        CancerStudy cancerStudy = (CancerStudy)request.getAttribute(CANCER_STUDY);
        List<ClinicalData> cds = DaoClinicalData.getData(cancerStudy.getInternalId(), cases);
        Map<String,Map<String,String>> clinicalData = new LinkedHashMap<String,Map<String,String>>();
        for (ClinicalData cd : cds) {
            String caseId = cd.getCaseId();
            String attrId = cd.getAttrId();
            String attrValue = cd.getAttrVal();
            Map<String,String> attrMap = clinicalData.get(caseId);
            if (attrMap==null) {
                attrMap = new HashMap<String,String>();
                clinicalData.put(caseId, attrMap);
            }
            attrMap.put(attrId, attrValue);
        }
        request.setAttribute(CLINICAL_DATA, clinicalData);
        
        if (cases.size()>1) {
            return;
        }
        
        String caseId = cases.iterator().next();
        
        // images
        String tisImageUrl = getTissueImageIframeUrl(cancerStudy.getCancerStudyStableId(), caseId);
        if (tisImageUrl!=null) {
            request.setAttribute(TISSUE_IMAGES, tisImageUrl);
        }
        
        // path report
        String typeOfCancer = cancerStudy.getTypeOfCancerId();
        if (cancerStudy.getCancerStudyStableId().contains(typeOfCancer+"_tcga")) {
            String pathReport = getTCGAPathReport(typeOfCancer, caseId);
            if (pathReport!=null) {
                request.setAttribute(PATH_REPORT_URL, pathReport);
            }
        }
        
        // other cases with the same patient id
        Map<String,String> attrMap = clinicalData.get(caseId);
        if (attrMap!=null) {
            String patientId = attrMap.get(PATIENT_ID_ATTR_NAME);
            List<String> samples = DaoClinicalData.getCaseIdsByAttribute(
                    cancerStudy.getInternalId(), PATIENT_ID_ATTR_NAME, patientId);
            if (samples.size()>1) {
                request.setAttribute(PATIENT_ID_ATTR_NAME, patientId);
            }
        }
    }
    
    private Map<String,ClinicalData> getClinicalFreeform(int cancerStudyId, String patient) throws DaoException {
        List<ClinicalData> list = DaoClinicalData.getCasesById(cancerStudyId, patient);
        Map<String,ClinicalData> map = new HashMap<String,ClinicalData>(list.size());
        for (ClinicalData cff : list) {
            map.put(cff.getAttrId().toLowerCase(), cff);
        }
        return map;
    }
    
    private String getTissueImageIframeUrl(String cancerStudyId, String caseId) {
        if (!caseId.toUpperCase().startsWith("TCGA-")) {
            return null;
        }
        
        // test if images exist for the case
        String metaUrl = SkinUtil.getDigitalSlideArchiveMetaUrl(caseId);
        MultiThreadedHttpConnectionManager connectionManager =
                    ConnectionManager.getConnectionManager();
        HttpClient client = new HttpClient(connectionManager);
        GetMethod method = new GetMethod(metaUrl);

        Pattern p = Pattern.compile("<data total_count='([0-9]+)'>");
        try {
            int statusCode = client.executeMethod(method);
            if (statusCode == HttpStatus.SC_OK) {
                BufferedReader bufReader = new BufferedReader(
                        new InputStreamReader(method.getResponseBodyAsStream()));
                for (String line=bufReader.readLine(); line!=null; line=bufReader.readLine()) {
                    Matcher m = p.matcher(line);
                    if (m.find()) {
                        int count = Integer.parseInt(m.group(1));
                        return count>0 ? SkinUtil.getDigitalSlideArchiveIframeUrl(caseId) : null;
                    }
                }
                
            } else {
                //  Otherwise, throw HTTP Exception Object
                logger.error(statusCode + ": " + HttpStatus.getStatusText(statusCode)
                        + " Base URL:  " + metaUrl);
            }
        } catch (Exception ex) {
            logger.error(ex.getMessage());
        } finally {
            //  Must release connection back to Apache Commons Connection Pool
            method.releaseConnection();
        }
        
        return null;
    }
    
    // Map<TypeOfCancer, Map<CaseId, List<ImageName>>>
    private static Map<String,Map<String,String>> pathologyReports
            = new HashMap<String,Map<String,String>>();
    static final Pattern tcgaPathReportDirLinePattern = Pattern.compile("<a href=[^>]+>([^/]+/)</a>");
    static final Pattern tcgaPathReportPdfLinePattern = Pattern.compile("<a href=[^>]+>([^/]+\\.pdf)</a>");
    static final Pattern tcgaPathReportPattern = Pattern.compile("^(TCGA-..-....).+");
    private synchronized String getTCGAPathReport(String typeOfCancer, String caseId) {
        Map<String,String> map = pathologyReports.get(typeOfCancer);
        if (map==null) {
            map = new HashMap<String,String>();
            pathologyReports.put(typeOfCancer, map);
            
            String pathReportUrl = SkinUtil.getTCGAPathReportUrl(typeOfCancer);
            if (pathReportUrl!=null) {
                List<String> pathReportDirs = extractLinksByPattern(pathReportUrl,tcgaPathReportDirLinePattern);
                for (String dir : pathReportDirs) {
                    String url = pathReportUrl+dir;
                    List<String> pathReports = extractLinksByPattern(url,tcgaPathReportPdfLinePattern);
                    for (String report : pathReports) {
                        Matcher m = tcgaPathReportPattern.matcher(report);
                        if (m.find()) {
                            if (m.groupCount()>0) {
                                String exist = map.put(m.group(1), url+report);
                                if (exist!=null) {
                                    String msg = "Multiple Pathology reports for "+m.group(1)+": \n\t"
                                            + exist + "\n\t" + url+report;
                                    System.err.println(url);
                                    logger.error(msg);
                                }
                            }
                        }
                    }
                }
            }

        }
        
        return map.get(caseId);
    }
    
    private static List<String> extractLinksByPattern(String reportsUrl, Pattern p) {
        MultiThreadedHttpConnectionManager connectionManager =
                ConnectionManager.getConnectionManager();
        HttpClient client = new HttpClient(connectionManager);
        GetMethod method = new GetMethod(reportsUrl);
        try {
            int statusCode = client.executeMethod(method);
            if (statusCode == HttpStatus.SC_OK) {
                BufferedReader bufReader = new BufferedReader(
                        new InputStreamReader(method.getResponseBodyAsStream()));
                List<String> dirs = new ArrayList<String>();
                for (String line=bufReader.readLine(); line!=null; line=bufReader.readLine()) {
                    Matcher m = p.matcher(line);
                    if (m.find()) {
                        if (m.groupCount()>0) {
                            dirs.add(m.group(1));
                        }
                    }
                }
                return dirs;
            } else {
                //  Otherwise, throw HTTP Exception Object
                logger.error(statusCode + ": " + HttpStatus.getStatusText(statusCode)
                        + " Base URL:  " + reportsUrl);
            }
        } catch (Exception ex) {
            logger.error(ex.getMessage());
        } finally {
            //  Must release connection back to Apache Commons Connection Pool
            method.releaseConnection();
        }
        
        return Collections.emptyList();
    }
    
    private void forwardToErrorPage(HttpServletRequest request, HttpServletResponse response,
                                    String userMessage, XDebug xdebug)
            throws ServletException, IOException {
        request.setAttribute("xdebug_object", xdebug);
        request.setAttribute(QueryBuilder.USER_ERROR_MESSAGE, userMessage);
        RequestDispatcher dispatcher =
                getServletContext().getRequestDispatcher("/WEB-INF/jsp/error.jsp");
        dispatcher.forward(request, response);
    }
    
    // <editor-fold defaultstate="collapsed" desc="HttpServlet methods. Click on the + sign on the left to edit the code.">
    /** 
     * Handles the HTTP <code>GET</code> method.
     * @param request servlet request
     * @param response servlet response
     * @throws ServletException if a servlet-specific error occurs
     * @throws IOException if an I/O error occurs
     */
    @Override
    protected void doGet(HttpServletRequest request, HttpServletResponse response)
            throws ServletException, IOException {
        processRequest(request, response);
    }

    /** 
     * Handles the HTTP <code>POST</code> method.
     * @param request servlet request
     * @param response servlet response
     * @throws ServletException if a servlet-specific error occurs
     * @throws IOException if an I/O error occurs
     */
    @Override
    protected void doPost(HttpServletRequest request, HttpServletResponse response)
            throws ServletException, IOException {
        processRequest(request, response);
    }

    /** 
     * Returns a short description of the servlet.
     * @return a String containing servlet description
     */
    @Override
    public String getServletInfo() {
        return "Short description";
    }// </editor-fold>
}<|MERGE_RESOLUTION|>--- conflicted
+++ resolved
@@ -227,19 +227,9 @@
 
         request.setAttribute(HAS_SEGMENT_DATA, DaoCopyNumberSegment
                 .segmentDataExistForCancerStudy(cancerStudy.getInternalId()));
-<<<<<<< HEAD
-        if (sampleIds.size()>1) {
-            request.setAttribute(HAS_ALLELE_FREQUENCY_DATA, Boolean.FALSE);
-        } else {
-            String sampleId = sampleIds.iterator().next();
-            request.setAttribute(HAS_ALLELE_FREQUENCY_DATA,
-                hasAlleleFrequencyData(cancerStudy, sampleId, cancerStudy.getMutationProfile(sampleId)));
-        }
-        
-=======
+        String firstSampleId = sampleIds.iterator().next();
         request.setAttribute(HAS_ALLELE_FREQUENCY_DATA, 
-                hasAlleleFrequencyData(cancerStudy, sampleIds.get(0), cancerStudy.getMutationProfile(sampleIds.get(0))));
->>>>>>> e2a5010b
+                hasAlleleFrequencyData(cancerStudy, firstSampleId, cancerStudy.getMutationProfile(firstSampleId)));
         
         return true;
     }
