package org.mskcc.cbio.portal.servlet;

import org.mskcc.cbio.portal.dao.*;
import org.mskcc.cbio.portal.model.*;
import org.mskcc.cbio.portal.util.AccessControl;
import org.mskcc.cbio.portal.web_api.ConnectionManager;
import org.mskcc.cbio.portal.web_api.ProtocolException;
import org.mskcc.cbio.portal.util.*;

import org.apache.log4j.Logger;
import org.apache.commons.httpclient.*;
import org.apache.commons.httpclient.methods.GetMethod;
import org.apache.commons.lang.StringUtils;

import org.springframework.context.ApplicationContext;
import org.springframework.context.support.ClassPathXmlApplicationContext;

import java.io.*;
import java.util.*;
import java.util.regex.*;
import javax.servlet.*;
import javax.servlet.http.*;

/**
 *
 * @author jj
 */
public class PatientView extends HttpServlet {
    private static Logger logger = Logger.getLogger(PatientView.class);
    public static final String ERROR = "user_error_message";
    public static final String SAMPLE_ID = "sample_id";
    public static final String PATIENT_ID = "case_id";
    public static final String PATIENT_ID_ATTR_NAME = "PATIENT_ID";
    public static final String PATIENT_CASE_OBJ = "case_obj";
    public static final String CANCER_STUDY = "cancer_study";
    public static final String HAS_SEGMENT_DATA = "has_segment_data";
    public static final String HAS_ALLELE_FREQUENCY_DATA = "has_allele_frequency_data";
    public static final String MUTATION_PROFILE = "mutation_profile";
    public static final String CANCER_STUDY_META_DATA_KEY_STRING = "cancer_study_meta_data";
    public static final String CNA_PROFILE = "cna_profile";
    public static final String MRNA_PROFILE = "mrna_profile";
    public static final String NUM_CASES_IN_SAME_STUDY = "num_cases";
    public static final String NUM_CASES_IN_SAME_MUTATION_PROFILE = "num_cases_mut";
    public static final String NUM_CASES_IN_SAME_CNA_PROFILE = "num_cases_cna";
    public static final String NUM_CASES_IN_SAME_MRNA_PROFILE = "num_cases_mrna";
    public static final String PATIENT_INFO = "patient_info";
    public static final String DISEASE_INFO = "disease_info";
    public static final String PATIENT_STATUS = "patient_status";
    public static final String CLINICAL_DATA = "clinical_data";
    public static final String TISSUE_IMAGES = "tissue_images";
    public static final String PATH_REPORT_URL = "path_report_url";
    
    public static final String DRUG_TYPE = "drug_type";
    public static final String DRUG_TYPE_CANCER_DRUG = "cancer_drug";
    public static final String DRUG_TYPE_FDA_ONLY = "fda_approved";
    
    // class which process access control to cancer studies
    private AccessControl accessControl;

    /**
     * Initializes the servlet.
     *
     * @throws ServletException Serlvet Init Error.
     */
    @Override
    public void init() throws ServletException {
        super.init();

	    ApplicationContext context =
			    new ClassPathXmlApplicationContext("classpath:applicationContext-security.xml");
	    accessControl = (AccessControl)context.getBean("accessControl");
    }
    
    /** 
     * Processes requests for both HTTP <code>GET</code> and <code>POST</code> methods.
     * @param request servlet request
     * @param response servlet response
     * @throws ServletException if a servlet-specific error occurs
     * @throws IOException if an I/O error occurs
     */
    protected void processRequest(HttpServletRequest request, HttpServletResponse response)
            throws ServletException, IOException {
        XDebug xdebug = new XDebug( request );
        request.setAttribute(QueryBuilder.XDEBUG_OBJECT, xdebug);
        
        String cancerStudyId = request.getParameter(QueryBuilder.CANCER_STUDY_ID);
        request.setAttribute(QueryBuilder.CANCER_STUDY_ID, cancerStudyId);
        
        try {
            if (validate(request)) {
                setGeneticProfiles(request);
                setClinicalInfo(request);
                setNumCases(request);
                setCancerStudyMetaData(request);
            }
            
            if (request.getAttribute(ERROR)!=null) {
                String msg = (String)request.getAttribute(ERROR);
                xdebug.logMsg(this, msg);
                forwardToErrorPage(request, response, msg, xdebug);
            } else {
                RequestDispatcher dispatcher =
                        getServletContext().getRequestDispatcher("/WEB-INF/jsp/tumormap/patient_view/patient_view.jsp");
                dispatcher.forward(request, response);
            }
        
        } catch (DaoException e) {
            xdebug.logMsg(this, "Got Database Exception:  " + e.getMessage());
            forwardToErrorPage(request, response,
                    "An error occurred while trying to connect to the database.", xdebug);
        } catch (ProtocolException e) {
            xdebug.logMsg(this, "Got Protocol Exception " + e.getMessage());
            forwardToErrorPage(request, response,
                    "An error occurred while trying to authenticate.", xdebug);
        }
    }

    /**
     *
     * Tests whether there is allele frequency data for a patient in a cancer study.
     * It gets all the mutations and then checks the values for allele frequency.
     *
     * If mutationProfile is null then returns false
     *
     * @return Boolean
     *
     * @author Gideon Dresdner
     */
    public boolean hasAlleleFrequencyData(int sampleId, GeneticProfile mutationProfile) throws DaoException {

        if (mutationProfile == null) {
            // fail quietly
            return false;
        }

        return DaoMutation.hasAlleleFrequencyData(mutationProfile.getGeneticProfileId(), sampleId);
    }

    private boolean validate(HttpServletRequest request) throws DaoException {
        
        // by default; in case return false;
        request.setAttribute(HAS_SEGMENT_DATA, Boolean.FALSE);
        request.setAttribute(HAS_ALLELE_FREQUENCY_DATA, Boolean.FALSE);
        
        String sampleIdsStr = request.getParameter(SAMPLE_ID);
        String patientIdsStr = request.getParameter(PATIENT_ID);
        if ((sampleIdsStr == null || sampleIdsStr.isEmpty())
                && (patientIdsStr == null || patientIdsStr.isEmpty())) {
            request.setAttribute(ERROR, "Please specify at least one case ID or patient ID. ");
            return false;
        }
        
        String cancerStudyId = (String) request.getAttribute(QueryBuilder.CANCER_STUDY_ID);
        if (cancerStudyId==null) {
            request.setAttribute(ERROR, "Please specify cancer study ID. ");
            return false;
        }
        
        CancerStudy cancerStudy = DaoCancerStudy.getCancerStudyByStableId(cancerStudyId);
        if (cancerStudy==null) {
            request.setAttribute(ERROR, "We have no information about cancer study "+cancerStudyId);
            return false;
        }

        Set<Sample> samples = new HashSet<Sample>();
        Set<String> sampleIds = new HashSet<String>();
        if (sampleIdsStr!=null) {
            for (String sampleId : sampleIdsStr.split(" +")) {
                Sample _sample = DaoSample.getSampleByCancerStudyAndSampleId(cancerStudy.getInternalId(), sampleId);
                if (_sample != null) {
                    samples.add(_sample);
                    sampleIds.add(_sample.getStableId());
                }
            }
        }
        
        if (patientIdsStr!=null) {
            for (String patientId : patientIdsStr.split(" +")) {
                Patient patient = DaoPatient.getPatientByCancerStudyAndPatientId(cancerStudy.getInternalId(), patientId);
                if (patient != null) {
                    for (Sample sample : DaoSample.getSamplesByPatientId(patient.getInternalId())) {
                        if (sample != null) {
                            samples.add(sample);
                            sampleIds.add(sample.getStableId());
                        }
                    }
                }
            }
        }

        if (samples.isEmpty()) {
            request.setAttribute(ERROR, "We have no information about the patient.");
            return false;
        }
        
        request.setAttribute(SAMPLE_ID, sampleIds);
        request.setAttribute(QueryBuilder.HTML_TITLE, "Patient: "+StringUtils.join(sampleIds,","));
        
        String cancerStudyIdentifier = cancerStudy.getCancerStudyStableId();

        if (accessControl.isAccessibleCancerStudy(cancerStudyIdentifier).size() != 1) {
            request.setAttribute(ERROR,
                    "You are not authorized to view the cancer study with id: '" +
                    cancerStudyIdentifier + "'. ");
            return false;
        }
        
        request.setAttribute(PATIENT_CASE_OBJ, samples);
        request.setAttribute(CANCER_STUDY, cancerStudy);

        request.setAttribute(HAS_SEGMENT_DATA, DaoCopyNumberSegment
                .segmentDataExistForCancerStudy(cancerStudy.getInternalId()));
        String firstSampleId = sampleIds.iterator().next(); 
        Sample firstSample = DaoSample.getSampleByCancerStudyAndSampleId(cancerStudy.getInternalId(), firstSampleId);
        request.setAttribute(HAS_ALLELE_FREQUENCY_DATA, 
                hasAlleleFrequencyData(firstSample.getInternalId(), cancerStudy.getMutationProfile(firstSampleId)));
        
        return true;
    }
    
    private void setGeneticProfiles(HttpServletRequest request) throws DaoException {
        CancerStudy cancerStudy = (CancerStudy)request.getAttribute(CANCER_STUDY);
        GeneticProfile mutProfile = cancerStudy.getMutationProfile();
        if (mutProfile!=null) {
            request.setAttribute(MUTATION_PROFILE, mutProfile);
            request.setAttribute(NUM_CASES_IN_SAME_MUTATION_PROFILE, 
                    DaoSampleProfile.countSamplesInProfile(mutProfile.getGeneticProfileId()));
        }
        
        GeneticProfile cnaProfile = cancerStudy.getCopyNumberAlterationProfile(true);
        if (cnaProfile!=null) {
            request.setAttribute(CNA_PROFILE, cnaProfile);
            request.setAttribute(NUM_CASES_IN_SAME_CNA_PROFILE, 
                    DaoSampleProfile.countSamplesInProfile(cnaProfile.getGeneticProfileId()));
        }
        
        GeneticProfile mrnaProfile = cancerStudy.getMRnaZscoresProfile();
        if (mrnaProfile!=null) {
            request.setAttribute(MRNA_PROFILE, mrnaProfile);
            request.setAttribute(NUM_CASES_IN_SAME_MRNA_PROFILE, 
                    DaoSampleProfile.countSamplesInProfile(mrnaProfile.getGeneticProfileId()));
        }
    }

    private void setCancerStudyMetaData(HttpServletRequest request) throws DaoException, ProtocolException {
        request.setAttribute(CANCER_STUDY_META_DATA_KEY_STRING, DaoSampleProfile.metaData(accessControl.getCancerStudies()));
    }
    
    private void setNumCases(HttpServletRequest request) throws DaoException {
        CancerStudy cancerStudy = (CancerStudy)request.getAttribute(CANCER_STUDY);
        request.setAttribute(NUM_CASES_IN_SAME_STUDY,DaoPatient.getPatientsByCancerStudyId(cancerStudy.getInternalId()).size());
    }
    
    private void setClinicalInfo(HttpServletRequest request) throws DaoException {
        Set<String> samples = (Set<String>)request.getAttribute(SAMPLE_ID);
        
        CancerStudy cancerStudy = (CancerStudy)request.getAttribute(CANCER_STUDY);
        int cancerStudyId = cancerStudy.getInternalId();
        List<ClinicalData> cds = DaoClinicalData.getSampleAndPatientData(cancerStudyId, samples);
        Map<String,Map<String,String>> clinicalData = new LinkedHashMap<String,Map<String,String>>();
        for (ClinicalData cd : cds) {
            String caseId = cd.getStableId();
            String attrId = cd.getAttrId();
            String attrValue = cd.getAttrVal();
            Map<String,String> attrMap = clinicalData.get(caseId);
            if (attrMap==null) {
                attrMap = new HashMap<String,String>();
                clinicalData.put(caseId, attrMap);
            }
            attrMap.put(attrId, attrValue);
        }
        request.setAttribute(CLINICAL_DATA, clinicalData);
        
        String sampleId = samples.iterator().next();
        
        // other cases with the same patient id
        Patient patient = DaoPatient.getPatientById(DaoSample.getSampleByCancerStudyAndSampleId(cancerStudyId, sampleId).getInternalPatientId());
        String patientId = patient.getStableId();
        
        int numOfSamplesInPatient = DaoSample.getSamplesByPatientId(patient.getInternalId()).size();
        request.setAttribute("num_tumors", numOfSamplesInPatient);
        
        if (numOfSamplesInPatient>1) {
            request.setAttribute(PATIENT_ID_ATTR_NAME, patientId);
        }
        
        request.setAttribute("has_timeline_data", Boolean.FALSE);
        if (patientId!=null) {
            request.setAttribute("has_timeline_data", DaoClinicalEvent.timeEventsExistForPatient(
                    cancerStudy.getInternalId(), patientId));
        }

        request.setAttribute(PATIENT_ID, patientId);
        
        // images
        String tisImageUrl = getTissueImageIframeUrl(cancerStudy.getCancerStudyStableId(), samples.size()>1?patientId:sampleId);
        if (tisImageUrl!=null) {
            request.setAttribute(TISSUE_IMAGES, tisImageUrl);
        }
        
        // path report
        String typeOfCancer = cancerStudy.getTypeOfCancerId();
<<<<<<< HEAD
        if (cancerStudy.getCancerStudyStableId().contains(typeOfCancer+"_tcga")) {
            String pathReport = getTCGAPathReport(typeOfCancer, patientId);
=======
        if (caseId.startsWith("TCGA-")) {
            String pathReport = getTCGAPathReport(typeOfCancer, caseId);
>>>>>>> 4483d428
            if (pathReport!=null) {
                request.setAttribute(PATH_REPORT_URL, pathReport);
            }
        }
    }
    
    private String getTissueImageIframeUrl(String cancerStudyId, String caseId) {
        if (!caseId.toUpperCase().startsWith("TCGA-")) {
            return null;
        }
        
        // test if images exist for the case
        String metaUrl = GlobalProperties.getDigitalSlideArchiveMetaUrl(caseId);
        
        HttpClient client = ConnectionManager.getHttpClient(5000);

        GetMethod method = new GetMethod(metaUrl);

        Pattern p = Pattern.compile("<data total_count='([0-9]+)'>");
        try {
            int statusCode = client.executeMethod(method);
            if (statusCode == HttpStatus.SC_OK) {
                BufferedReader bufReader = new BufferedReader(
                        new InputStreamReader(method.getResponseBodyAsStream()));
                for (String line=bufReader.readLine(); line!=null; line=bufReader.readLine()) {
                    Matcher m = p.matcher(line);
                    if (m.find()) {
                        int count = Integer.parseInt(m.group(1));
                        return count>0 ? GlobalProperties.getDigitalSlideArchiveIframeUrl(caseId) : null;
                    }
                }
                
            } else {
                //  Otherwise, throw HTTP Exception Object
                logger.error(statusCode + ": " + HttpStatus.getStatusText(statusCode)
                        + " Base URL:  " + metaUrl);
            }
        } catch (Exception ex) {
            logger.error(ex.getMessage());
        } finally {
            //  Must release connection back to Apache Commons Connection Pool
            method.releaseConnection();
        }
        
        return null;
    }
    
    // Map<TypeOfCancer, Map<CaseId, List<ImageName>>>
    private static Map<String,Map<String,String>> pathologyReports
            = new HashMap<String,Map<String,String>>();
    static final Pattern tcgaPathReportDirLinePattern = Pattern.compile("<a href=[^>]+>([^/]+/)</a>");
    static final Pattern tcgaPathReportPdfLinePattern = Pattern.compile("<a href=[^>]+>([^/]+\\.pdf)</a>");
    static final Pattern tcgaPathReportPattern = Pattern.compile("^(TCGA-..-....).+");
    private synchronized String getTCGAPathReport(String typeOfCancer, String caseId) {
        Map<String,String> map = pathologyReports.get(typeOfCancer);
        if (map==null) {
            map = new HashMap<String,String>();
            
            String pathReportUrl = GlobalProperties.getTCGAPathReportUrl(typeOfCancer);
            if (pathReportUrl!=null) {
                List<String> pathReportDirs = extractLinksByPattern(pathReportUrl,tcgaPathReportDirLinePattern);
                for (String dir : pathReportDirs) {
                    String url = pathReportUrl+dir;
                    List<String> pathReports = extractLinksByPattern(url,tcgaPathReportPdfLinePattern);
                    for (String report : pathReports) {
                        Matcher m = tcgaPathReportPattern.matcher(report);
                        if (m.find()) {
                            if (m.groupCount()>0) {
                                String exist = map.put(m.group(1), url+report);
                                if (exist!=null) {
                                    String msg = "Multiple Pathology reports for "+m.group(1)+": \n\t"
                                            + exist + "\n\t" + url+report;
                                    System.err.println(url);
                                    logger.error(msg);
                                }
                            }
                        }
                    }
                }
            }
            
            pathologyReports.put(typeOfCancer, map);
        }
        
        return map.get(caseId);
    }
    
    private static List<String> extractLinksByPattern(String reportsUrl, Pattern p) {
        HttpClient client = ConnectionManager.getHttpClient(20000);
        GetMethod method = new GetMethod(reportsUrl);
        try {
            int statusCode = client.executeMethod(method);
            if (statusCode == HttpStatus.SC_OK) {
                BufferedReader bufReader = new BufferedReader(
                        new InputStreamReader(method.getResponseBodyAsStream()));
                List<String> dirs = new ArrayList<String>();
                for (String line=bufReader.readLine(); line!=null; line=bufReader.readLine()) {
                    Matcher m = p.matcher(line);
                    if (m.find()) {
                        if (m.groupCount()>0) {
                            dirs.add(m.group(1));
                        }
                    }
                }
                return dirs;
            } else {
                //  Otherwise, throw HTTP Exception Object
                logger.error(statusCode + ": " + HttpStatus.getStatusText(statusCode)
                        + " Base URL:  " + reportsUrl);
            }
        } catch (Exception ex) {
            logger.error(ex.getMessage());
        } finally {
            //  Must release connection back to Apache Commons Connection Pool
            method.releaseConnection();
        }
        
        return Collections.emptyList();
    }
    
    private void forwardToErrorPage(HttpServletRequest request, HttpServletResponse response,
                                    String userMessage, XDebug xdebug)
            throws ServletException, IOException {
        request.setAttribute("xdebug_object", xdebug);
        request.setAttribute(QueryBuilder.USER_ERROR_MESSAGE, userMessage);
        RequestDispatcher dispatcher =
                getServletContext().getRequestDispatcher("/WEB-INF/jsp/error.jsp");
        dispatcher.forward(request, response);
    }
    
    // <editor-fold defaultstate="collapsed" desc="HttpServlet methods. Click on the + sign on the left to edit the code.">
    /** 
     * Handles the HTTP <code>GET</code> method.
     * @param request servlet request
     * @param response servlet response
     * @throws ServletException if a servlet-specific error occurs
     * @throws IOException if an I/O error occurs
     */
    @Override
    protected void doGet(HttpServletRequest request, HttpServletResponse response)
            throws ServletException, IOException {
        processRequest(request, response);
    }

    /** 
     * Handles the HTTP <code>POST</code> method.
     * @param request servlet request
     * @param response servlet response
     * @throws ServletException if a servlet-specific error occurs
     * @throws IOException if an I/O error occurs
     */
    @Override
    protected void doPost(HttpServletRequest request, HttpServletResponse response)
            throws ServletException, IOException {
        processRequest(request, response);
    }

    /** 
     * Returns a short description of the servlet.
     * @return a String containing servlet description
     */
    @Override
    public String getServletInfo() {
        return "Short description";
    }// </editor-fold>
}<|MERGE_RESOLUTION|>--- conflicted
+++ resolved
@@ -300,13 +300,8 @@
         
         // path report
         String typeOfCancer = cancerStudy.getTypeOfCancerId();
-<<<<<<< HEAD
-        if (cancerStudy.getCancerStudyStableId().contains(typeOfCancer+"_tcga")) {
+        if (patientId!=null && patientId.startsWith("TCGA-")) {
             String pathReport = getTCGAPathReport(typeOfCancer, patientId);
-=======
-        if (caseId.startsWith("TCGA-")) {
-            String pathReport = getTCGAPathReport(typeOfCancer, caseId);
->>>>>>> 4483d428
             if (pathReport!=null) {
                 request.setAttribute(PATH_REPORT_URL, pathReport);
             }
