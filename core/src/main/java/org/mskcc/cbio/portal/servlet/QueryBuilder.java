/** Copyright (c) 2012 Memorial Sloan-Kettering Cancer Center.
**
** This library is free software; you can redistribute it and/or modify it
** under the terms of the GNU Lesser General Public License as published
** by the Free Software Foundation; either version 2.1 of the License, or
** any later version.
**
** This library is distributed in the hope that it will be useful, but
** WITHOUT ANY WARRANTY, WITHOUT EVEN THE IMPLIED WARRANTY OF
** MERCHANTABILITY OR FITNESS FOR A PARTICULAR PURPOSE.  The software and
** documentation provided hereunder is on an "as is" basis, and
** Memorial Sloan-Kettering Cancer Center 
** has no obligations to provide maintenance, support,
** updates, enhancements or modifications.  In no event shall
** Memorial Sloan-Kettering Cancer Center
** be liable to any party for direct, indirect, special,
** incidental or consequential damages, including lost profits, arising
** out of the use of this software and its documentation, even if
** Memorial Sloan-Kettering Cancer Center 
** has been advised of the possibility of such damage.  See
** the GNU Lesser General Public License for more details.
**
** You should have received a copy of the GNU Lesser General Public License
** along with this library; if not, write to the Free Software Foundation,
** Inc., 59 Temple Place, Suite 330, Boston, MA 02111-1307 USA.
**/

package org.mskcc.cbio.portal.servlet;

import java.io.IOException;

import java.io.PrintWriter;
import java.rmi.RemoteException;
import java.util.*;


import javax.servlet.RequestDispatcher;
import javax.servlet.ServletContext;
import javax.servlet.ServletException;
import javax.servlet.http.HttpServlet;
import javax.servlet.http.HttpServletRequest;
import javax.servlet.http.HttpServletResponse;
import org.mskcc.cbio.cgds.dao.DaoCancerStudy;

import org.mskcc.cbio.cgds.model.*;
import org.springframework.context.ApplicationContext;
import org.springframework.context.support.ClassPathXmlApplicationContext;

<<<<<<< HEAD
import org.mskcc.cbio.cgds.model.Survival;
=======
import org.mskcc.cbio.cgds.model.Patient;
>>>>>>> baed5e43
import org.mskcc.cbio.portal.model.*;
import org.mskcc.cbio.portal.oncoPrintSpecLanguage.ParserOutput;
import org.mskcc.cbio.portal.remote.*;
import org.mskcc.cbio.portal.util.*;
import org.mskcc.cbio.portal.r_bridge.SurvivalPlot;
import org.mskcc.cbio.cgds.validate.gene.GeneValidator;
import org.mskcc.cbio.cgds.validate.gene.GeneValidationException;
import org.mskcc.cbio.cgds.dao.DaoException;
import org.mskcc.cbio.cgds.web_api.GetProfileData;
import org.mskcc.cbio.cgds.web_api.ProtocolException;
import org.mskcc.cbio.cgds.util.AccessControl;
import org.owasp.validator.html.PolicyException;

/**
 * Central Servlet for building queries.
 */
public class QueryBuilder extends HttpServlet {
    public static final String CLIENT_TRANSPOSE_MATRIX = "transpose_matrix";
    public static final String CANCER_TYPES_INTERNAL = "cancer_types";
    public static final String PROFILE_LIST_INTERNAL = "profile_list";
    public static final String CASE_SETS_INTERNAL = "case_sets";
    public static final String CANCER_STUDY_ID = "cancer_study_id";
    public static final String CLINICAL_DATA_LIST = "clinical_data_list";
    public static final String GENETIC_PROFILE_IDS = "genetic_profile_ids";
    public static final String GENE_SET_CHOICE = "gene_set_choice";
    public static final String CASE_SET_ID = "case_set_id";
    public static final String CASE_IDS = "case_ids";
    public static final String CASE_IDS_KEY = "case_ids_key";
    public static final String SET_OF_CASE_IDS = "set_of_case_ids";
    public static final String CLINICAL_PARAM_SELECTION = "clinical_param_selection";
    public static final String GENE_LIST = "gene_list";
    public static final String RAW_GENE_STR = "raw_gene_str";
    public static final String ACTION_NAME = "Action";
    public static final String OUTPUT = "output";
    public static final String FORMAT = "format";
    public static final String PLOT_TYPE = "plot_type";
    public static final String OS_SURVIVAL_PLOT = "os_survival_plot";
    public static final String DFS_SURVIVAL_PLOT = "dfs_survival_plot";
    public static final String XDEBUG = "xdebug";
    public static final String ACTION_SUBMIT = "Submit";
    public static final String STEP1_ERROR_MSG = "step1_error_msg";
    public static final String STEP2_ERROR_MSG = "step2_error_msg";
    public static final String STEP3_ERROR_MSG = "step3_error_msg";
    public static final String STEP4_ERROR_MSG = "step4_error_msg";
    public static final String MERGED_PROFILE_DATA_INTERNAL = "merged_profile_data";
    public static final String PROFILE_DATA_SUMMARY = "profile_data_summary";
    public static final String WARNING_UNION = "warning_union";
    public static final String DOWNLOAD_LINKS = "download_links";
    public static final String NETWORK = "network";
    public static final String HTML_TITLE = "html_title";
    public static final String TAB_INDEX = "tab_index";
    public static final String TAB_DOWNLOAD = "tab_download";
    public static final String TAB_VISUALIZE = "tab_visualize";
    public static final String USER_ERROR_MESSAGE = "user_error_message";
    public static final String ATTRIBUTE_URL_BEFORE_FORWARDING = "ATTRIBUTE_URL_BEFORE_FORWARDING";
    public static final String Z_SCORE_THRESHOLD = "Z_SCORE_THRESHOLD";
    public static final String RPPA_SCORE_THRESHOLD = "RPPA_SCORE_THRESHOLD";
    public static final String MRNA_PROFILES_SELECTED = "MRNA_PROFILES_SELECTED";
    public static final String COMPUTE_LOG_ODDS_RATIO = "COMPUTE_LOG_ODDS_RATIO";
    public static final int MUTATION_DETAIL_LIMIT = 20;
    public static final String MUTATION_DETAIL_LIMIT_REACHED = "MUTATION_DETAIL_LIMIT_REACHED";
    public static final String XDEBUG_OBJECT = "xdebug_object";
    public static final String ONCO_PRINT_HTML = "oncoprint_html";
    public static final String INDEX_PAGE = "index.do";
    public static final String INTERNAL_EXTENDED_MUTATION_LIST = "INTERNAL_EXTENDED_MUTATION_LIST";
    public static final String DATA_PRIORITY = "data_priority";

    private ServletXssUtil servletXssUtil;

	// class which process access control to cancer studies
	private AccessControl accessControl;

    /**
     * Initializes the servlet.
     *
     * @throws ServletException Serlvet Init Error.
     */
    public void init() throws ServletException {
        super.init();
        try {
            servletXssUtil = ServletXssUtil.getInstance();
			ApplicationContext context = 
				new ClassPathXmlApplicationContext("classpath:applicationContext-security.xml");
			accessControl = (AccessControl)context.getBean("accessControl");
        } catch (PolicyException e) {
            throw new ServletException (e);
        }
    }

    /**
     * Handles HTTP GET Request.
     *
     * @param httpServletRequest  Http Servlet Request Object.
     * @param httpServletResponse Http Servelt Response Object.
     * @throws ServletException Servlet Error.
     * @throws IOException      IO Error.
     */
    protected void doGet(HttpServletRequest httpServletRequest,
                         HttpServletResponse httpServletResponse) throws ServletException,
            IOException {
        doPost(httpServletRequest, httpServletResponse);
    }

    /**
     * Handles HTTP POST Request.
     *
     * @param httpServletRequest  Http Servlet Request Object.
     * @param httpServletResponse Http Servelt Response Object.
     * @throws ServletException Servlet Error.
     * @throws IOException      IO Error.
     */
    protected void doPost(HttpServletRequest httpServletRequest,
                          HttpServletResponse httpServletResponse) throws ServletException,
            IOException {
        XDebug xdebug = new XDebug( httpServletRequest );
        xdebug.startTimer();

        xdebug.logMsg(this, "Attempting to initiate new user query.");
        
        if (httpServletRequest.getRequestURL() != null) {
            httpServletRequest.setAttribute(ATTRIBUTE_URL_BEFORE_FORWARDING,
                                            httpServletRequest.getRequestURL().toString());
        }

        //  Get User Selected Action
        String action = servletXssUtil.getCleanInput (httpServletRequest, ACTION_NAME);

        //  Get User Selected Cancer Type
        String cancerTypeId = servletXssUtil.getCleanInput(httpServletRequest, CANCER_STUDY_ID);

        //  Get User Selected Genetic Profiles
        HashSet<String> geneticProfileIdSet = getGeneticProfileIds(httpServletRequest, xdebug);

        //  Get User Defined Gene List
        String geneList = servletXssUtil.getCleanInput (httpServletRequest, GENE_LIST);

        // save the raw gene string as it was entered for other things to work on
        httpServletRequest.setAttribute(RAW_GENE_STR, geneList);

        xdebug.logMsg(this, "Gene List is set to:  " + geneList);

        //  Get all Cancer Types
        try {
			List<CancerStudy> cancerStudyList = accessControl.getCancerStudies();

            if (cancerTypeId == null) {
                cancerTypeId = cancerStudyList.get(0).getCancerStudyStableId();
            }
            
            httpServletRequest.setAttribute(CANCER_STUDY_ID, cancerTypeId);
            httpServletRequest.setAttribute(CANCER_TYPES_INTERNAL, cancerStudyList);

            //  Get Genetic Profiles for Selected Cancer Type
            ArrayList<GeneticProfile> profileList = GetGeneticProfiles.getGeneticProfiles
                (cancerTypeId);
            httpServletRequest.setAttribute(PROFILE_LIST_INTERNAL, profileList);

            //  Get Case Sets for Selected Cancer Type
            xdebug.logMsg(this, "Using Cancer Study ID:  " + cancerTypeId);
            ArrayList<CaseList> caseSets = GetCaseSets.getCaseSets(cancerTypeId);
            xdebug.logMsg(this, "Total Number of Case Sets:  " + caseSets.size());
            CaseList caseSet = new CaseList();
            caseSet.setName("User-defined Case List");
            caseSet.setDescription("User defined case list.");
            caseSet.setStableId("-1");
            caseSets.add(caseSet);
            httpServletRequest.setAttribute(CASE_SETS_INTERNAL, caseSets);

            //  Get User Selected Case Set
            String caseSetId = servletXssUtil.getCleanInput(httpServletRequest, CASE_SET_ID);
            if (caseSetId != null) {
                httpServletRequest.setAttribute(CASE_SET_ID, caseSetId);
            } else {
                if (caseSets.size() > 0) {
                    CaseList zeroSet = caseSets.get(0);
                    httpServletRequest.setAttribute(CASE_SET_ID, zeroSet.getStableId());
                }
            }
            String caseIds = servletXssUtil.getCleanInput(httpServletRequest, CASE_IDS);

            httpServletRequest.setAttribute(XDEBUG_OBJECT, xdebug);

            boolean errorsExist = validateForm(action, profileList, geneticProfileIdSet, geneList,
                                               caseSetId, caseIds, httpServletRequest);
            if (action != null && action.equals(ACTION_SUBMIT) && (!errorsExist)) {

                processData(cancerTypeId, geneticProfileIdSet, profileList, geneList, caseSetId,
                            caseIds, caseSets, getServletContext(), httpServletRequest,
                            httpServletResponse, xdebug);
            } else {
                if (errorsExist) {
                   httpServletRequest.setAttribute(QueryBuilder.USER_ERROR_MESSAGE,
                           "Please fix the errors below.");
                }
                RequestDispatcher dispatcher =
                    getServletContext().getRequestDispatcher("/WEB-INF/jsp/index.jsp");
                dispatcher.forward(httpServletRequest, httpServletResponse);
            }
        } catch (RemoteException e) {
            xdebug.logMsg(this, "Got Remote Exception:  " + e.getMessage());
            forwardToErrorPage(httpServletRequest, httpServletResponse,
                               "An error occurred while trying to connect to the database.", xdebug);
        } catch (DaoException e) {
            xdebug.logMsg(this, "Got Database Exception:  " + e.getMessage());
            forwardToErrorPage(httpServletRequest, httpServletResponse,
                               "An error occurred while trying to connect to the database.", xdebug);
        } catch (ProtocolException e) {
            xdebug.logMsg(this, "Got Protocol Exception:  " + e.getMessage());
            forwardToErrorPage(httpServletRequest, httpServletResponse,
                               "An error occurred while trying to connect to the database.", xdebug);
        }
    }

    /**
     * Gets all Genetic Profile IDs.
     *
     * These values are passed with parameter names like this:
     *
     * genetic_profile_ids
     * genetic_profile_ids_MUTATION
     * genetic_profile_ids_MUTATION_EXTENDED
     * genetic_profile_ids_COPY_NUMBER_ALTERATION
     * genetic_profile_ids_MRNA_EXPRESSION
     *
     *
     * @param httpServletRequest HTTPServlet Request.
     * @return HashSet of GeneticProfileIDs.
     */
    private HashSet<String> getGeneticProfileIds(HttpServletRequest httpServletRequest,
        XDebug xdebug) {
        HashSet<String> geneticProfileIdSet = new HashSet<String>();
        Enumeration nameEnumeration = httpServletRequest.getParameterNames();
        while (nameEnumeration.hasMoreElements()) {
            String currentName = (String) nameEnumeration.nextElement();
            if (currentName.startsWith(GENETIC_PROFILE_IDS)) {
                String geneticProfileIds[] = httpServletRequest.getParameterValues(currentName);
                if (geneticProfileIds != null && geneticProfileIds.length > 0) {
                    for (String geneticProfileIdDirty : geneticProfileIds) {
                        String geneticProfileIdClean = servletXssUtil.getCleanInput(geneticProfileIdDirty);
                        xdebug.logMsg (this, "Received Genetic Profile ID:  "
                                + currentName + ":  " + geneticProfileIdClean);
                        geneticProfileIdSet.add(geneticProfileIdClean);
                    }
                }
            }
        }
        httpServletRequest.setAttribute(GENETIC_PROFILE_IDS, geneticProfileIdSet);
        return geneticProfileIdSet;
    }

    /**
     * process a good request
     * 
    */
    private void processData(String cancerTypeId,
							 HashSet<String> geneticProfileIdSet,
							 ArrayList<GeneticProfile> profileList,
							 String geneListStr,
							 String caseSetId, String caseIds,
							 ArrayList<CaseList> caseSetList,
							 ServletContext servletContext, HttpServletRequest request,
							 HttpServletResponse response,
							 XDebug xdebug) throws IOException, ServletException, DaoException {

       // parse geneList, written in the OncoPrintSpec language (except for changes by XSS clean)
       double zScore = ZScoreUtil.getZScore(geneticProfileIdSet, profileList, request);
       double rppaScore = ZScoreUtil.getRPPAScore(request);
       
       ParserOutput theOncoPrintSpecParserOutput =
               OncoPrintSpecificationDriver.callOncoPrintSpecParserDriver( geneListStr,
                geneticProfileIdSet, profileList, zScore, rppaScore );
       
        ArrayList<String> geneList = new ArrayList<String>();
        geneList.addAll( theOncoPrintSpecParserOutput.getTheOncoPrintSpecification().listOfGenes());
        ArrayList<String> tempGeneList = new ArrayList<String>();
        for (String gene : geneList){
            tempGeneList.add(gene);
        }
        geneList = tempGeneList;
        request.setAttribute(GENE_LIST, geneList);

        xdebug.logMsg(this, "Using gene list geneList.toString():  " + geneList.toString());
        
        HashSet<String> setOfCaseIds = null;
        
        String caseIdsKey = null;
        
        // user-specified cases, but case_ids parameter is missing,
        // so try to retrieve case_ids by using case_ids_key parameter.
        // this is required for survival plot requests  
        if (caseSetId.equals("-1") &&
        	caseIds == null)
        {
        	caseIdsKey = servletXssUtil.getCleanInput(request, CASE_IDS_KEY);
        	
        	if (caseIdsKey != null)
        	{
        		caseIds = CaseSetUtil.getCaseIds(caseIdsKey);
        	}
        }
        
        if (!caseSetId.equals("-1"))
        {
            for (CaseList caseSet : caseSetList) {
                if (caseSet.getStableId().equals(caseSetId)) {
                    caseIds = caseSet.getCaseListAsString();
                    setOfCaseIds = new HashSet<String>(caseSet.getCaseList());
                }
            }
        }
        //if user specifies cases, add these to hashset, and send to GetMutationData
        else if (caseIds != null)
        {
            String[] caseIdSplit = caseIds.split("\\s+");
            setOfCaseIds = new HashSet<String>();
            
            for (String caseID : caseIdSplit){
                if (null != caseID){
                   setOfCaseIds.add(caseID);
                }
            }
        }

        caseIds = caseIds.replaceAll("\\s+", " ");
        request.setAttribute(SET_OF_CASE_IDS, caseIds);

        if (caseIdsKey == null)
        {
        	caseIdsKey = CaseSetUtil.shortenCaseIds(caseIds);
        }
        
        // this will create a key even if the case set is a predefined set,
        // because it is required to build a case id string in any case
        request.setAttribute(CASE_IDS_KEY, caseIdsKey);

        Iterator<String> profileIterator = geneticProfileIdSet.iterator();
        ArrayList<ProfileData> profileDataList = new ArrayList<ProfileData>();

        Set<String> warningUnion = new HashSet<String>();
        ArrayList<DownloadLink> downloadLinkSet = new ArrayList<DownloadLink>();
        ArrayList<ExtendedMutation> mutationList = new ArrayList<ExtendedMutation>();

        while (profileIterator.hasNext()) {
            String profileId = profileIterator.next();
            GeneticProfile profile = GeneticProfileUtil.getProfile(profileId, profileList);
            if( null == profile ){
               continue;
            }
            xdebug.logMsg(this, "Getting data for:  " + profile.getProfileName());
            GetProfileData remoteCall = new GetProfileData(profile, geneList, caseIds);
            ProfileData pData = remoteCall.getProfileData();
            DownloadLink downloadLink = new DownloadLink(profile, geneList, caseIds,
                    remoteCall.getRawContent());
            downloadLinkSet.add(downloadLink);
            warningUnion.addAll(remoteCall.getWarnings());
            if( pData == null ){
               System.err.println( "pData == null" );
            }else{
               if( pData.getGeneList() == null ){
                  System.err.println( "pData.getValidGeneList() == null" );
               }
            }
            if (pData != null) {
                xdebug.logMsg(this, "Got number of genes:  " + pData.getGeneList().size());
                xdebug.logMsg(this, "Got number of cases:  " + pData.getCaseIdList().size());
            }
            xdebug.logMsg(this, "Number of warnings received:  " + remoteCall.getWarnings().size());
            profileDataList.add(pData);

            //  Optionally, get Extended Mutation Data.
            if (profile.getGeneticAlterationType().equals
                    (GeneticAlterationType.MUTATION_EXTENDED)) {
                if (geneList.size() <= MUTATION_DETAIL_LIMIT) {
                    xdebug.logMsg(this, "Number genes requested is <= " + MUTATION_DETAIL_LIMIT);
                    xdebug.logMsg(this, "Therefore, getting extended mutation data");
                    GetMutationData remoteCallMutation = new GetMutationData();
                    ArrayList<ExtendedMutation> tempMutationList =
                            remoteCallMutation.getMutationData(profile,
                                    geneList, setOfCaseIds, xdebug);
                    if (tempMutationList != null && tempMutationList.size() > 0) {
                        xdebug.logMsg(this, "Total number of mutation records retrieved:  "
                            + tempMutationList.size());
                        mutationList.addAll(tempMutationList);
                    }
                } else {
                    request.setAttribute(MUTATION_DETAIL_LIMIT_REACHED, Boolean.TRUE);
                }
            }
        }
        
        //  Store Extended Mutations
        request.setAttribute(INTERNAL_EXTENDED_MUTATION_LIST, mutationList);

        // Store download links in session (for possible future retrieval).
        request.getSession().setAttribute(DOWNLOAD_LINKS, downloadLinkSet);

        String tabIndex = servletXssUtil.getCleanInput(request, QueryBuilder.TAB_INDEX);
        if (tabIndex != null && tabIndex.equals(QueryBuilder.TAB_VISUALIZE)) {
            xdebug.logMsg(this, "Merging Profile Data");
            ProfileMerger merger = new ProfileMerger(profileDataList);
            ProfileData mergedProfile = merger.getMergedProfile();

            //  Get Clinical Data
            xdebug.logMsg(this, "Getting Clinical Data:");
<<<<<<< HEAD
            ArrayList <Survival> survivalList =
=======
            ArrayList <Patient> clinicalDataList =
>>>>>>> baed5e43
                    GetClinicalData.getClinicalData(DaoCancerStudy
                    .getCancerStudyByStableId(cancerTypeId).getInternalId(),setOfCaseIds);
            xdebug.logMsg(this, "Got Clinical Data for:  " + survivalList.size()
                +  " cases.");
            request.setAttribute(CLINICAL_DATA_LIST, survivalList);

            xdebug.logMsg(this, "Merged Profile, Number of genes:  "
                    + mergedProfile.getGeneList().size());
            ArrayList<String> mergedProfileGeneList = mergedProfile.getGeneList();
            for (String currentGene:  mergedProfileGeneList) {
                xdebug.logMsg(this, "Merged Profile Gene:  " + currentGene);
            }
            xdebug.logMsg(this, "Merged Profile, Number of cases:  "
                    + mergedProfile.getCaseIdList().size());
            request.setAttribute(MERGED_PROFILE_DATA_INTERNAL, mergedProfile);
            request.setAttribute(WARNING_UNION, warningUnion);

            String output = servletXssUtil.getCleanInput(request, OUTPUT);
            String format = servletXssUtil.getCleanInput(request, FORMAT);
            double zScoreThreshold = ZScoreUtil.getZScore(geneticProfileIdSet, profileList, request);
            double rppaScoreThreshold = ZScoreUtil.getRPPAScore(request);
            request.setAttribute(Z_SCORE_THRESHOLD, zScoreThreshold);
            request.setAttribute(RPPA_SCORE_THRESHOLD, rppaScoreThreshold);

            if (output != null) {
				if (output.equals("text")) {
                    outputPlainText(response, mergedProfile, theOncoPrintSpecParserOutput,
                            zScoreThreshold, rppaScoreThreshold);
                } else if (output.equals(OS_SURVIVAL_PLOT)) {
                    outputOsSurvivalPlot(mergedProfile, theOncoPrintSpecParserOutput,
                            zScoreThreshold, rppaScoreThreshold, survivalList, format, response);
                } else if (output.equals(DFS_SURVIVAL_PLOT)) {
                    outputDfsSurvivalPlot(mergedProfile, theOncoPrintSpecParserOutput,
                            zScoreThreshold, rppaScoreThreshold, survivalList, format, response);
				// (via LinkOut servlet - report=oncoprint_html arg)
                }
            } else {

                // Store download links in session (for possible future retrieval).
                request.getSession().setAttribute(DOWNLOAD_LINKS, downloadLinkSet);
                RequestDispatcher dispatcher =
                        getServletContext().getRequestDispatcher("/WEB-INF/jsp/visualize.jsp");
                dispatcher.forward(request, response);
            }
        } else {
            ShowData.showDataAtSpecifiedIndex(servletContext, request,
                    response, 0, xdebug);
        }
    }

    private void outputDfsSurvivalPlot(ProfileData mergedProfile,
            ParserOutput theOncoPrintSpecParserOutput, double zScoreThreshold, double rppaScoreThreshold,
<<<<<<< HEAD
            ArrayList<Survival> survivalList, String format,
=======
            ArrayList<Patient> clinicalDataList, String format,
>>>>>>> baed5e43
            HttpServletResponse response) throws IOException {
        ProfileDataSummary dataSummary = new ProfileDataSummary( mergedProfile,
                theOncoPrintSpecParserOutput.getTheOncoPrintSpecification(), zScoreThreshold, rppaScoreThreshold );
        SurvivalPlot survivalPlot = new SurvivalPlot(SurvivalPlot.SurvivalPlotType.DFS,
                survivalList, dataSummary, format, response);
    }

    private void outputOsSurvivalPlot(ProfileData mergedProfile,
            ParserOutput theOncoPrintSpecParserOutput, double zScoreThreshold, double rppaScoreThreshold,
<<<<<<< HEAD
            ArrayList<Survival> survivalList, String format,
=======
            ArrayList<Patient> clinicalDataList, String format,
>>>>>>> baed5e43
            HttpServletResponse response) throws IOException {
        ProfileDataSummary dataSummary = new ProfileDataSummary( mergedProfile,
                theOncoPrintSpecParserOutput.getTheOncoPrintSpecification(), zScoreThreshold, rppaScoreThreshold );
        SurvivalPlot survivalPlot = new SurvivalPlot(SurvivalPlot.SurvivalPlotType.OS,
                survivalList, dataSummary, format, response);
    }

    private void outputPlainText(HttpServletResponse response, ProfileData mergedProfile,
            ParserOutput theOncoPrintSpecParserOutput, double zScoreThreshold, double rppaScoreThreshold) throws IOException {
        response.setContentType("text/plain");
        ProfileDataSummary dataSummary = new ProfileDataSummary( mergedProfile,
                theOncoPrintSpecParserOutput.getTheOncoPrintSpecification(), zScoreThreshold, rppaScoreThreshold );
        PrintWriter writer = response.getWriter();
        writer.write("" + dataSummary.getPercentCasesAffected());
        writer.flush();
        writer.close();
    }

    /**
     * validate the portal web input form.
     */
    private boolean validateForm(String action,
                                ArrayList<GeneticProfile> profileList,
                                 HashSet<String> geneticProfileIdSet,
                                 String geneList, String caseSetId, String caseIds,
                                 HttpServletRequest httpServletRequest) throws DaoException {
        boolean errorsExist = false;
        String tabIndex = servletXssUtil.getCleanInput(httpServletRequest, QueryBuilder.TAB_INDEX);
        if (action != null) {
            if (action.equals(ACTION_SUBMIT)) {
				// is user authorized for the study
				String cancerStudyIdentifier = (String)httpServletRequest.getAttribute(CANCER_STUDY_ID);
				if (accessControl.isAccessibleCancerStudy(cancerStudyIdentifier).size() != 1) {
                    httpServletRequest.setAttribute(STEP1_ERROR_MSG,
													"You are not authorized to view the cancer study with id: '" +
													cancerStudyIdentifier + "'. ");
					errorsExist = true;
				}
						
                if (geneticProfileIdSet.size() == 0) {
                    if (tabIndex == null || tabIndex.equals(QueryBuilder.TAB_DOWNLOAD)) {
                        httpServletRequest.setAttribute(STEP2_ERROR_MSG,
                                "Please select a genetic profile below. ");
                    } else {
                        httpServletRequest.setAttribute(STEP2_ERROR_MSG,
                                "Please select one or more genetic profiles below. ");
                    }
                    errorsExist = true;
                }
                
                // user-defined case set
                if (caseIds != null &&
                	caseSetId != null &&
                	caseSetId.equals("-1"))
                {
                	// empty case list
                	if (caseIds.trim().length() == 0)
                	{
                		httpServletRequest.setAttribute(STEP3_ERROR_MSG,
                				"Please enter at least one case ID below. ");
                		
                		errorsExist = true;
                	}
                	else
                	{
                		List<String> invalidCases = CaseSetUtil.validateCaseSet(
                				cancerStudyIdentifier, caseIds);
                		
                		String caseSetErrMsg = "Invalid case(s) for the selected cancer study:";
                		
                		// non-empty list, but contains invalid case IDs
                		if (invalidCases.size() > 0)
                		{
                			// append case ids to the message
                    		for (String caseId : invalidCases)
                    		{
                    			caseSetErrMsg += " " + caseId;
                    		}
                    		
                			httpServletRequest.setAttribute(STEP3_ERROR_MSG,
                					caseSetErrMsg);
                    		
                    		errorsExist = true;
                		}
                	}
                }

                errorsExist = validateGenes(geneList, httpServletRequest, errorsExist);

                //  Additional validation rules
                //  If we have selected mRNA Expression Data Check Box, but failed to
                //  select an mRNA profile, this is an error.
                String mRNAProfileSelected = servletXssUtil.getCleanInput(httpServletRequest,
                        QueryBuilder.MRNA_PROFILES_SELECTED);
                if (mRNAProfileSelected != null && mRNAProfileSelected.equalsIgnoreCase("on")) {

                    //  Make sure that at least one of the mRNA profiles is selected
                    boolean mRNAProfileRadioSelected = false;
                    for (int i = 0; i < profileList.size(); i++) {
                        GeneticProfile geneticProfile = profileList.get(i);
                        if (geneticProfile.getGeneticAlterationType()
                                == GeneticAlterationType.MRNA_EXPRESSION
                                && geneticProfileIdSet.contains(geneticProfile.getStableId())) {
                            mRNAProfileRadioSelected = true;
                        }
                    }
                    if (mRNAProfileRadioSelected == false) {
                        httpServletRequest.setAttribute(STEP2_ERROR_MSG,
                                "Please select an mRNA profile.");
                        errorsExist = true;
                    }
                }
            }
        }
        if( errorsExist ){
           httpServletRequest.setAttribute( GENE_LIST, geneList );
       }
        return errorsExist;
    }

    private boolean validateGenes(String geneList, HttpServletRequest httpServletRequest,
            boolean errorsExist) throws DaoException {
        try {
            GeneValidator geneValidator = new GeneValidator(geneList);
        } catch (GeneValidationException e) {
            errorsExist = true;
            httpServletRequest.setAttribute(STEP4_ERROR_MSG, e.getMessage());
        }
        return errorsExist;
    }
    
    private void forwardToErrorPage(HttpServletRequest request, HttpServletResponse response,
                                    String userMessage, XDebug xdebug)
            throws ServletException, IOException {
        request.setAttribute("xdebug_object", xdebug);
        request.setAttribute(USER_ERROR_MESSAGE, userMessage);
        RequestDispatcher dispatcher =
                getServletContext().getRequestDispatcher("/WEB-INF/jsp/error.jsp");
        dispatcher.forward(request, response);
    }
}<|MERGE_RESOLUTION|>--- conflicted
+++ resolved
@@ -46,11 +46,7 @@
 import org.springframework.context.ApplicationContext;
 import org.springframework.context.support.ClassPathXmlApplicationContext;
 
-<<<<<<< HEAD
-import org.mskcc.cbio.cgds.model.Survival;
-=======
 import org.mskcc.cbio.cgds.model.Patient;
->>>>>>> baed5e43
 import org.mskcc.cbio.portal.model.*;
 import org.mskcc.cbio.portal.oncoPrintSpecLanguage.ParserOutput;
 import org.mskcc.cbio.portal.remote.*;
@@ -455,11 +451,7 @@
 
             //  Get Clinical Data
             xdebug.logMsg(this, "Getting Clinical Data:");
-<<<<<<< HEAD
-            ArrayList <Survival> survivalList =
-=======
             ArrayList <Patient> clinicalDataList =
->>>>>>> baed5e43
                     GetClinicalData.getClinicalData(DaoCancerStudy
                     .getCancerStudyByStableId(cancerTypeId).getInternalId(),setOfCaseIds);
             xdebug.logMsg(this, "Got Clinical Data for:  " + survivalList.size()
@@ -512,11 +504,7 @@
 
     private void outputDfsSurvivalPlot(ProfileData mergedProfile,
             ParserOutput theOncoPrintSpecParserOutput, double zScoreThreshold, double rppaScoreThreshold,
-<<<<<<< HEAD
-            ArrayList<Survival> survivalList, String format,
-=======
             ArrayList<Patient> clinicalDataList, String format,
->>>>>>> baed5e43
             HttpServletResponse response) throws IOException {
         ProfileDataSummary dataSummary = new ProfileDataSummary( mergedProfile,
                 theOncoPrintSpecParserOutput.getTheOncoPrintSpecification(), zScoreThreshold, rppaScoreThreshold );
@@ -526,11 +514,7 @@
 
     private void outputOsSurvivalPlot(ProfileData mergedProfile,
             ParserOutput theOncoPrintSpecParserOutput, double zScoreThreshold, double rppaScoreThreshold,
-<<<<<<< HEAD
-            ArrayList<Survival> survivalList, String format,
-=======
             ArrayList<Patient> clinicalDataList, String format,
->>>>>>> baed5e43
             HttpServletResponse response) throws IOException {
         ProfileDataSummary dataSummary = new ProfileDataSummary( mergedProfile,
                 theOncoPrintSpecParserOutput.getTheOncoPrintSpecification(), zScoreThreshold, rppaScoreThreshold );
