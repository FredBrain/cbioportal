--- conflicted
+++ resolved
@@ -117,11 +117,9 @@
     private static final String DB_CONNECT_ERROR = ("An error occurred while trying to connect to the database." +
                                                     "  This could happen if the database does not contain any cancer studies.");
 
-<<<<<<< HEAD
-=======
+
     private static Log LOG = LogFactory.getLog(QueryBuilder.class);
-    
->>>>>>> cc2d62e8
+
     public static final String CANCER_TYPES_MAP = "cancer_types_map"; 
 
     private ServletXssUtil servletXssUtil;
@@ -555,7 +553,6 @@
 
 	private void checkAndRedirectOnStudyStatus(HttpServletRequest request, HttpServletResponse response, String cancerStudyId) throws ServletException, IOException, DaoException
 	{
-<<<<<<< HEAD
 		DaoCancerStudy.Status status = DaoCancerStudy.getStatus(cancerStudyId);
 		if (status != DaoCancerStudy.Status.AVAILABLE) {
 			if (status == DaoCancerStudy.Status.RECACHE) {
@@ -563,14 +560,9 @@
 			}
 			else {
 			redirectStudyUnavailable(request, response);
-		}
-	}
-
-=======
-		if (DaoCancerStudy.getStatus(cancerStudyId) == DaoCancerStudy.Status.UNAVAILABLE) {
-			redirectStudyUnavailable(request, response);
-		}
->>>>>>> cc2d62e8
+                        }
+                }       
+
 	}
 
 	private void redirectStudyUnavailable(HttpServletRequest request, HttpServletResponse response) throws ServletException, IOException
