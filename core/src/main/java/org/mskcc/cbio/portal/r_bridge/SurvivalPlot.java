--- conflicted
+++ resolved
@@ -27,11 +27,7 @@
 
 package org.mskcc.cbio.portal.r_bridge;
 
-<<<<<<< HEAD
-import org.mskcc.cbio.cgds.model.Survival;
-=======
 import org.mskcc.cbio.cgds.model.Patient;
->>>>>>> baed5e43
 import org.mskcc.cbio.portal.model.ProfileDataSummary;
 import org.rosuda.REngine.Rserve.RConnection;
 import org.rosuda.REngine.REXP;
@@ -50,11 +46,7 @@
     public static final int PLOT_WIDTH = 600;
     public static final int PLOT_HEIGHT = 600;
 
-<<<<<<< HEAD
-    public SurvivalPlot (SurvivalPlotType plotType, ArrayList<Survival> survivalList,
-=======
     public SurvivalPlot (SurvivalPlotType plotType, ArrayList<Patient> clinicalDataList,
->>>>>>> baed5e43
             ProfileDataSummary dataSummary, String format, HttpServletResponse response) throws IOException {
         try {
             ConvertClinicalToDataFrame rConverter = new ConvertClinicalToDataFrame
