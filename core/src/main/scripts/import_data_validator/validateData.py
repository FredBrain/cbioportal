#! /usr/bin/env python

# ------------------------------------------------------------------------------
# Data validation script - validates files before import into portal.
# If create-corrected set to true, the script will create a new version of all the files it detects
#   and ensure the newlines are correct and that no data is enclosed in quotes. It will also
#   add entrez IDs if they are not present and the user either provides the file or sets ftp
#   Also checks for duplicate column headers, repeated header rows
# ------------------------------------------------------------------------------

# imports
import sys
import getopt
import os
import logging
import logging.handlers
from collections import OrderedDict
from cgi import escape as html_escape
import textwrap
import argparse



# ------------------------------------------------------------------------------
# globals

# allows script to run with or without the hugoEntrezMap module
hugoEntrezMapPresent = True
try:
    from hugoEntrezMap import ftp_NCBI, parse_ncbi_file
except ImportError:
    print >> sys.stderr, 'Could not find hugoEntrezMap, skipping'
    hugoEntrezMapPresent = False

# Current NCBI build and build counterpart - used in one of the maf checks as well as .seq filename check
NCBI_BUILD_NUMBER = 37
GENOMIC_BUILD_COUNTERPART = 'hg19'


# how we differentiate between files. Names are important!! 
# meta files are checked before the corresponding file

SEG_META_PATTERN = '_meta_cna_' + GENOMIC_BUILD_COUNTERPART + '_seg.txt'
STUDY_META_PATTERN = 'meta_study'
MUTATION_META_PATTERN = 'meta_mutations_extended'
CNA_META_PATTERN = 'meta_CNA'
CLINICAL_META_PATTERN = 'meta_clinical'
LOG2_META_PATTERN = 'meta_log2CNA'
EXPRESSION_META_PATTERN = 'meta_expression'
FUSION_META_PATTERN = 'meta_fusions'
METHYLATION_META_PATTERN = 'meta_methylation'
RPPA_META_PATTERN = 'meta_rppa'
TIMELINE_META_PATTERN = 'meta_timeline'

META_TO_FILE_MAP = {}

META_FILE_PATTERNS = [
    STUDY_META_PATTERN,
    SEG_META_PATTERN,
    MUTATION_META_PATTERN,
    CNA_META_PATTERN,
    CLINICAL_META_PATTERN,
    LOG2_META_PATTERN,
    EXPRESSION_META_PATTERN,
    FUSION_META_PATTERN,
    METHYLATION_META_PATTERN,
    RPPA_META_PATTERN,
    TIMELINE_META_PATTERN
]

META_PATTERN = "meta_"

VALIDATOR_IDS = {CNA_META_PATTERN:'CNAValidator',
                 MUTATION_META_PATTERN:'MutationsExtendedValidator',
                 CLINICAL_META_PATTERN:'ClinicalValidator',
                 SEG_META_PATTERN:'SegValidator',
                 LOG2_META_PATTERN:'Log2Validator',
                 EXPRESSION_META_PATTERN:'ExpressionValidator',
                 FUSION_META_PATTERN:'FusionValidator',
                 METHYLATION_META_PATTERN:'MethylationValidator',
                 RPPA_META_PATTERN:'RPPAValidator',
                 TIMELINE_META_PATTERN:'TimelineValidator'
                 }

CNA_META_FIELDS = [
    'cancer_study_identifier',
    'genetic_alteration_type',
    'datatype',
    'stable_id',
    'show_profile_in_analysis_tab',
    'profile_name',
    'profile_description',
    'meta_file_type',
    'data_file_path'
]

MUTATION_META_FIELDS = [
    'cancer_study_identifier',
    'genetic_alteration_type',
    'datatype',
    'stable_id',
    'show_profile_in_analysis_tab',
    'profile_name',
    'profile_description',
    'meta_file_type',
    'data_file_path'
]

SEG_META_FIELDS = [
    'cancer_study_identifier',
    'genetic_alteration_type',
    'datatype',
    'stable_id',
    'show_profile_in_analysis_tab',
    'profile_name',
    'profile_description',
    'reference_genome_id',
    'data_filename',
    'description',
    'meta_file_type',
    'data_file_path'
]

LOG2_META_FIELDS = [
    'cancer_study_identifier',
    'genetic_alteration_type',
    'datatype',
    'stable_id',
    'show_profile_in_analysis_tab',
    'profile_name',
    'profile_description',
    'meta_file_type',
    'data_file_path'
]

EXPRESSION_META_FIELDS = [
    'cancer_study_identifier',
    'genetic_alteration_type',
    'datatype',
    'stable_id',
    'show_profile_in_analysis_tab',
    'profile_name',
    'profile_description',
    'meta_file_type',
    'data_file_path'
]

METHYLATION_META_FIELDS = [
    'cancer_study_identifier',
    'genetic_alteration_type',
    'datatype',
    'stable_id',
    'show_profile_in_analysis_tab',
    'profile_name',
    'profile_description',
    'meta_file_type',
    'data_file_path'
]

FUSION_META_FIELDS = [
    'cancer_study_identifier',
    'genetic_alteration_type',
    'datatype',
    'stable_id',
    'show_profile_in_analysis_tab',
    'profile_name',
    'profile_description',
    'meta_file_type',
    'data_file_path'
]

RPPA_META_FIELDS = [
    'cancer_study_identifier',
    'genetic_alteration_type',
    'datatype',
    'stable_id',
    'show_profile_in_analysis_tab',
    'profile_name',
    'profile_description',
    'meta_file_type',
    'data_file_path'
]

TIMELINE_META_FIELDS = [
    'cancer_study_identifier',
    'genetic_alteration_type',
    'meta_file_type',
    'data_file_path'
]

CASE_LIST_FIELDS = [
    'cancer_study_identifier',
    'stable_id',
    'case_list_name',
    'case_list_description',
    'case_list_ids',
    'case_list_category'
]

CLINICAL_META_FIELDS = [
    'cancer_study_identifier',
    'genetic_alteration_type',
    'datatype',
    'stable_id',
    'show_profile_in_analysis_tab',
    'profile_name',
    'profile_description',
    'meta_file_type',
    'data_file_path'
]

STUDY_META_FIELDS = [
    'cancer_study_identifier',
    'type_of_cancer',
    'name',
    'description',
    'groups',
    'dedicated_color',
    'short_name',
    'meta_file_type'
]

META_FIELD_MAP = {
    STUDY_META_PATTERN:STUDY_META_FIELDS,
    CNA_META_PATTERN:CNA_META_FIELDS,
    CLINICAL_META_PATTERN:CLINICAL_META_FIELDS,
    LOG2_META_PATTERN:LOG2_META_FIELDS,
    MUTATION_META_PATTERN:MUTATION_META_FIELDS,
    SEG_META_PATTERN:SEG_META_FIELDS,
    EXPRESSION_META_PATTERN:EXPRESSION_META_FIELDS,
    METHYLATION_META_PATTERN:EXPRESSION_META_FIELDS,
    FUSION_META_PATTERN:FUSION_META_FIELDS,
    RPPA_META_PATTERN:RPPA_META_FIELDS,
    TIMELINE_META_PATTERN:TIMELINE_META_FIELDS
}

# allows pass/fail to be passed programatically throughout program. If failure condition found, set to 1
exitcode = 0


# ------------------------------------------------------------------------------
# class definitions

class ValidationMessageFormatter(logging.Formatter):

    """Logging formatter with optional fields for data validation messages.

    These fields are:
    data_filename - the name of the file the message is about (if applicable)
    line_number - a line number within the above file (if applicable)
    column_number - a column number within the above file (if applicable)
    cause - the unexpected value found in the input (if applicable)

    If instead a message pertains to multiple values of one of these
    fields (as the result of aggregation by CollapsingLogMessageHandler),
    these will be expected in the field <fieldname>_list.
    """

    def format(self, record, *args, **kwargs):
        """Check consistency of expected fields and format the record."""
        if (
                (
                    self.format_aggregated(record,
                                           'line_number',
                                           optional=True) or
                    self.format_aggregated(record,
                                           'column_number',
                                           optional=True))
                and not self.format_aggregated(record,
                                               'data_filename',
                                               optional=True)):
            raise ValueError(
                'Tried to log about a line/column with no filename')
        return super(ValidationMessageFormatter, self).format(record,
                                                              *args,
                                                              **kwargs)

    @staticmethod
    def format_aggregated(record,
                          attr_name,
                          single_fmt='%s',
                          multiple_fmt='[%s]',
                          join_string=', ',
                          max_join=3,
                          optional=False):
        """Format a human-readable string for a field or its <field>_list.

        As would be generated when using the CollapsingLogMessageHandler.
        If `optional` is True and both the field and its list are absent,
        return an empty string.
        """
        attr_val = getattr(record, attr_name, None)
        attr_list = getattr(record, attr_name + '_list', None)
        if attr_val is not None:
            attr_indicator = single_fmt % attr_val
        elif attr_list is not None:
            string_list = list(str(val) for val in attr_list[:max_join])
            num_skipped = len(attr_list) - len(string_list)
            if num_skipped != 0:
                string_list.append('(%d more)' % num_skipped)
            attr_indicator = multiple_fmt % join_string.join(string_list)
        elif optional:
            attr_indicator = ''
        else:
            raise ValueError(
                "Tried to format an absent non-optional log field: '%s'" %
                attr_name)
        return attr_indicator



class LogfileStyleFormatter(ValidationMessageFormatter):

    """Formatter for validation messages in a simple one-per-line format."""

    def __init__(self):
        """Initialize a logging Formatter with an appropriate format string."""
        super(LogfileStyleFormatter, self).__init__(
            fmt='%(levelname)s: %(file_indicator)s:'
                '%(line_indicator)s%(column_indicator)s'
                ' %(message)s%(cause_indicator)s')

    def format(self, record):

        """Generate descriptions for optional fields and format the record."""


        record.file_indicator = self.format_aggregated(record,
                                                       'data_filename',
                                                       optional=True)
        if not record.file_indicator:
            record.file_indicator = '-'
        record.line_indicator = self.format_aggregated(
            record,
            'line_number',
            ' line %d:',
            ' lines [%s]:',
            optional=True)
        record.column_indicator = self.format_aggregated(
            record,
            'column_number',
            ' column %d:',
            ' columns [%s]:',
            optional=True)
        record.cause_indicator = self.format_aggregated(
            record,
            'cause',
            "; found '%s'",
            "; found ['%s']",
            join_string="', '",
            optional=True)

        return super(LogfileStyleFormatter, self).format(record)


class SimpleHtmlTableFormatter(ValidationMessageFormatter):
    """Formatter writing messages to an order-of-appearance HTML table."""

    def __init__(self):
        """Initialize a logging Formatter with an appropriate format string."""
        super(SimpleHtmlTableFormatter, self).__init__(
            fmt='  <tr class="%(level_string)s">\n'
                '    <td>%(file_string)s</td>\n'
                '    <td>%(line_string)s</td>\n'
                '    <td>%(column_string)s</td>\n'
                '    <td>%(message_string)s</td>\n'
                '    <td>%(cause_string)s</td>\n'
                '  </tr>')

    def format(self, record):

        """Generate descriptions for optional fields and format the record."""

        record.level_string = html_escape(
            record.levelname.lower(),
            quote=True)
        record.message_string = html_escape(
            record.getMessage())
        record.file_string = html_escape(
            self.format_aggregated(record,
                                   'data_filename',
                                   optional=True))
        record.line_string = html_escape(
            self.format_aggregated(record,
                                   'line_number',
                                   single_fmt='%d',
                                   multiple_fmt='%s',
                                   optional=True))
        record.column_string = html_escape(
            self.format_aggregated(record,
                                   'column_number',
                                   single_fmt='%d',
                                   multiple_fmt='%s:',
                                   optional=True))
        record.cause_string = html_escape(
            self.format_aggregated(record,
                                   'cause',
                                   single_fmt="%s",
                                   multiple_fmt="%s",
                                   optional=True))

        return super(SimpleHtmlTableFormatter, self).format(record)


class SimpleHtmlTableHandler(logging.FileHandler):
    """Logging handler writing HTML context for SimpleHtmlTableFormatter."""

    def __init__(self, study_dir, *args, **kwargs):
        """Set study directory name, then open specified file for logging."""
        self.study_dir = study_dir
        super(SimpleHtmlTableHandler, self).__init__(mode='w',
                                                     *args, **kwargs)

    def _open(self, *args, **kwargs):
        """Open stream and write HTML headers up to the table row."""
        stream = super(SimpleHtmlTableHandler, self)._open(*args, **kwargs)
        stream.write(textwrap.dedent('''\
            <!DOCTYPE html>
            <html lang="en-US">
            <head>
              <meta charset="utf-8" />
              <title>cBioPortal study data validation notes for '%(study_dir)s'</title>
              <meta name="description" content="Results of validating the study in '%(study_dir)s' for import into cBioPortal" />
              <!--[if lt IE 9]>
              <script src="http://html5shiv.googlecode.com/svn/trunk/html5.js"></script>
              <![endif]-->
              <style>
              header, section, footer, aside, nav, main, article, figure {
                display: block;
              }
              tr.info{
                background-color: #ddddff;
              }
              tr.warning{
                background-color: #ffddbb;
              }
              tr.error{
                background-color: #ffbbbb;
              }
              </style>
            </head>
            <body>

            <header>
            <h1>cBioPortal study data validation notes for '%(study_dir)s'</h1>
            </header>

            <section>
            <h2>Results</h2>
            <table>
              <tr>
                <th>File name</th>
                <th>Line number</th>
                <th>Column number</th>
                <th>Message</th>
                <th>Value encountered</th>
              </tr>
            ''' % {'study_dir': html_escape(self.study_dir)}))
        return stream

    def close(self):
        """Write HTML end tags and close the stream."""
        self.acquire()
        try:
            if self.stream:
                self.flush()
                self.stream.write(textwrap.dedent('''\
                    </table>
                    </section>

                    </body>
                    </html>
                    '''))
                if hasattr(self.stream, "close"):
                    self.stream.close()
                self.stream = None
            # Issue #19523: call unconditionally to
            # prevent a handler leak when delay is set
            logging.StreamHandler.close(self)
        finally:
            self.release()

class Jinja2HtmlHandler(logging.handlers.BufferingHandler):

    """Logging handler that formats aggregated HTML reports using Jinja2."""

    def __init__(self, study_dir, output_filename, *args, **kwargs):
        """Set study directory name, output filename and buffer size."""
        self.study_dir = study_dir
        self.output_filename = output_filename
        self.max_level = logging.NOTSET
        self.closed = False
        super(Jinja2HtmlHandler, self).__init__(*args, **kwargs)

    def emit(self, record):
        """Buffer a message if the buffer is not full."""
        self.max_level = max(self.max_level, record.levelno)
        if len(self.buffer) < self.capacity:
            return super(Jinja2HtmlHandler, self).emit(record)

    def flush(self):
        """Do nothing; emit() caps the buffer and close() renders output."""
        pass

    def shouldFlush(self, record):
        """Never flush; emit() caps the buffer and close() renders output."""
        return False

    def close(self):
        """Render the HTML page and close the handler."""
        # make sure to only close once
        if self.closed:
            return
        self.closed = True
        # require Jinja2 only if it is actually used
        import jinja2
        # get the directory name of the currently running script
        template_dir = os.path.dirname(__file__)
        j_env = jinja2.Environment(
            loader=jinja2.FileSystemLoader(template_dir),
            # trim whitespace around Jinja2 operators
            trim_blocks=True,
            lstrip_blocks=True)
        template = j_env.get_template('validation_report_template.html.jinja')
        doc = template.render(
            study_dir=self.study_dir,
            record_list=self.buffer,
            max_level=logging.getLevelName(self.max_level))
        with open(self.output_filename, 'w') as f:
            f.write(doc)
        return super(Jinja2HtmlHandler, self).close()


class CollapsingLogMessageHandler(logging.handlers.MemoryHandler):

    """Logging handler that aggregates repeated log messages into one.

    This collapses validation LogRecords based on the source code line that
    emitted them and their formatted message, and flushes the resulting
    records to another handler.
    """

    def flush(self):

        """Aggregate LogRecords by message and send them to the target handler.

        Fields that occur with multiple different values in LogRecords
        emitted from the same line with the same message will be
        collected in a field named <field_name>_list.
        """

        # group buffered LogRecords by their source code line and message
        grouping_dict = OrderedDict()
        for record in self.buffer:
            identifying_tuple = (record.module,
                                 record.lineno,
                                 record.getMessage())
            if identifying_tuple not in grouping_dict:
                grouping_dict[identifying_tuple] = []
            grouping_dict[identifying_tuple].append(record)

        aggregated_buffer = []
        # for each list of same-message records
        for record_list in grouping_dict.values():
            # make a dict to collect the fields for the aggregate record
            aggregated_field_dict = {}
            # for each field found in (the first of) the records
            for field_name in record_list[0].__dict__:
                # collect the values found for this field across the records
                field_values = set(getattr(record, field_name)
                                   for record in record_list)
                # if this field has the same value in all records
                if len(field_values) == 1:
                    # use that value in the new dict
                    aggregated_field_dict[field_name] = field_values.pop()
                else:
                    # set a <field>_list field instead
                    aggregated_field_dict[field_name + '_list'] = \
                        list(field_values)

            # add a new log record with these fields tot the output buffer
            aggregated_buffer.append(
                logging.makeLogRecord(aggregated_field_dict))

        # replace the buffer with the aggregated one and flush
        self.buffer = aggregated_buffer
        super(CollapsingLogMessageHandler, self).flush()

    def shouldFlush(self, record):
        """Flush when emitting an INFO message or a message without a file."""
        return ((record.levelno == logging.INFO) or
                ('data_filename' not in record.__dict__) or
                super(CollapsingLogMessageHandler, self).shouldFlush(record))

class CombiningLoggerAdapter(logging.LoggerAdapter):
    """LoggerAdapter that combines its own context info with that in calls."""
    def process(self, msg, kwargs):
        """Add contextual information from call to that from LoggerAdapter."""
        extra = self.extra.copy()
        if 'extra' in kwargs:
            # add elements from the call, possibly overwriting
            extra.update(kwargs['extra'])
        kwargs["extra"] = extra
        return msg, kwargs


class ValidatorFactory(object):

    """Factory for creating validation objects of various types."""

    # TODO remove this singleton factory, multiple files are multiple files

    factories = {}

    @classmethod
    def createValidator(cls, validator_type, filename, hugo_entrez_map, fix, logger, stableId):
        if validator_type not in cls.factories:
            # instantiate a factory for the given validator type
            factory = globals()[validator_type].Factory()
            cls.factories[validator_type] = factory
        return cls.factories[validator_type].create(filename,hugo_entrez_map,fix,logger,stableId)


class Validator(object):

    """Abstract validator class.

    Subclassed by validators for specific data file types, which should
    define a 'REQUIRED_HEADERS' attribute listing the required column
    headers and a `REQUIRE_COLUMN_ORDER` boolean stating whether their
    position is significant, and may implement a processTopLine method
    to handle lines prefixed with '#'.
    """

    def __init__(self,filename,hugo_entrez_map,fix,logger,stableId):
        self.filename = filename
        self.filenameShort = os.path.basename(filename)
        self.file = open(filename, 'rU')
        self.line_number = 0
        self.sampleIds = set()
        self.cols = []
        self.numCols = 0
        self.hugo_entrez_map = hugo_entrez_map
        self.lineEndings = ''
        self.fileRead = self.file.read()
        self.file.seek(0,0)
        self.end = False
        self.fix = fix
        self.studyId = ''
        self.headerWritten = False
        self.logger = CombiningLoggerAdapter(
            logger,
            extra={'data_filename': self.filenameShort})
        self.stableId = stableId
        self.badChars = [' ']

        if fix:
            self.correctedFilename = '{basename}_{stable_id}.txt'.format(
                basename=os.path.splitext(os.path.basename(self.filename))[0],
                stable_id=self.stableId)
            # TODO consider opening the file in validate()
            self.correctedFile = open(self.correctedFilename,'w')

    def validate(self):

        """Validate method - initiates validation of file."""

        self.logger.info('Starting validation of file')

        self.checkLineBreaks()
        self.checkQuotes()

        uncommented_line_number = 0
        for line_index, line in enumerate(self.file):
            self.line_number = line_index + 1
            # TODO test for # lines after non-# lines
            if not line.startswith('#'):
                uncommented_line_number += 1
                if uncommented_line_number == 1:
                    if self.checkHeader(line) > 0:
                        self.logger.info(
                            'Invalid column header, skipped data in file')
                        break
                elif not self.end:
                    self.checkLine(line)
            else:
                # TODO make a function to parse initial multi-line comments,
                # as these are required in clinical data files

                # This method may or may not be implemented by subclasses
                processTopLine = getattr(self, 'processTopLine', None)
                if processTopLine is not None:
                    processTopLine(line)

        self.file.close()
        if self.fix:
            self.correctedFile.close()

    def printComplete(self):
        self.logger.info('Validation of file complete')

    def checkHeader(self, line):

        """Check that header has the correct items, removes any quotes.

        Return the number of errors found.
        """

        num_errors = 0

        # TODO check for end-of-line whitespace

        # TODO verify that this really is the desired behavior,
        # the csv module from the standard library might be a better option
        self.cols = [x.strip().replace('"','').replace('\'','') for x in line.strip().split('\t')]
        self.numCols = len(self.cols)

        num_errors += self.checkRepeatedColumns()
        num_errors += self.checkBadChar()

        # 'REQUIRE_COLUMN_ORDER' should have been defined by the subclass
        if self.REQUIRE_COLUMN_ORDER:  # pylint: disable=no-member
            num_errors += self.checkOrderedRequiredColumns()
        else:
            num_errors += self.checkUnorderedRequiredColumns()

        return num_errors

    def checkLine(self,line):
        global exitcode
        """Checks lines after header, removing quotes."""

        # TODO check for end-of-line whitespace

        # TODO verify that this is really the desired behavior,
        # the csv module from the standard library might be a better option
        data = [x.strip().replace('"','').replace('\'','') for x in line.split('\t')]

        if all(x == '' for x in data):
            self.logger.error("Blank line",
                              extra={'line_number': self.line_number})

        if (
                data[:self.numCols] == self.cols or
                data[:len(self.REQUIRED_HEADERS)] == self.REQUIRED_HEADERS):  # pylint: disable=no-member
            if self.logger.isEnabledFor(logging.ERROR):
                self.logger.error(
                    'Repeated header',
                    extra={'line_number': self.line_number,
                           'cause': ', '.join(data[:self.numCols])})
            exitcode = 1

        line_col_count = len(data)

        if line_col_count != self.numCols:
            self.logger.error('Expected %d columns based on header, '
                              'found %d',
                              self.numCols, line_col_count,
                              extra={'line_number': self.line_number})
            exitcode = 1

        for col_index, col_name in enumerate(self.REQUIRED_HEADERS):  # pylint: disable=no-member
            if col_index < line_col_count and data[col_index] == '':
                self.logger.error("Blank cell found in column '%s'",
                                  col_name,
                                  extra={'line_number': self.line_number,
                                         'column_number': col_index + 1})
                exitcode = 1
        data = [self.fixCase(x) for x in data]

        return data

    def checkUnorderedRequiredColumns(self):
        global exitcode
        """Check for missing column headers, independent of their position.

        Return the number of errors encountered.
        """
        num_errors = 0
        # 'REQUIRED_HEADERS' should have been defined by the subclass
        for col_name in self.REQUIRED_HEADERS:  # pylint: disable=no-member
            if col_name not in self.cols:
                num_errors += 1
                if self.logger.isEnabledFor(logging.ERROR):
                    self.logger.error(
                        'Missing column: %s',
                        col_name,
                        extra={'line_number': self.line_number,
                               'cause': ', '.join(self.cols[:len(self.REQUIRED_HEADERS)]) +  # pylint: disable=no-member
                                        ', (...)'})
                    exitcode = 1
        return num_errors

    def checkOrderedRequiredColumns(self):
        global exitcode
        """Check if the column header for each position is correct.

        Return the number of errors encountered.
        """
        num_errors = 0
        # 'REQUIRED_HEADERS' should have been defined by the subclass
        for col_index, col_name in enumerate(self.REQUIRED_HEADERS):  # pylint: disable=no-member
            if col_index >= self.numCols:
                num_errors += 1
                self.logger.error(
                    "Invalid header: expected '%s' in column %d,"
                    " found end of line",
                    col_name, col_index + 1,
                    extra={'line_number': self.line_number})
                exitcode = 1
            elif self.cols[col_index] != col_name:
                num_errors += 1
                self.logger.error(
                    "Invalid header: expected '%s' in this column",
                    col_name,
                    extra={'line_number': self.line_number,
                           'column_number': col_index + 1,
                           'cause': self.cols[col_index]})
                exitcode = 1
        return num_errors

    def checkQuotes(self):
        global exitcode
        if '"' in self.fileRead or '\'' in self.fileRead:
            self.logger.warning('Found quotation marks in file')
            if exitcode == 0:
                exitcode = 3

    def checkLineBreaks(self):
        global exitcode
        """Checks line breaks, reports to user."""
        # TODO document these requirements
        if "\r\n" in self.fileRead:
            self.lineEndings = "\r\n"
            exitcode = 1
            self.logger.error('DOS-style line breaks detected (\\r\\n), '
                              'should be Unix-style (\\n)')
            if self.fix:
                self.logger.info('Corrected file will have Unix (\\n) line breaks')
        elif "\r" in self.fileRead:
            self.lineEndings = "\r"
            exitcode = 1
            self.logger.error('Classic Mac OS-style line breaks detected '
                              '(\\r), should be Unix-style (\\n)')
            if self.fix:
                self.logger.info('Corrected file will have Unix (\\n) line breaks')
        elif "\n" in self.fileRead:
            self.lineEndings = "\n"
        else:
            self.logger.error('No line breaks recognized in file')
            exitcode = 1


    def checkInt(self,value):
        """Checks if a value is an integer."""
        try:
            int(value)
            return True
        except ValueError:
            return False

    def writeNewLine(self, data):
        """Write a line of data to the corrected file."""
        # replace blanks with 'NA'
        data = [x if x != '' else 'NA' for x in data]
        self.correctedFile.write('\t'.join(data) + '\n')

    def writeHeader(self, data):
        """Write a column header to the corrected file."""
        self.correctedFile.write('\t'.join(data) + '\n')

    def checkRepeatedColumns(self):
        global exitcode
        num_errors = 0
        seen = set()
        for col_num, col in enumerate(self.cols):
            if col not in seen:
                seen.add(col)
            else:
                num_errors += 1
                self.logger.error('Repeated column header',
                                  extra={'line_number': self.line_number,
                                         'column_number': col_num,
                                         'cause': col})
                exitcode = 1
        return num_errors

    def checkBadChar(self):
        """Check for bad things in a header, such as spaces, etc."""
        global exitcode
        num_errors = 0
        for col_num, col_name in enumerate(self.cols):
            for bc in self.badChars:
                if bc in col_name:
                    num_errors += 1
                    self.logger.error("Bad character '%s' detected in header",
                                      bc,
                                      extra={'line_number': self.line_number,
                                             'column_number': col_num,
                                             'cause': col_name})
                    exitcode = 1
        return num_errors

    def fixCase(self,x):
        """Correct yes no to Yes and No."""
        # TODO document these requirements
        if x.lower() == 'yes':
            return 'Yes'
        elif x.lower() == 'no':
            return 'No'
        elif x.lower() == 'male':
            return 'Male'
        elif x.lower() == 'female':
            return 'Female'
        else:
            return x


class FeaturewiseFileValidator(Validator):

    """Validates a file with rows for features and columns for ids and samples.

    The first few columns (defined in the REQUIRED_HEADERS attribute)
    identify the features/genes, and the rest correspond to the samples.

    Subclasses should define a checkValue(self, value, col_index) function
    to check a value in a sample column, and check the required columns
    by overriding checkLine(self, line), which returns the list of values
    found on the line.
    """

    REQUIRE_COLUMN_ORDER = True

    def checkHeader(self, line):
        """Validate the header and read sample IDs from it.

        Return the number of fatal errors.
        """
        num_errors = super(FeaturewiseFileValidator, self).checkHeader(line)
        self.setSampleIdsFromColumns()
        return num_errors

    def checkLine(self, line):
        """Check the values in a data line."""
        data = super(FeaturewiseFileValidator, self).checkLine(line)
        for column_index, value in enumerate(data):
            if column_index >= len(self.REQUIRED_HEADERS):  # pylint: disable=no-member
                # checkValue() should be implemented by subclasses
                self.checkValue(value, column_index)  # pylint: disable=no-member
        return data

    def setSampleIdsFromColumns(self):
        """Extracts sample IDs from column headers and set self.sampleIds."""
        # `REQUIRED_HEADERS` should have been set by a subclass
        num_nonsample_headers = len(self.REQUIRED_HEADERS)  # pylint: disable=no-member
        self.sampleIds = self.cols[num_nonsample_headers:]


class GenewiseFileValidator(FeaturewiseFileValidator):

    REQUIRED_HEADERS = ['Hugo_Symbol']

    def __init__(self, *args, **kwargs):
        super(GenewiseFileValidator, self).__init__(*args, **kwargs)
        self.entrez_missing = False

    def checkHeader(self,line):
        """Validate the header and read sample IDs from it.

        Return the number of fatal errors.
        """
        num_errors = super(GenewiseFileValidator, self).checkHeader(line)

        '''
        if self.numCols < 2 or self.cols[1] != self.REQUIRED_HEADERS[1]:
            self.entrez_missing = True
            # if fixing, do not count a missing Entrez column as a fatal error
            if self.fix:
                num_errors -= 1
                # override REQUIRED_HEADERS with a copy in the instance
                self.REQUIRED_HEADERS = list(self.REQUIRED_HEADERS)
                # do not expect the Entrez ID column from now on
                del self.REQUIRED_HEADERS[1]
        '''
        return num_errors

    def checkLine(self, line):
        """Check the values in a data line."""
        data = super(GenewiseFileValidator, self).checkLine(line)
        for column_index, value in enumerate(data):
            if column_index == 0 and len(self.hugo_entrez_map) > 0:
                if value not in self.hugo_entrez_map:
                    self.logger.warning(
                        'Hugo symbol appears incorrect',
                        extra={'line_number': self.line_number,
                               'column_number': column_index + 1,
                               'cause': value.strip()})
            elif not self.entrez_missing and column_index == 1:
                if not self.checkInt(value.strip()) and not value.strip() == 'NA':
                    self.logger.warning(
                        'Invalid Data Type: Entrez_Gene_Id must be integer or NA',
                        extra={'column_number': column_index + 1,
                               'line_number': self.line_number,
                               'cause': value.strip()})
        return data

    def writeNewLine(self, data):
        if self.entrez_missing:
            data.insert(1,self.hugo_entrez_map.get(data[0],'NA'))
        super(GenewiseFileValidator, self).writeNewLine(data)

    def writeHeader(self, data):
        if self.entrez_missing:
            data.insert(1,'Entrez_Gene_Id')
        super(GenewiseFileValidator, self).writeHeader(data)


class CNAValidator(GenewiseFileValidator):

    """Sub-class CNA validator."""

    ALLOWED_VALUES = ['-2','-1','0','1','2','','NA']

    # TODO refactor so subclasses don't have to override for the final call
    def validate(self):
        super(CNAValidator,self).validate()
        self.printComplete()

    # TODO refactor so subclasses don't have to override for the final call
    def checkHeader(self,line):
        global exitcode
        """Header validation for CNA files."""
        num_errors = super(CNAValidator,self).checkHeader(line)
        if len(self.cols) < 2:
            self.logger.error(
                    'Missing Sample column',
                    extra={'line_number': self.line_number,
                           'column_number':1 ,
                           'cause': ''})
            exitcode = 1
        if self.fix:
            self.writeHeader(self.cols)
        return num_errors

    # TODO refactor so subclasses don't have to override for the final call
    def checkLine(self,line):
        """Line validation for CNA files - checks that values are correct type."""
        data = super(CNAValidator,self).checkLine(line)
        if self.fix:
            self.writeNewLine(data)

    def checkValue(self, value, col_index):
        global  exitcode
        """Check a value in a sample column."""
        if value not in self.ALLOWED_VALUES:
            if self.logger.isEnabledFor(logging.ERROR):
                self.logger.error(
                    'Invalid CNA value: possible values are [%s]',
                    ', '.join(self.ALLOWED_VALUES),
                    extra={'line_number': self.line_number,
                           'column_number': col_index + 1,
                           'cause': value})
                exitcode = 1
    class Factory(object):
        def create(self,filename,hugo_entrez_map,fix,logger,stableId):
            return CNAValidator(filename,hugo_entrez_map,fix,logger,stableId)

class MutationsExtendedValidator(Validator):

    """Sub-class mutations_extended validator."""

    MAF_HEADERS = [
        'Hugo_Symbol',
        'Entrez_Gene_Id',
        'Center',
        'NCBI_Build',
        'Chromosome',
        'Start_Position',
        'End_Position',
        'Strand',
        'Variant_Classification',
        'Variant_Type',
        'Reference_Allele',
        'Tumor_Seq_Allele1',
        'Tumor_Seq_Allele2',
        'dbSNP_RS',
        'dbSNP_Val_Status',
        'Tumor_Sample_Barcode',
        'Matched_Norm_Sample_Barcode',
        'Match_Norm_Seq_Allele1',
        'Match_Norm_Seq_Allele2',
        'Tumor_Validation_Allele1',
        'Tumor_Validation_Allele2',
        'Match_Norm_Validation_Allele1',
        'Match_Norm_Validation_Allele2',
        'Verification_Status',
        'Validation_Status',
        'Mutation_Status',
        'Sequencing_Phase',
        'Sequence_Source',
        'Validation_Method',
        'Score',
        'BAM_File',
        'Sequencer']
    CUSTOM_HEADERS = [
        't_alt_count',
        't_ref_count',
        'n_alt_count',
        'n_ref_count']
    REQUIRED_HEADERS = [
       'Tumor_Sample_Barcode',
        'Hugo_Symbol',
        'Amino_Acid_Change'
    ]
    REQUIRE_COLUMN_ORDER = False

    # Used for mapping column names to the corresponding function that does a check on the value.
    # This can be done for other filetypes besides maf - not currently implemented.
    CHECK_FUNCTION_MAP = {
        'Hugo_Symbol':'checkValidHugo',
        'Entrez_Gene_Id':'checkValidEntrez',
        'Center':'checkCenter',
        'NCBI_Build':'checkNCBIbuild',
        'Chromosome':'checkChromosome',
        'Start_Position':'checkStartPosition',
        'End_Position':'checkEndPosition',
        'Strand':'checkStrand',
        'Variant_Classification':'checkVariantClassification',
        'Variant_Type':'checkVariantType',
        'Reference_Allele':'checkRefAllele',
        'Tumor_Seq_Allele1':'checkTumorSeqAllele',
        'Tumor_Seq_Allele2':'checkTumorSeqAllele',
        'dbSNP_RS':'checkdbSNP_RS',
        'dbSNP_Val_Status':'check_dbSNPValStatus',
        'Tumor_Sample_Barcode':'checkTumorSampleBarcode',
        'Matched_Norm_Sample_Barcode':'checkMatchedNormSampleBarcode',
        'Match_Norm_Seq_Allele1':'checkMatchNormSeqAllele',
        'Match_Norm_Seq_Allele2':'checkMatchNormSeqAllele',
        'Tumor_Validation_Allele1':'checkTumorValidationAllele',
        'Tumor_Validation_Allele2':'checkTumorValidationAllele',
        'Match_Norm_Validation_Allele1':'checkMatchNormValidationAllele',
        'Match_Norm_Validation_Allele2':'checkMatchNormValidationAllele',
        'Verification_Status':'checkVerificationStatus',
        'Validation_Status':'checkValidationStatus',
        'Mutation_Status':'checkMutationStatus',
        'Sequencing_Phase':'checkSequencingPhase',
        'Sequence_Source':'checkSequenceSource',
        'Validation_Method':'checkValidationMethod',
        'Score':'checkScore',
        'BAM_File':'checkBAMFile',
        'Sequencer':'checkSequencer',
        't_alt_count':'check_t_alt_count',
        't_ref_count':'check_t_ref_count',
        'n_alt_count':'check_n_alt_count',
        'n_ref_count':'check_n_ref_count'}

    def __init__(self,filename,hugo_entrez_map,fix,logger,stableId):
        super(MutationsExtendedValidator,self).__init__(filename,hugo_entrez_map,fix,logger,stableId)
        # TODO parse the version number in the comment on the first line,
        # and reject unsupported versions (and/or override REQUIRED_HEADERS)
        self.mafValues = {}
        self.entrez_missing = False
        self.extraCols = []
        self.extra_exists = False
        self.extra = ''
        # TODO remove the attributes below, they violate the MAF standard
        self.toplinecount = 0
        self.sampleIdsHeader = set()
        self.headerPresent = False

    def validate(self):
        super(MutationsExtendedValidator,self).validate()
        self.printComplete()

    def checkHeader(self,line):
        num_errors = super(MutationsExtendedValidator,self).checkHeader(line)
        if self.fix:
            self.writeHeader(line)
        return num_errors

    def checkLine(self,line):

        """Each value in each line is checked individually.

        From the column name (stored in self.cols), the
        corresponding function to check the value is selected from
        CHECK_FUNCTION_MAP. Will emit a generic warning
        message if this function returns False. If the function sets
        self.extra_exists to True, self.extra will be used in this
        message.
        """

        data = super(MutationsExtendedValidator,self).checkLine(line)

        for col_index, value in enumerate(data[:len(self.REQUIRED_HEADERS)]):
            # get the checking method for this column if available, or None
            checking_function = getattr(
                self,
                self.CHECK_FUNCTION_MAP.get(self.REQUIRED_HEADERS[col_index], ''),
                None)
            # if it is actually a method, and not None
            if callable(checking_function):
                if not checking_function(value):
                    self.printDataInvalidStatement(value, col_index)
                elif self.extra_exists or self.extra != '':
                    raise ValueError(('Checking function %s set a warning '
                                      'message but reported no warning') %
                                     checking_function.__name__)
            self.mafValues[self.REQUIRED_HEADERS[col_index]] = value

        if self.fix:
            self.writeNewLine(data)

    def processTopLine(self,line):
        """Processes the top line, which contains sample ids used in study."""
        # TODO remove this function, it violates the MAF standard
        self.headerPresent = True
        topline = [x.strip() for x in line.split(' ') if '#' not in x]

        self.toplinecount += 1
        for sampleId in topline:
            self.sampleIdsHeader.add(sampleId)

        if self.fix:
            self.correctedFile.write(line)

    def printDataInvalidStatement(self, value, col_index):
        global exitcode
        """Prints out statement for invalid values detected."""
        message = ("Value in column '%s' appears invalid" %
                   self.REQUIRED_HEADERS[col_index])
        if self.extra_exists:
            message = self.extra
            self.extra = ''
            self.extra_exists = False
        self.logger.warning(
            message,
            extra={'line_number': self.line_number,
                   'column_number': col_index + 1,
                   'cause': value})
        if exitcode == 0:
            exitcode = 3

    def writeNewLine(self,data):
        newline = []
        for col in self.REQUIRED_HEADERS:
            newline.append(self.mafValues.get(col,'NA'))
        if self.entrez_missing:
            newline[1] = self.hugo_entrez_map.get(newline[0],'NA')
        super(MutationsExtendedValidator, self).writeNewLine(newline)

    def writeHeader(self, data):
        super(MutationsExtendedValidator, self).writeHeader(
            self.REQUIRED_HEADERS)

    # These functions check values of the MAF according to their name.
    # The mapping of which function checks which value is a global value
    # at the top of the script. If any other checks need to be added for
    # another field name, add the map in the global corresponding to
    # the function name that is created to check it.

    def checkValidHugo(self,value):
        """Checks if a value is a valid Hugo symbol listed in the NCBI file.

        If no NCBI file given at runtime, does nothing.
        """
        return (self.hugo_entrez_map == {}) or (value in self.hugo_entrez_map)

    def checkValidEntrez(self, value):
        """Checks if a value is a valid entrez id for the given hugo - needs to be present and match."""
        if self.entrez_missing:
            raise ValueError('Tried to check an Entrez id in a file without '
                             'Entrez ids')
        if value == '':
            self.entrez_missing = True
        elif (
                self.hugo_entrez_map != {} and
                value not in self.hugo_entrez_map.values()):
            return False
        elif (
                self.hugo_entrez_map != {} and
                'Hugo_Symbol' in self.mafValues and
                (self.hugo_entrez_map.get(self.mafValues['Hugo_Symbol']) !=
                    value)):
            self.extra =  \
                'Entrez gene id does not match Hugo symbol ({} -> {})'.format(
                    self.mafValues['Hugo_Symbol'],
                    self.hugo_entrez_map[self.mafValues['Hugo_Symbol']])
            self.extra_exists = True
            return False
        return True

    def checkCenter(self, value):
        return True

    def checkChromosome(self, value):
        if self.checkInt(value):
            if 1 <= int(value) <= 22:
                return True
            return False
        elif value in ('X', 'Y', 'M'):
            return True
        return False
    
    def checkStartPosition(self, value):
        return True
 
    def checkEndPosition(self, value):
        return True
   
    def checkTumorSampleBarcode(self, value):
        self.sampleIds.add(value.strip())
        if self.headerPresent and value not in self.sampleIdsHeader:
            self.extra = 'Tumor sample id not in sample ids from header'
            self.extra_exists = True
            return False
        return True

    def checkNCBIbuild(self, value):
        if self.checkInt(value) and value != '':
            if int(value) != NCBI_BUILD_NUMBER:
                return False
        return True
    
    def checkStrand(self, value):
        if value != '+':
            return False
        return True
    
    def checkVariantClassification(self, value):
        return True

    def checkVariantType(self, value):
        return True
    
    def checkRefAllele(self, value):
        return True

    def checkTumorSeqAllele(self, value):
        return True
    
    def check_dbSNPRS(self, value):
        return True

    def check_dbSNPValStatus(self, value):
        return True
    
    def checkMatchedNormSampleBarcode(self, value):
        if value != '':
            if self.headerPresent and value not in self.sampleIdsHeader:
                self.extra = 'Normal sample id not in sample ids from header'
                self.extra_exists = True
                return False
        return True
    
    def checkMatchedNormSampleBarcodehNormSeqAllele(self, value):
        return True
    
    def checkTumorValidationAllele(self, value):
        return True
    
    def checkMatchNormValidationAllele(self, value):
        return True
    
    def checkVerificationStatus(self, value):
        if value.lower() not in ('', 'verified', 'unknown'):
            return False
        return True
    
    def checkValidationStatus(self, value):
        if value == '':
            return True
        if value.lower() not in ('valid', 'unknown', 'na', 'untested'):
            return False
        return True
    
    def checkMutationStatus(self, value):
        return True
    
    def checkSequencingPhase(self, value):
        return True
    
    def checkSequenceSource(self, value):
        return True
    
    def checkValidationMethod(self, value):
        return True
    
    def checkScore(self, value):
        return True
    
    def checkBAMFile(self, value):
        return True
    
    def checkSequencer(self, value):
        return True
    
    def check_t_alt_count(self, value):
        if not self.checkInt(value) and value != '':
            return False
        return True
    
    def check_t_ref_count(self, value):
        if not self.checkInt(value) and value != '':
            return False
        return True
    
    def check_n_alt_count(self, value):
        if not self.checkInt(value) and value != '':
            return False        
        return True
    
    def check_n_ref_count(self, value):
        if not self.checkInt(value) and value != '':
            return False        
        return True

    class Factory(object):
        def create(self,filename,hugo_entrez_map,fix,logger,stableId):
            return MutationsExtendedValidator(filename,hugo_entrez_map,fix,logger,stableId)

class ClinicalValidator(Validator):

    """Validator for clinical data files."""

    REQUIRED_HEADERS = [
        'PATIENT_ID',
        'SAMPLE_ID'
    ]
    REQUIRE_COLUMN_ORDER = True

    def validate(self):
        super(ClinicalValidator,self).validate()
        self.printComplete()

    # TODO validate the content of the comment lines before the column header

    def checkHeader(self,line):
        global exitcode
        num_errors = super(ClinicalValidator,self).checkHeader(line)
        for col_name in self.cols:
            if not col_name.isupper():
                self.logger.warning(
                    "Clinical header not in all caps",
                    extra={'line_number': self.line_number,
                           'cause': col_name})
                if exitcode == 0:
                    exitcode = 3
        self.cols = [s.upper() for s in self.cols]
        if self.fix:
            self.writeHeader(self.cols)
        return num_errors

    def checkLine(self,line):
        data = super(ClinicalValidator,self).checkLine(line)
        for col_index, value in enumerate(data):
            # TODO check the values in the other cols, required and optional
            try:
                if col_index == self.cols.index(self.REQUIRED_HEADERS[1]):
                    self.sampleIds.add(value.strip())
            except ValueError:
                continue
        if self.fix:
            self.writeNewLine(data)

    def writeHeader(self,data):
        self.correctedFile.write('\t'.join(data) + '\n')

    class Factory(object):
        def create(self,filename,hugo_entrez_map,fix,logger,stableId):
            return ClinicalValidator(filename,hugo_entrez_map,fix,logger,stableId)


class SegValidator(Validator):
    """Validator for .seg files."""

    REQUIRED_HEADERS = [
        'ID',
        'chrom',
        'loc.start',
        'loc.end',
        'num.mark',
        'seg.mean']
    REQUIRE_COLUMN_ORDER = True

    def __init__(self,filename,hugo_entrez_map,fix,logger,stableId):
        super(SegValidator,self).__init__(filename,hugo_entrez_map,fix,logger,stableId)
        self.sampleIds = set()

    def validate(self):
        super(SegValidator,self).validate()
        self.printComplete()

    def checkHeader(self,line):
        num_errors = super(SegValidator,self).checkHeader(line)
        if self.fix:
            self.writeHeader(self.cols)
        return num_errors

    def checkLine(self,line):
        data = super(SegValidator,self).checkLine(line)

        # if present, add sample id to set for later checks
        for col_index, value in enumerate(data):
            try:
                if col_index == self.cols.index(self.REQUIRED_HEADERS[0]):
                    self.sampleIds.add(value.strip())
            except ValueError:
                continue

        if self.fix:
            self.writeNewLine(data)


    class Factory(object):
        def create(self,filename,hugo_entrez_map,fix,logger,stableId):
            return SegValidator(filename,hugo_entrez_map,fix,logger,stableId)


class Log2Validator(GenewiseFileValidator):

    def validate(self):
        super(Log2Validator,self).validate()
        self.printComplete()

    def checkHeader(self,line):
        num_errors = super(Log2Validator,self).checkHeader(line)
        if self.fix:
            self.writeHeader(self.cols)
        return num_errors

    def checkLine(self,line):
        data = super(Log2Validator,self).checkLine(line)
        if self.fix:
            self.writeNewLine(data)

    def checkValue(self, value, col_index):
        """Check a value in a sample column."""
        # TODO check these values
        pass

    class Factory(object):
        def create(self,filename,hugo_entrez_map,fix,logger,stableId):
            return Log2Validator(filename,hugo_entrez_map,fix,logger,stableId)


class ExpressionValidator(GenewiseFileValidator):

    def validate(self):
        super(ExpressionValidator,self).validate()
        self.printComplete()

    def checkHeader(self,line):
        num_errors = super(ExpressionValidator,self).checkHeader(line)
        if self.fix:
            self.writeHeader(self.cols)
        return num_errors

    def checkLine(self,line):
        data = super(ExpressionValidator,self).checkLine(line)
        if self.fix:
            self.writeNewLine(data)

    def checkValue(self, value, col_index):
        """Check a value in a sample column."""
        # TODO check these values
        pass

    class Factory(object):
        def create(self,filename,hugo_entrez_map,fix,logger,stableId):
            return ExpressionValidator(filename,hugo_entrez_map,fix,logger,stableId)


class FusionValidator(Validator):

    REQUIRED_HEADERS = [
        'Hugo_Symbol',
        'Entrez_Gene_Id',
        'Center',
        'Tumor_Sample_Barcode',
        'Fusion',
        'DNA support',
        'RNA support',
        'Method',
        'Frame']
    REQUIRE_COLUMN_ORDER = True

    def validate(self):
        super(FusionValidator,self).validate()
        self.printComplete()

    def checkHeader(self,line):
        num_errors = super(FusionValidator,self).checkHeader(line)
        if self.fix:
            self.writeHeader(self.cols)
        return num_errors

    def checkLine(self,line):
        data = super(FusionValidator,self).checkLine(line)

        if self.fix:
            self.writeNewLine(data)

    class Factory(object):
        def create(self,filename,hugo_entrez_map,fix,logger,stableId):
            return FusionValidator(filename,hugo_entrez_map,fix,logger,stableId)


class MethylationValidator(GenewiseFileValidator):

    def validate(self):
        super(MethylationValidator,self).validate()
        self.printComplete()

    def checkHeader(self,line):
        num_errors = super(MethylationValidator,self).checkHeader(line)
        if self.fix:
            self.writeHeader(self.cols)
        return num_errors

    def checkLine(self,line):
        data = super(MethylationValidator,self).checkLine(line)
        if self.fix:
            self.writeNewLine(data)

    def checkValue(self, value, col_index):
        """Check a value in a sample column."""
        # TODO check these values
        pass

    class Factory(object):
        def create(self,filename,hugo_entrez_map,fix,logger,stableId):
            return MethylationValidator(filename,hugo_entrez_map,fix,logger,stableId)


class RPPAValidator(FeaturewiseFileValidator):

    REQUIRED_HEADERS = ['Composite.Element.REF']

    def validate(self):
        super(RPPAValidator,self).validate()
        self.printComplete()

    def checkHeader(self,line):
        num_errors = super(RPPAValidator,self).checkHeader(line)
        if self.fix:
            self.writeHeader(self.cols)
        return num_errors

    def checkLine(self,line):
        data = super(RPPAValidator,self).checkLine(line)
        # TODO check the values in the first column
        # for rppa, first column should be hugo|antibody, everything after should be sampleIds
        if self.fix:
            self.writeNewLine(data)


    def checkValue(self, value, col_index):
        """Check a value in a sample column."""
        # TODO check these values
        pass

    class Factory(object):
        def create(self,filename,hugo_entrez_map,fix,logger,stableId):
            return RPPAValidator(filename,hugo_entrez_map,fix,logger,stableId)


class TimelineValidator(Validator):

    REQUIRED_HEADERS = [
        'PATIENT_ID',
        'START_DATE',
        'STOP_DATE',
        'EVENT_TYPE']
    REQUIRE_COLUMN_ORDER = True

    def validate(self):
        super(TimelineValidator,self).validate()
        self.printComplete()

    def checkHeader(self,line):
        num_errors = super(TimelineValidator,self).checkHeader(line)
        if self.fix:
            self.writeHeader(self.cols)
        return num_errors

    def checkLine(self,line):
        data = super(TimelineValidator,self).checkLine(line)
        # TODO check the values
        if self.fix:
            self.writeNewLine(data)

    class Factory(object):
        def create(self,filename,hugo_entrez_map,fix,logger,stableId):
            return TimelineValidator(filename,hugo_entrez_map,fix,logger,stableId)

# ------------------------------------------------------------------------------
# Functions

def processMetafile(filename):
    """Process a metafile. returns a dictionary of values in the file."""
    metafile = open(filename,'rU')
    metaDictionary = {}
    for line in metafile:
        ##Removed new line char
        key = line.strip().split(':')[0]
        val = ''.join(line.strip().split(':')[1:])
        metaDictionary[key.strip()] = val.strip()

    return metaDictionary


def checkSampleIds(sampleIdSets,clinical_validator):
    """Checks that all ids seen in other genomic files are also present in the clinical file."""
    # TODO - refactor to take a list of ids instead of each individually

    idsSeen = set()

    # construct set of all ids seen across files
    for idSet in sampleIdSets:
        for idseen in idSet:
            idsSeen.add(idseen)

    # check if these ids were found in the clinical data file
    for idseen in idsSeen:
        if idseen not in clinical_validator.sampleIds and idseen != '':
            clinical_validator.logger.error(
                'Missing a sample ID found in the study',
                extra={'cause': idseen})

def segMetaCheck(segvalidator,filenameCheck):
    global exitcode
    """Checks meta file vs segment file on the name."""
    if filenameCheck != '':
        if not filenameCheck == segvalidator.filenameShort:
            segvalidator.logger.error(
                "Wrong .seg file name; '%s' specified in meta file",
                filenameCheck)
            exitcode = 1

def getFileFromFilepath(f):
    return os.path.basename(f.strip())

def processCaseListDirectory(caseListDir,sampleIdSets, logger):
    global exitcode
    logger.info('Validating case lists')

    case_lists = [os.path.join(caseListDir, x) for x in os.listdir(caseListDir)]

    for case in case_lists:

        case_data = processMetafile(case)

        for cd in case_data:
            if cd.strip() not in CASE_LIST_FIELDS and cd.strip() != '':
                logger.warning(
                    'Unrecognized field found in case list file',
                    extra={'data_filename': getFileFromFilepath(case),
                           'cause': cd})
                #exitcode = 0

        sampleIds = case_data.get('case_list_ids')
        if sampleIds is not None:
            sampleIds = set([x.strip() for x in sampleIds.split('\t')])
            sampleIdSets.append(sampleIds)

    logger.info('Validation of case lists complete')

def usage():
    """Displays program usage (invalid args)."""
    print >> sys.stderr, (
        'validateData.py'
        ' -v (verbose output)'
        ' -c (create corrected files)'
        ' --directory=[path to directory]'
        ' --html-table=[HTML output filename]'
        ' --hugo-entrez-map=[download or filename, optional]\n'
        'For output of warnings, use -v\n'
        'To generate corrected files, use -c'
        '\n##############################################\n'
        'Follow file naming conventions in the github wiki:\n'
        'https://github.com/cBioPortal/cbioportal/wiki/File-Formats')

# ------------------------------------------------------------------------------
def interface():
    parser = argparse.ArgumentParser(description='cBioPortal meta Importer')
    parser.add_argument('-s', '--directory', type=str, required=True,
                        help='path to directory.')
    parser.add_argument('-hugo', '--hugo_entrez_map',type=str, required=True,
                        help='Path to Hugo gene Symbol')
    parser.add_argument('-html', '--html_table',type=str, required=False,
                        help='Path to html report')
    parser.add_argument('-html_simple', '--html_simple_table',type=str, required=False,
                        help='Path to html report')
    parser.add_argument('-v', '--validate', required=True,action="store_true",
                        help='Validate')
    parser.add_argument('-f', '--fix', required=False,action="store_true",
                        help='Fix files')

    parser = parser.parse_args()
    return parser


def main_validate(args):
    global exitcode

    """Main function."""
    # get a logger to emit messages
    logger = logging.getLogger(__name__)
    logger.setLevel(logging.ERROR)


    # process the options
    study_dir = args.study_directory
    hugo = args.hugo_entrez_map
    fix = args.fix
    html_table_filename = args.html_simple_table
    html_output_filename = args.html_table

    hugo_entrez_map = {}

    if args.validate:
        logger.setLevel("INFO")


    # check existence of directory
    if not os.path.exists(study_dir):
        print >> sys.stderr, 'directory cannot be found: ' + study_dir
        sys.exit(2)

    # set default message handler
    text_handler = logging.StreamHandler(sys.stdout)
    text_handler.setFormatter(LogfileStyleFormatter())
    collapsing_text_handler = CollapsingLogMessageHandler(
        capacity=3e6,
        flushLevel=logging.CRITICAL,
        target=text_handler)
    logger.addHandler(collapsing_text_handler)

    # add html table handler if applicable
    if html_output_filename:

        try:
            import jinja2  # pylint: disable=import-error
        except ImportError:
            raise ImportError('Aggregated HTML validation output requires Jinja2:'
                              ' please install it or use simple HTML output.')
        html_handler = Jinja2HtmlHandler(
            study_dir,
            html_output_filename,
            capacity=3e6)
        # TODO extend CollapsingLogMessageHandler to flush to multiple targets,
        # and get rid of the duplicated buffering of messages here
        collapsing_html_handler = CollapsingLogMessageHandler(
            capacity=3e6,
            flushLevel=logging.CRITICAL,
            target=html_handler)
        logger.addHandler(collapsing_html_handler)

    # add html table handler if applicable
    if html_table_filename:
        html_table_handler = SimpleHtmlTableHandler(
            study_dir,
            html_table_filename)
        html_table_handler.setFormatter(SimpleHtmlTableFormatter())
        # TODO extend CollapsingLogMessageHandler to flush to multiple targets,
        # and get rid of the duplicated buffering of messages here
        collapsing_hthandler = CollapsingLogMessageHandler(
            capacity=3e6,
            flushLevel=logging.CRITICAL,
            target=html_table_handler)
        logger.addHandler(collapsing_hthandler)



    if hugo == 'download' and hugoEntrezMapPresent:
        hugo_entrez_map = ftp_NCBI()
    elif hugo != '' and hugoEntrezMapPresent:
        try:
            ncbi_file = open(hugo,'r')
        except IOError:
            print >> sys.stderr, 'file cannot be found: ' + hugo
            sys.exit(2)

        hugo_entrez_map = parse_ncbi_file(ncbi_file)

    # Get all files in study_dir
    filenames = [os.path.join(study_dir, x) for x in os.listdir(study_dir)]
    cancerStudyId = ''
    filenameMetaStringCheck = ''
    filenameStringCheck = ''




    # Create validators based on filenames
    validators = []

    metafiles = []
    sampleIdSets = []

    stableids = {}

    clinvalidator = None

    for f in filenames:
        # process case list directory if found
        if os.path.isdir(f) and getFileFromFilepath(f) == 'case_lists':
            processCaseListDirectory(f, sampleIdSets, logger)

        # metafile validation and information gathering. Simpler than the big files, so no classes.
        # just need to get some values out, and also verify that no extra fields are specified

        if META_PATTERN in f:
            meta = processMetafile(f)

            if "meta_file_type" not in meta:
                logger.warning(
                        'Unrecognized meta file',
                        extra={'data_filename': getFileFromFilepath(f),
                        'cause': "meta file type"})

                if exitcode == 0:
                    exitcode = 3
                continue

            meta_file_type = meta["meta_file_type"]
            if meta_file_type not in META_FILE_PATTERNS:
                logger.warning(
                        'Unrecognized meta file',
                        extra={'data_filename': getFileFromFilepath(f),
                        'cause': "meta file type"})
                logger.warning(
                        'File not validated',
                        extra={'data_filename': meta["data_file_path"],
                        'cause': "Incorrect meta file type"})

                if exitcode == 0:
                    exitcode = 3
                continue

            for field in meta:
                if field not in META_FIELD_MAP[meta_file_type]:
                    logger.warning(
                        'Unrecognized field in meta file',
                        extra={'data_filename': getFileFromFilepath(f),
                               'cause': field})
                    if exitcode == 0:
                        exitcode = 3



            if "data_file_path" in meta:
                data_file = meta["data_file_path"]
                if meta_file_type in META_TO_FILE_MAP:
                    META_TO_FILE_MAP[meta_file_type].append(os.path.join(study_dir, data_file))
                else:
                    META_TO_FILE_MAP[meta_file_type] = [os.path.join(study_dir, data_file)]

            # check that cancer study identifiers across files so far are consistent.
            if cancerStudyId == '':
                cancerStudyId = meta['cancer_study_identifier'].strip()
            elif cancerStudyId != meta['cancer_study_identifier'].strip():
                logger.error(
                    "Cancer study identifier is not consistent across "
                    "files, expected '%s'",
                    cancerStudyId.strip(),
                    extra={'data_filename': getFileFromFilepath(f),
                           'cause': meta['cancer_study_identifier'].strip()})
                exitcode = 1

            stableid = meta.get('stable_id','corrected')
            stableids[meta_file_type] = stableid


            # check filenames for seg meta file, and get correct filename for the actual
            if meta_file_type == SEG_META_PATTERN:
                metafiles.append(SEG_META_PATTERN)
                filenameMetaStringCheck = cancerStudyId + '_meta_cna_' + GENOMIC_BUILD_COUNTERPART + '_seg.txt'
                if filenameMetaStringCheck != os.path.basename(f):
                    logger.error(
                        "Meta file for .seg file named incorrectly, expected '%s'",
                        filenameMetaStringCheck,
                        extra={'cause': f})
                    exitcode = 1

                if (meta.get('reference_genome_id').strip() != GENOMIC_BUILD_COUNTERPART.strip()):
                    logger.error(
                        'Reference_genome_id is not %s',
                        GENOMIC_BUILD_COUNTERPART,
                        extra={'data_filename': os.path.basename(f.strip()),
                               'cause': meta.get('reference_genome_id').strip()})
                    exitcode = 1

            metafiles.append(meta_file_type)


    for meta_file_type in META_TO_FILE_MAP:
        for data_file in META_TO_FILE_MAP[meta_file_type]:
            stableid = stableids.get(meta_file_type, 'corrected')
            validators.append(ValidatorFactory.createValidator(VALIDATOR_IDS[meta_file_type],data_file,hugo_entrez_map,fix,logger,stableid))


    # validate all the files

    for validator in validators:
        validator.validate()
        sampleIdSets.append(validator.sampleIds)


        # check meta and file names match for seg files
        if type(validator).__name__ == 'SegValidator':
            segMetaCheck(validator,filenameStringCheck)

        # get all the ids in the clinical validator for the check below
        if type(validator).__name__ == 'ClinicalValidator':
            if clinvalidator is not None:
                logger.warning(
                    'Found multiple clinical data files',
                    extra={'data_filename':
                           (clinvalidator.filenameShort + ', ' +
                            validator.filenameShort)})
                if exitcode == 0:
                    exitcode = 3
            clinvalidator = validator

    # make sure that lla samples seen across all files are present in the clinical file
    logger.info('Checking sample identifiers')
    if clinvalidator is not None:
        checkSampleIds(sampleIdSets,clinvalidator)
    else:
        logger.error('No clinical file detected')
        exitcode = 1

    logger.info('Validation complete')
    logging.shutdown()
<<<<<<< HEAD
    return exitcode
=======
    del logging._handlerList[:]  # workaround for harmless exceptions on exit

>>>>>>> f2398ad9

# ------------------------------------------------------------------------------
# vamanos 

if __name__ == '__main__':
    exitcode = 0
        # parse command line options
    args = interface()
    exitcode = main_validate(args)

    #sys.exit(exitcode)<|MERGE_RESOLUTION|>--- conflicted
+++ resolved
@@ -2034,12 +2034,9 @@
 
     logger.info('Validation complete')
     logging.shutdown()
-<<<<<<< HEAD
+    del logging._handlerList[:]  # workaround for harmless exceptions on exit
+
     return exitcode
-=======
-    del logging._handlerList[:]  # workaround for harmless exceptions on exit
-
->>>>>>> f2398ad9
 
 # ------------------------------------------------------------------------------
 # vamanos 
