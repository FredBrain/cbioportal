#! /usr/bin/env python

# ------------------------------------------------------------------------------
# Data validation script - validates files before import into portal.
# If create-corrected set to true, the script will create a new version of all the files it detects
#   and ensure the newlines are correct and that no data is enclosed in quotes. It will also
#   add entrez IDs if they are not present and the user either provides the file or sets ftp
#   Also checks for duplicate column headers, repeated header rows
# ------------------------------------------------------------------------------

# imports
import sys
import os
import logging
import logging.handlers
from collections import OrderedDict
import argparse
import re
import csv
import itertools
import requests

# insert parent directory scripts/ to import search path,
# after the directory of the script itself
sys.path.insert(1, os.path.dirname(os.path.dirname(__file__)))
import cbioportal_common


# ------------------------------------------------------------------------------
# globals

# Current NCBI build and build counterpart - used in one of the maf checks as well as .seq filename check
NCBI_BUILD_NUMBER = 37
GENOMIC_BUILD_COUNTERPART = 'hg19'

# study-specific globals
DEFINED_SAMPLE_IDS = None
DEFINED_CANCER_TYPES = None

# portal-specific globals
SERVER_URL = 'http://localhost/cbioportal'
PORTAL_CANCER_TYPES = None


# ----------------------------------------------------------------------------

<<<<<<< HEAD
VALIDATOR_IDS = {
    cbioportal_common.MetaFileTypes.CNA:'CNAValidator',
    cbioportal_common.MetaFileTypes.MUTATION:'MutationsExtendedValidator',
    cbioportal_common.MetaFileTypes.CLINICAL:'ClinicalValidator',
    cbioportal_common.MetaFileTypes.SEG:'SegValidator',
    cbioportal_common.MetaFileTypes.LOG2:'Log2Validator',
    cbioportal_common.MetaFileTypes.EXPRESSION:'ExpressionValidator',
    cbioportal_common.MetaFileTypes.FUSION:'FusionValidator',
    cbioportal_common.MetaFileTypes.METHYLATION:'MethylationValidator',
    cbioportal_common.MetaFileTypes.RPPA:'RPPAValidator',
    cbioportal_common.MetaFileTypes.TIMELINE:'TimelineValidator'
=======
RPPA_META_FIELDS = {
    'cancer_study_identifier': True,
    'genetic_alteration_type': True,
    'datatype': True,
    'stable_id': True,
    'show_profile_in_analysis_tab': True,
    'profile_name': True,
    'profile_description': True,
    'data_file_path': True
}

TIMELINE_META_FIELDS = {
    'cancer_study_identifier': True,
    'genetic_alteration_type': True,
    'data_file_path': True
}

CASE_LIST_FIELDS = {
    'cancer_study_identifier': True,
    'stable_id': True,
    'case_list_name': True,
    'case_list_description': True,
    'case_list_ids': True,
    'case_list_category': False
}

CLINICAL_META_FIELDS = {
    'cancer_study_identifier': True,
    'genetic_alteration_type': True,
    'datatype': True,
    'show_profile_in_analysis_tab': True,
    'profile_name': True,
    'profile_description': True,
    'data_file_path': True
}

STUDY_META_FIELDS = {
    'cancer_study_identifier': True,
    'type_of_cancer': True,
    'name': True,
    'description': True,
    'short_name': True,
    'dedicated_color': True,
    'citation': False,
    'pmid': False,
    'groups': False
}

CANCER_TYPE_META_FIELDS = {
    'type_of_cancer': True,
    'name': True,
    'clinical_trial_keywords': True,
    'dedicated_color': True,
    'short_name': True
>>>>>>> e645d695
}

# fields allowed in each meta file type, maps to True if required
META_FIELD_MAP = {
    cbioportal_common.MetaFileTypes.CANCER_TYPE: {
        'type_of_cancer': True,
        'name': True,
        'clinical_trial_keywords': True,
        'dedicated_color': True,
        'short_name': True
    },
    cbioportal_common.MetaFileTypes.STUDY: {
        'cancer_study_identifier': True,
        'type_of_cancer': True,
        'name': True,
        'description': True,
        'short_name': True,
        'dedicated_color': True,
        'citation': False,
        'pmid': False,
        'groups': False
    },
    cbioportal_common.MetaFileTypes.CLINICAL: {
        'cancer_study_identifier': True,
        'genetic_alteration_type': True,
        'datatype': True,
        'stable_id': True,
        'show_profile_in_analysis_tab': True,
        'profile_name': True,
        'profile_description': True,
        'data_file_path': True
    },
    cbioportal_common.MetaFileTypes.CNA: {
        'cancer_study_identifier': True,
        'genetic_alteration_type': True,
        'datatype': True,
        'stable_id': True,
        'show_profile_in_analysis_tab': True,
        'profile_name': True,
        'profile_description': True,
        'data_file_path': True
    },
    cbioportal_common.MetaFileTypes.LOG2: {
        'cancer_study_identifier': True,
        'genetic_alteration_type': True,
        'datatype': True,
        'stable_id': True,
        'show_profile_in_analysis_tab': True,
        'profile_name': True,
        'profile_description': True,
        'data_file_path': True
    },
    cbioportal_common.MetaFileTypes.SEG: {
        'cancer_study_identifier': True,
        'genetic_alteration_type': True,
        'datatype': True,
        'show_profile_in_analysis_tab': True,
        'reference_genome_id': True,
        'data_filename': True,
        'description': True,
        'data_file_path': True
    },
    cbioportal_common.MetaFileTypes.MUTATION: {
        'cancer_study_identifier': True,
        'genetic_alteration_type': True,
        'datatype': True,
        'stable_id': True,
        'show_profile_in_analysis_tab': True,
        'profile_name': True,
        'profile_description': True,
        'data_file_path': True,
        'normal_samples_list': False
    },
    cbioportal_common.MetaFileTypes.EXPRESSION: {
        'cancer_study_identifier': True,
        'genetic_alteration_type': True,
        'datatype': True,
        'stable_id': True,
        'show_profile_in_analysis_tab': True,
        'profile_name': True,
        'profile_description': True,
        'data_file_path': True
    },
    cbioportal_common.MetaFileTypes.METHYLATION: {
        'cancer_study_identifier': True,
        'genetic_alteration_type': True,
        'datatype': True,
        'stable_id': True,
        'show_profile_in_analysis_tab': True,
        'profile_name': True,
        'profile_description': True,
        'data_file_path': True
    },
    cbioportal_common.MetaFileTypes.RPPA: {
        'cancer_study_identifier': True,
        'genetic_alteration_type': True,
        'datatype': True,
        'stable_id': True,
        'show_profile_in_analysis_tab': True,
        'profile_name': True,
        'profile_description': True,
        'data_file_path': True
    },
    cbioportal_common.MetaFileTypes.FUSION: {
        'cancer_study_identifier': True,
        'genetic_alteration_type': True,
        'datatype': True,
        'stable_id': True,
        'show_profile_in_analysis_tab': True,
        'profile_name': True,
        'profile_description': True,
        'data_file_path': True
    },
    cbioportal_common.MetaFileTypes.TIMELINE: {
        'cancer_study_identifier': True,
        'genetic_alteration_type': True,
        'data_file_path': True
    },
    cbioportal_common.MetaFileTypes.CASE_LIST: {
        'cancer_study_identifier': True,
        'stable_id': True,
        'case_list_name': True,
        'case_list_description': True,
        'case_list_ids': True,
        'case_list_category': False
    }
}


# ----------------------------------------------------------------------------
# class definitions

class ValidationMessageFormatter(logging.Formatter):

    """Logging formatter with optional fields for data validation messages.

    These fields are:
    data_filename - the name of the file the message is about (if applicable)
    line_number - a line number within the above file (if applicable)
    column_number - a column number within the above file (if applicable)
    cause - the unexpected value found in the input (if applicable)

    If instead a message pertains to multiple values of one of these
    fields (as the result of aggregation by CollapsingLogMessageHandler),
    these will be expected in the field <fieldname>_list.
    """

    def format(self, record, *args, **kwargs):
        """Check consistency of expected fields and format the record."""
        if (
                (
                    self.format_aggregated(record,
                                           'line_number',
                                           optional=True) or
                    self.format_aggregated(record,
                                           'column_number',
                                           optional=True))
                and not self.format_aggregated(record,
                                               'data_filename',
                                               optional=True)):
            raise ValueError(
                'Tried to log about a line/column with no filename')
        return super(ValidationMessageFormatter, self).format(record,
                                                              *args,
                                                              **kwargs)

    @staticmethod
    def format_aggregated(record,
                          attr_name,
                          single_fmt='%s',
                          multiple_fmt='[%s]',
                          join_string=', ',
                          max_join=3,
                          optional=False):
        """Format a human-readable string for a field or its <field>_list.

        As would be generated when using the CollapsingLogMessageHandler.
        If `optional` is True and both the field and its list are absent,
        return an empty string.
        """
        attr_val = getattr(record, attr_name, None)
        attr_list = getattr(record, attr_name + '_list', None)
        if attr_val is not None:
            attr_indicator = single_fmt % attr_val
        elif attr_list is not None:
            string_list = list(str(val) for val in attr_list[:max_join])
            num_skipped = len(attr_list) - len(string_list)
            if num_skipped != 0:
                string_list.append('(%d more)' % num_skipped)
            attr_indicator = multiple_fmt % join_string.join(string_list)
        elif optional:
            attr_indicator = ''
        else:
            raise ValueError(
                "Tried to format an absent non-optional log field: '%s'" %
                attr_name)
        return attr_indicator


class LogfileStyleFormatter(ValidationMessageFormatter):

    """Formatter for validation messages in a simple one-per-line format."""

    def __init__(self):
        """Initialize a logging Formatter with an appropriate format string."""
        super(LogfileStyleFormatter, self).__init__(
            fmt='%(levelname)s: %(file_indicator)s:'
                '%(line_indicator)s%(column_indicator)s'
                ' %(message)s%(cause_indicator)s')

    def format(self, record):

        """Generate descriptions for optional fields and format the record."""


        record.file_indicator = self.format_aggregated(record,
                                                       'data_filename',
                                                       optional=True)
        if not record.file_indicator:
            record.file_indicator = '-'
        record.line_indicator = self.format_aggregated(
            record,
            'line_number',
            ' line %d:',
            ' lines [%s]:',
            optional=True)
        record.column_indicator = self.format_aggregated(
            record,
            'column_number',
            ' column %d:',
            ' columns [%s]:',
            optional=True)
        record.cause_indicator = self.format_aggregated(
            record,
            'cause',
            "; found in file: '%s'",
            "; found in file: ['%s']",
            join_string="', '",
            optional=True)

        return super(LogfileStyleFormatter, self).format(record)


class MaxLevelTrackingHandler(logging.Handler):

    """Handler that does nothing but track the maximum msg level emitted."""

    def __init__(self):
        """Initialize the handler with an attribute to track the level."""
        super(MaxLevelTrackingHandler, self).__init__()
        self.max_level = logging.NOTSET

    def emit(self, record):
        """Update the maximum level with a new record."""
        self.max_level = max(self.max_level, record.levelno)

    def get_exit_status(self):
        """Return an exit status for the validator script based on max_level."""
        if self.max_level <= logging.INFO:
            return 0
        elif self.max_level == logging.WARNING:
            return 3
        elif self.max_level == logging.ERROR:
            return 1
        else:
            return 2


class Jinja2HtmlHandler(logging.handlers.BufferingHandler):

    """Logging handler that formats aggregated HTML reports using Jinja2."""

    def __init__(self, study_dir, output_filename, *args, **kwargs):
        """Set study directory name, output filename and buffer size."""
        self.study_dir = study_dir
        self.output_filename = output_filename
        self.max_level = logging.NOTSET
        self.closed = False
        # get the directory name of the currently running script
        self.template_dir = os.path.dirname(__file__)
        super(Jinja2HtmlHandler, self).__init__(*args, **kwargs)

    def emit(self, record):
        """Buffer a message if the buffer is not full."""
        self.max_level = max(self.max_level, record.levelno)
        if len(self.buffer) < self.capacity:
            return super(Jinja2HtmlHandler, self).emit(record)

    def flush(self):
        """Do nothing; emit() caps the buffer and close() renders output."""
        pass

    def shouldFlush(self, record):
        """Never flush; emit() caps the buffer and close() renders output."""
        return False

    def generateHtml(self):
        """Render the HTML page for the current content in self.buffer """
        # require Jinja2 only if it is actually used
        import jinja2
        j_env = jinja2.Environment(
            loader=jinja2.FileSystemLoader(self.template_dir),
            # trim whitespace around Jinja2 operators
            trim_blocks=True,
            lstrip_blocks=True)
        template = j_env.get_template('validation_report_template.html.jinja')
        doc = template.render(
            study_dir=self.study_dir,
            record_list=self.buffer,
            max_level=logging.getLevelName(self.max_level))
        with open(self.output_filename, 'w') as f:
            f.write(doc)


class CollapsingLogMessageHandler(logging.handlers.MemoryHandler):

    """Logging handler that aggregates repeated log messages into one.

    This collapses validation LogRecords based on the source code line that
    emitted them and their formatted message, and flushes the resulting
    records to another handler.
    """

    def flush(self):

        """Aggregate LogRecords by message and send them to the target handler.

        Fields that occur with multiple different values in LogRecords
        emitted from the same line with the same message will be
        collected in a field named <field_name>_list.
        """

        # group buffered LogRecords by their source code line and message
        grouping_dict = OrderedDict()
        for record in self.buffer:
            identifying_tuple = (record.module,
                                 record.lineno,
                                 record.getMessage())
            if identifying_tuple not in grouping_dict:
                grouping_dict[identifying_tuple] = []
            grouping_dict[identifying_tuple].append(record)

        aggregated_buffer = []
        # for each list of same-message records
        for record_list in grouping_dict.values():
            # make a dict to collect the fields for the aggregate record
            aggregated_field_dict = {}
            # for each field found in (the first of) the records
            for field_name in record_list[0].__dict__:
                # collect the values found for this field across the records.
                # Use the keys of an OrderedDict, as OrderedSet is for some
                # reason not to be found in the Python standard library.
                field_values = OrderedDict((record.__dict__[field_name], None)
                                           for record in record_list)
                # if this field has the same value in all records
                if len(field_values) == 1:
                    # use that value in the new dict
                    aggregated_field_dict[field_name] = field_values.popitem()[0]
                else:
                    # set a <field>_list field instead
                    aggregated_field_dict[field_name + '_list'] = \
                        list(field_values.keys())

            # add a new log record with these fields tot the output buffer
            aggregated_buffer.append(
                logging.makeLogRecord(aggregated_field_dict))

        # replace the buffer with the aggregated one and flush
        self.buffer = aggregated_buffer
        super(CollapsingLogMessageHandler, self).flush()

    def shouldFlush(self, record):
        """Flush when emitting an INFO message or a message without a file."""
        return ((record.levelno == logging.INFO) or
                ('data_filename' not in record.__dict__) or
                super(CollapsingLogMessageHandler, self).shouldFlush(record))


class CombiningLoggerAdapter(logging.LoggerAdapter):
    """LoggerAdapter that combines its own context info with that in calls."""
    def process(self, msg, kwargs):
        """Add contextual information from call to that from LoggerAdapter."""
        extra = self.extra.copy()
        if 'extra' in kwargs:
            # add elements from the call, possibly overwriting
            extra.update(kwargs['extra'])
        kwargs["extra"] = extra
        return msg, kwargs


class Validator(object):

    """Abstract validator class for tab-delimited data files.

    Subclassed by validators for specific data file types, which should
    define a 'REQUIRED_HEADERS' attribute listing the required column
    headers and a `REQUIRE_COLUMN_ORDER` boolean stating whether their
    position is significant.

    The methods `processTopLines`, `checkHeader`, `checkLine` and `onComplete`
    may be overridden (calling their superclass methods) to perform any
    appropriate validation tasks.
    """

    REQUIRED_HEADERS = []
    REQUIRE_COLUMN_ORDER = True

    def __init__(self, study_dir, meta_dict, logger, hugo_entrez_map):
        """Initialize a validator for a particular data file.

        :param study_dir: the path at which the study files can be found
        :param meta_dict: dictionary of fields found in corresponding meta file
                         (such as stable id and data file name)
        :param logger: logger instance for writing the log messages
        :param hugo_entrez_map: dictionary of Hugo-Entrez mapping in the portal
        """
        self.filename = os.path.join(study_dir, meta_dict['data_file_path'])
        self.filenameShort = os.path.basename(self.filename)
        self.line_number = 0
        self.cols = []
        self.numCols = 0
        self.hugo_entrez_map = hugo_entrez_map
        self.newlines = ('',)
        self.studyId = ''
        self.headerWritten = False
        # This one is set to True if file could be parsed/read until the end (happens in onComplete)
        self.fileCouldBeParsed = False
        self.logger = CombiningLoggerAdapter(
            logger,
            extra={'data_filename': self.filenameShort})
        self.meta_dict = meta_dict

    def validate(self):

        """Validate the data file."""

        self.logger.info('Starting validation of file')

        with open(self.filename, 'rU') as data_file:

            # parse any block of start-of-file comment lines and the tsv header
            top_comments = []
            line_number = 0
            for line_number, line in enumerate(data_file,
                                               start=line_number + 1):
                self.line_number = line_number
                if line.startswith('#'):
                    top_comments.append(line)
                else:
                    header_line = line
                    # end of the file's header
                    break
            # if the loop wasn't broken by a non-commented line
            else:
                self.logger.error('No column header or data found in file',
                                  extra={'line_number': self.line_number})
                return

            # parse start-of-file comment lines, if any
            if not self.processTopLines(top_comments):
                self.logger.error(
                    'Invalid header comments, file cannot be parsed')
                return

            # read five data lines to detect quotes in the tsv file
            first_data_lines = []
            for i, line in enumerate(data_file):
                first_data_lines.append(line)
                if i >= 4:
                    break
            sample_content = header_line + ''.join(first_data_lines)
            dialect = csv.Sniffer().sniff(sample_content)
            # sniffer assumes " if no quote character exists
            if dialect.quotechar == '"' and not (
                    dialect.delimiter + '"' in sample_content or
                    '"' + dialect.delimiter in sample_content):
                dialect.quoting = csv.QUOTE_NONE
            if not self._checkTsvDialect(dialect):
                self.logger.error(
                    'Invalid file format, file cannot be parsed')
                return

            # parse the first non-commented line as the tsv header
            header_cols = csv.reader([header_line], dialect).next()
            if self.checkHeader(header_cols) > 0:
                self.logger.error(
                    'Invalid column header, file cannot be parsed')
                return

            # read through the data lines of the file
            csvreader = csv.reader(itertools.chain(first_data_lines,
                                                   data_file),
                                   dialect)
            for line_number, fields in enumerate(csvreader,
                                                 start=line_number + 1):
                self.line_number = line_number
                if fields[0].startswith('#'):
                    self.logger.error(
                        "Data line starting with '#' skipped",
                        extra={'line_number': self.line_number})
                    continue
                self.checkLine(fields)

            # (tuple of) string(s) of the newlines read (for 'rU' mode files)
            self.newlines = data_file.newlines

        # after the entire file has been read
        self.onComplete()

    def onComplete(self):
        """Perform final validations after all lines have been checked.

        Overriding methods should call this superclass method *after* their own
        validations, as it logs the message that validation was completed.
        """
        self._checkLineBreaks()
        # finalize:
        self.fileCouldBeParsed = True
        self.logger.info('Validation of file complete')

    def processTopLines(self, line_list):
        """Hook to validate any list of comment lines above the TSV header.

        Return False if these lines are invalid and the file cannot be
        parsed, True otherwise.
        """
        return True

    def checkHeader(self, cols):

        """Check that the header has the correct items and set self.cols.

        :param cols: The list of column headers to be validated

        :return the number of errors found.
        """

        num_errors = 0

        # TODO check for end-of-line whitespace

        self.cols = cols
        self.numCols = len(self.cols)

        num_errors += self._checkRepeatedColumns()

        if self.REQUIRE_COLUMN_ORDER:
            num_errors += self._checkOrderedRequiredColumns()
        else:
            num_errors += self._checkUnorderedRequiredColumns()

        return num_errors

    def checkLine(self, data):
        """Check data values from a line after the file header.

        :param data: The list of values parsed from the line
        """

        if all(x == '' for x in data):
            self.logger.error("Blank line",
                              extra={'line_number': self.line_number})

        if data[:self.numCols] == self.cols:
            if self.logger.isEnabledFor(logging.ERROR):
                self.logger.error(
                    'Repeated header',
                    extra={'line_number': self.line_number,
                           'cause': ', '.join(data[:self.numCols])})

        line_col_count = len(data)

        if line_col_count != self.numCols:
            self.logger.error('Expected %d columns based on header, '
                              'found %d',
                              self.numCols, line_col_count,
                              extra={'line_number': self.line_number})

        for col_index, col_name in enumerate(self.cols):
            if col_index < line_col_count and data[col_index] == '':
                self.logger.error("Blank cell found in column '%s'",
                                  col_name,
                                  extra={'line_number': self.line_number,
                                         'column_number': col_index + 1})

    def _checkUnorderedRequiredColumns(self):
        """Check for missing column headers, independent of their position.

        Return the number of errors encountered.
        """
        num_errors = 0
        for col_name in self.REQUIRED_HEADERS:
            if col_name not in self.cols:
                self.logger.error(
                    'Missing column: %s',
                    col_name,
                    extra={'line_number': self.line_number,
                           'cause': ', '.join(
                                    self.cols[:len(self.REQUIRED_HEADERS)]) +
                                ', (...)'})
                num_errors += 1
        return num_errors

    def _checkOrderedRequiredColumns(self):
        """Check if the column header for each position is correct.

        Return the number of errors encountered.
        """
        num_errors = 0
        for col_index, col_name in enumerate(self.REQUIRED_HEADERS):
            if col_index >= self.numCols:
                num_errors += 1
                self.logger.error(
                    "Invalid header: expected '%s' in column %d,"
                    " found end of line",
                    col_name, col_index + 1,
                    extra={'line_number': self.line_number})
            elif self.cols[col_index] != col_name:
                num_errors += 1
                self.logger.error(
                    "Invalid header: expected '%s' in this column",
                    col_name,
                    extra={'line_number': self.line_number,
                           'column_number': col_index + 1,
                           'cause': self.cols[col_index]})
        return num_errors

    def _checkTsvDialect(self, dialect):
        """Check if a csv.Dialect subclass describes a valid cBio data file."""
        if dialect.delimiter != '\t':
            self.logger.error('Not a tab-delimited file',
                              extra={'cause': 'delimiters of type: %s' %
                                              repr(dialect.delimiter)})
            return False
        if dialect.quoting != csv.QUOTE_NONE:
            self.logger.error('Found quotation marks around field(s) in the first rows of the file. '
                              'Fields and values should not be surrounded by quotation marks.',
                              extra={'cause': 'quotation marks of type: [%s] ' %
                                              repr(dialect.quotechar)[1:-1]})
        return True

    def _checkLineBreaks(self):
        """Checks line breaks, reports to user."""
        # TODO document these requirements
        if "\r\n" in self.newlines:
            self.logger.error('DOS-style line breaks detected (\\r\\n), '
                              'should be Unix-style (\\n)')
        elif "\r" in self.newlines:
            self.logger.error('Classic Mac OS-style line breaks detected '
                              '(\\r), should be Unix-style (\\n)')
        elif self.newlines != '\n':
            self.logger.error('No line breaks recognized in file',
                              extra={'cause': repr(self.newlines)[1:-1]})

    def checkInt(self, value):
        """Checks if a value is an integer."""
        try:
            int(value)
            return True
        except ValueError:
            return False

    def checkFloat(self, value):
        """Check if a string represents a floating-point numeral."""
        try:
            float(value)
            return True
        except ValueError:
            return False

    def checkSampleId(self, sample_id, column_number):
        """Check whether a sample id is defined, logging an error if not.

        Return True if the sample id was valid, False otherwise.
        """
        if sample_id not in DEFINED_SAMPLE_IDS:
            self.logger.error(
                'Sample ID not defined in clinical file',
                extra={'line_number': self.line_number,
                       'column_number': column_number,
                       'cause': sample_id})
            return False
        return True

    def checkGeneIdentification(self, gene_symbol=None, entrez_id=None):
        """Check if a symbol-Entrez pair is valid, logging an error if not.

        It is considered valid in these three cases:
            1. only the Entrez id is not None, and it is defined in the portal
            2. only the symbol is not None, and it is unambiguously defined in
               the portal
            3. both are given, and the symbol is defined in the portal to match
               the Entrez id

        Return True if the pair was valid, False otherwise.
        """
        if entrez_id is not None:
            if gene_symbol is not None:
                if gene_symbol not in self.hugo_entrez_map:
                    self.logger.error(
                        'Gene symbol not known to the cBioPortal instance',
                        extra={'line_number': self.line_number,
                               'cause': gene_symbol})
                    return False
                elif entrez_id not in self.hugo_entrez_map[gene_symbol]:
                    self.logger.error(
                        'Gene symbol does not match given Entrez id',
                        extra={'line_number': self.line_number,
                               'cause': '(' + gene_symbol + ',' + entrez_id + ')'})
                    return False
            else:
                if entrez_id not in itertools.chain(
                        *self.hugo_entrez_map.values()):
                    self.logger.error(
                        'Entrez gene id not known to the cBioPortal instance.',
                        extra={'line_number': self.line_number,
                               'cause': entrez_id})
                    return False
        elif gene_symbol is not None:
            if gene_symbol not in self.hugo_entrez_map:
                self.logger.error(
                    'Gene symbol not known to the cBioPortal instance.',
                    extra={'line_number': self.line_number,
                           'cause': gene_symbol})
                return False
            elif len(self.hugo_entrez_map[gene_symbol]) > 1:
                self.logger.error(
                    'Gene symbol maps to multiple Entrez ids (%s), '
                    'please specify which one you mean',
                    '/'.join(self.hugo_entrez_map[gene_symbol]),
                    extra={'line_number': self.line_number,
                          'cause': gene_symbol})
        else:
            self.logger.error(
                'No Entrez id or gene symbol provided for gene',
                extra={'line_number': self.line_number})
            return False
        return True

    def _checkRepeatedColumns(self):
        num_errors = 0
        seen = set()
        for col_num, col in enumerate(self.cols):
            if col not in seen:
                seen.add(col)
            else:
                num_errors += 1
                self.logger.error('Repeated column header',
                                  extra={'line_number': self.line_number,
                                         'column_number': col_num,
                                         'cause': col})
        return num_errors


class FeaturewiseFileValidator(Validator):

    """Validates a file with rows for features and columns for ids and samples.

    The first few columns (collectively defined in the class attributes
    REQUIRED_HEADERS and OPTIONAL_HEADERS) identify the features
    (e.g. genes) and the rest correspond to the samples.

    Subclasses should override the checkValue(self, value, col_index)
    function to check value in a sample column, and check the non-sample
    columns by overriding and extending checkLine(self, data). The method
    can find the headers of these columns in self.nonsample_cols.
    """

    OPTIONAL_HEADERS = []
    REQUIRE_COLUMN_ORDER = True

    def __init__(self, *args, **kwargs):
        super(FeaturewiseFileValidator, self).__init__(*args, **kwargs)
        self.nonsample_cols = []
        self.num_nonsample_cols = 0
        self.sampleIds = []

    def checkHeader(self, cols):
        """Validate the header and read sample IDs from it.

        Return the number of fatal errors.
        """
        num_errors = super(FeaturewiseFileValidator, self).checkHeader(cols)
        if num_errors > 0:
            return num_errors
        # collect the non-sample columns headers, assuming order is required
        self.nonsample_cols = list(self.REQUIRED_HEADERS)
        # start looking for optional cols at the index after the required ones
        col_index = len(self.nonsample_cols)
        # start with the first optional column
        for col_name in self.OPTIONAL_HEADERS:
            # if the next column header in the file is the optional one we are
            # looking for
            if self.cols[col_index] == col_name:
                # add it to the list of non-sample columns in the file
                self.nonsample_cols.append(col_name)
                # any subsequent optional column will be at the next index
                col_index += 1
            else:
                # look for the next optional column at the same index
                pass
        self.num_nonsample_cols = len(self.nonsample_cols)
        num_errors += self._set_sample_ids_from_columns()
        return num_errors

    def checkLine(self, data):
        """Check the values in a data line."""
        super(FeaturewiseFileValidator, self).checkLine(data)
        for column_index, value in enumerate(data):
            if column_index >= len(self.nonsample_cols):
                # checkValue() should be implemented by subclasses
                self.checkValue(value, column_index)

    def checkValue(self, value, column_index):
        """Override to validate a value in a sample column."""
        raise NotImplementedError('The {} class did not provide a method to '
                                  'validate values in sample columns.'.format(
                                      self.__class__.__name__))

    def _set_sample_ids_from_columns(self):
        """Extracts sample IDs from column headers and set self.sampleIds."""
        num_errors = 0
        # check whether any sample columns are present
        if len(self.cols[self.num_nonsample_cols:]) == 0:
            self.logger.error('No sample columns found',
                              extra={'line_number': self.line_number})
            num_errors += 1
        # set self.sampleIds to the list of sample column names
        self.sampleIds = self.cols[self.num_nonsample_cols:]
        # validate each sample id
        for index, sample_id in enumerate(self.sampleIds):
            if not self.checkSampleId(
                    sample_id,
                    column_number=self.num_nonsample_cols + index + 1):
                num_errors += 1
        return num_errors


class GenewiseFileValidator(FeaturewiseFileValidator):

    """FeatureWiseValidator that has Hugo and/or Entrez as feature columns."""

    OPTIONAL_HEADERS = ['Hugo_Symbol', 'Entrez_Gene_Id']

    def checkHeader(self, cols):
        """Validate the header and read sample IDs from it.

        Return the number of fatal errors.
        """
        num_errors = super(GenewiseFileValidator, self).checkHeader(cols)
        if not ('Hugo_Symbol' in self.nonsample_cols or
                'Entrez_Gene_Id' in self.nonsample_cols):
            self.logger.error('At least one of the columns Hugo_Symbol or '
                              'Entrez_Gene_Id needs to be present.',
                              extra={'line_number': self.line_number})
            num_errors += 1
        return num_errors

    def checkLine(self, data):
        """Check the values in a data line."""
        super(GenewiseFileValidator, self).checkLine(data)
        hugo_symbol = None
        entrez_id = None
        if 'Hugo_Symbol' in self.nonsample_cols:
            hugo_symbol = data[self.nonsample_cols.index('Hugo_Symbol')]
            # treat NA or the empty string as a missing value
            if hugo_symbol in ('NA', ''):
                hugo_symbol = None
        if 'Entrez_Gene_Id' in self.nonsample_cols:
            entrez_id = data[self.nonsample_cols.index('Entrez_Gene_Id')]
            # treat NA or the empty string as a missing value
            if entrez_id in ('NA', ''):
                entrez_id = None
        self.checkGeneIdentification(hugo_symbol, entrez_id)


class CNAValidator(GenewiseFileValidator):

    """Sub-class CNA validator."""

    ALLOWED_VALUES = ['-2','-1','0','1','2','','NA']

    def checkValue(self, value, col_index):
        """Check a value in a sample column."""
        if value not in self.ALLOWED_VALUES:
            if self.logger.isEnabledFor(logging.ERROR):
                self.logger.error(
                    'Invalid CNA value: possible values are [%s]',
                    ', '.join(self.ALLOWED_VALUES),
                    extra={'line_number': self.line_number,
                           'column_number': col_index + 1,
                           'cause': value})


class MutationsExtendedValidator(Validator):

    """Sub-class mutations_extended validator."""

    REQUIRED_HEADERS = [
        'Tumor_Sample_Barcode',
        'Amino_Acid_Change'
    ]
    REQUIRE_COLUMN_ORDER = False

    # Used for mapping column names to the corresponding function that does a check on the value.
    # This can be done for other filetypes besides maf - not currently implemented.
    CHECK_FUNCTION_MAP = {
        'Matched_Norm_Sample_Barcode':'checkMatchedNormSampleBarcode',
        'NCBI_Build':'checkNCBIbuild',
        'Verification_Status':'checkVerificationStatus',
        'Validation_Status':'checkValidationStatus',
        't_alt_count':'check_t_alt_count',
        't_ref_count':'check_t_ref_count',
        'n_alt_count':'check_n_alt_count',
        'n_ref_count':'check_n_ref_count',
        'Amino_Acid_Change': 'checkAminoAcidChange'
    }

    def __init__(self, *args, **kwargs):
        super(MutationsExtendedValidator, self).__init__(*args, **kwargs)
        # TODO consider making this attribute a local var in in checkLine(),
        # it really only makes sense there
        self.extraCols = []
        self.extra_exists = False
        self.extra = ''

    def checkHeader(self, cols):
        """Validate header, requiring at least one gene id column."""
        num_errors = super(MutationsExtendedValidator, self).checkHeader(cols)
        if not ('Hugo_Symbol' in self.cols or 'Entrez_Gene_Id' in self.cols):
            self.logger.error('At least one of the columns Hugo_Symbol or '
                              'Entrez_Gene_Id needs to be present.',
                              extra={'line_number': self.line_number})
            num_errors += 1
        return num_errors

    def checkLine(self, data):

        """Each value in each line is checked individually.

        From the column name (stored in self.cols), the
        corresponding function to check the value is selected from
        CHECK_FUNCTION_MAP. Will emit a generic warning
        message if this function returns False. If the function sets
        self.extra_exists to True, self.extra will be used in this
        message.
        """

        super(MutationsExtendedValidator, self).checkLine(data)

        for col_name in self.CHECK_FUNCTION_MAP:
            # if optional column was found, validate it:
            if col_name in self.cols:
                col_index = self.cols.index(col_name)
                value = data[col_index]
                # get the checking method for this column if available, or None
                checking_function = getattr(
                    self,
                    self.CHECK_FUNCTION_MAP[col_name])
                if not checking_function(value):
                    self.printDataInvalidStatement(value, col_index)
                elif self.extra_exists or self.extra:
                    raise RuntimeError(('Checking function %s set an error '
                                        'message but reported no error') %
                                       checking_function.__name__)
        
        # validate Tumor_Sample_Barcode value to make sure it exists in study sample list:
        sample_id_column_index = self.cols.index('Tumor_Sample_Barcode')
        value = data[sample_id_column_index]
        self.checkSampleId(value, column_number=sample_id_column_index + 1)
               
        # parse hugo and entrez to validate them together: 
        hugo_symbol = None
        entrez_id = None
        if 'Hugo_Symbol' in self.cols:
            hugo_symbol = data[self.cols.index('Hugo_Symbol')]
            # treat the empty string as a missing value
            if hugo_symbol == '':
                hugo_symbol = None
        if 'Entrez_Gene_Id' in self.cols:
            entrez_id = data[self.cols.index('Entrez_Gene_Id')]
            # treat the empty string as a missing value
            if entrez_id == '':
                entrez_id = None
        # validate hugo and entrez together:
        self.checkGeneIdentification(hugo_symbol, entrez_id)

    def printDataInvalidStatement(self, value, col_index):
        """Prints out statement for invalid values detected."""
        message = ("Value in column '%s' is invalid" %
                   self.cols[col_index])
        if self.extra_exists:
            message = self.extra
            self.extra = ''
            self.extra_exists = False
        self.logger.error(
            message,
            extra={'line_number': self.line_number,
                   'column_number': col_index + 1,
                   'cause': value})

    # These functions check values of the MAF according to their name.
    # The mapping of which function checks which value is a global value
    # at the top of the script. If any other checks need to be added for
    # another field name, add the map in the global corresponding to
    # the function name that is created to check it.


    def checkNCBIbuild(self, value):
        if self.checkInt(value) and value != '':
            if int(value) != NCBI_BUILD_NUMBER:
                return False
        return True
    
    def checkMatchedNormSampleBarcode(self, value):
        if value != '':
            if 'normal_samples_list' in self.meta_dict and self.meta_dict['normal_samples_list'] != '':
                normal_samples_list = [x.strip() for x in self.meta_dict['normal_samples_list'].split(',')]
                if value not in normal_samples_list:
                    self.extra = "Normal sample id not in list of sample ids configured in corresponding metafile. " \
                    "Please check your metafile field 'normal_samples_list'." 
                    self.extra_exists = True
                    return False
        return True
    
    
    def checkVerificationStatus(self, value):
        if value.lower() not in ('', 'verified', 'unknown'):
            return False
        return True
    
    def checkValidationStatus(self, value):
        if value == '':
            return True
        if value.lower() not in ('valid', 'unknown', 'na', 'untested'):
            return False
        return True
    
    def check_t_alt_count(self, value):
        if not self.checkInt(value) and value != '':
            return False
        return True
    
    def check_t_ref_count(self, value):
        if not self.checkInt(value) and value != '':
            return False
        return True
    
    def check_n_alt_count(self, value):
        if not self.checkInt(value) and value != '':
            return False
        return True

    def check_n_ref_count(self, value):
        if not self.checkInt(value) and value != '':
            return False
        return True

    def checkAminoAcidChange(self, value):
        """Test whether a string is a valid amino acid change specification."""
        # TODO implement this test, may require bundling the hgvs package:
        # https://pypi.python.org/pypi/hgvs/
        return True


class ClinicalValidator(Validator):

    """Validator for clinical data files."""

    REQUIRED_HEADERS = [
        'PATIENT_ID',
        'SAMPLE_ID'
    ]
    REQUIRE_COLUMN_ORDER = False

    srv_attrs = None

    def __init__(self, *args, **kwargs):
        super(ClinicalValidator, self).__init__(*args, **kwargs)
        self.sampleIds = set()
        self.attr_defs = []

    def processTopLines(self, line_list):

        """Parse the the attribute definitions above the column header."""

        LINE_NAMES = ('display_name',
                      'description',
                      'datatype',
                      'attribute_type',
                      'priority')

        if not line_list:
            self.logger.error(
                'No data type header comments found in clinical data file',
                extra={'line_number': self.line_number})
            return False
        if len(line_list) != len(LINE_NAMES):
            self.logger.error(
                '%d comment lines at start of clinical data file, expected %d',
                len(line_list),
                len(LINE_NAMES))
            return False

        # remove the # signs
        line_list = [line[1:] for line in line_list]

        attr_defs = None
        num_attrs = 0
        csvreader = csv.reader(line_list,
                               delimiter='\t',
                               quoting=csv.QUOTE_NONE,
                               strict=True)
        invalid_values = False
        for line_index, row in enumerate(csvreader):

            if attr_defs is None:
                # make a list of as many lists as long as there are columns
                num_attrs = len(row)
                attr_defs = [OrderedDict() for i in range(num_attrs)]
            elif len(row) != num_attrs:
                self.logger.error(
                    'Varying numbers of columns in clinical header (%d, %d)',
                    num_attrs,
                    len(row),
                    extra={'line_number': line_index + 1})
                return False

            for col_index, value in enumerate(row):

                # test for invalid values in these (otherwise parseable) lines
                if value in ('', 'NA'):
                    self.logger.error(
                        'Empty %s field in clinical attribute definition',
                        LINE_NAMES[line_index],
                        extra={'line_number': line_index + 1,
                               'column_number': col_index + 1,
                               'cause': value})
                    invalid_values = True
                if LINE_NAMES[line_index] in ('display_name', 'description'):
                    pass
                elif LINE_NAMES[line_index] == 'datatype':
                    VALID_DATATYPES = ('STRING', 'NUMBER', 'BOOLEAN')
                    if value not in VALID_DATATYPES:
                        self.logger.error(
                            'Invalid data type definition, must be one of'
                            ' [%s]',
                            ', '.join(VALID_DATATYPES),
                            extra={'line_number': line_index + 1,
                                   'colum_number': col_index + 1,
                                   'cause': value})
                        invalid_values = True
                elif LINE_NAMES[line_index] == 'attribute_type':
                    VALID_ATTR_TYPES = ('PATIENT', 'SAMPLE')
                    if value not in VALID_ATTR_TYPES:
                        self.logger.error(
                            'Invalid attribute type definition, must be one of'
                            ' [%s]',
                            ', '.join(VALID_ATTR_TYPES),
                            extra={'line_number': line_index + 1,
                                   'colum_number': col_index + 1,
                                   'cause': value})
                        invalid_values = True
                elif LINE_NAMES[line_index] == 'priority':
                    try:
                        if int(value) < 1:
                            raise ValueError()
                    except ValueError:
                        self.logger.error(
                            'Priority definition must be a positive integer',
                            extra={'line_number': line_index + 1,
                                   'column_number': col_index + 1,
                                   'cause': value})
                        invalid_values = True
                else:
                    raise Exception('Unknown clinical header line name')

                attr_defs[col_index][LINE_NAMES[line_index]] = value

        self.attr_defs = attr_defs
        return not invalid_values

    def checkHeader(self, cols):

        """Validate the attributes defined in the column headers and above."""

        num_errors = super(ClinicalValidator, self).checkHeader(cols)

        if self.numCols != len(self.attr_defs):
            self.logger.error(
                'Varying numbers of columns in clinical header (%d, %d)',
                len(self.attr_defs),
                len(self.cols),
                extra={'line_number': self.line_number})
            num_errors += 1
        for col_index, col_name in enumerate(self.cols):
            if not col_name.isupper():
                self.logger.warning(
                    "Clinical header not in all caps",
                    extra={'line_number': self.line_number,
                           'cause': col_name})
            # look up how the attribute is defined in the portal
            srv_attr_properties = self.srv_attrs.get(col_name)
            if srv_attr_properties is None:
                self.logger.warning(
                    'New %s-level attribute will be added to the portal',
                    self.attr_defs[col_index]['attribute_type'].lower(),
                    extra={'line_number': self.line_number,
                           'column_number': col_index + 1,
                           'cause': col_name})
            else:
                # translate one property having a different format in the API
                transl_attr_properties = {}
                for prop in srv_attr_properties:
                    # define the 'attribute_type' property as it is found in
                    # files, based on 'is_patient_attribute' from the API
                    if prop == 'is_patient_attribute':
                        if srv_attr_properties[prop] == '1':
                            transl_attr_properties['attribute_type'] = 'PATIENT'
                        else:
                            transl_attr_properties['attribute_type'] = 'SAMPLE'
                    # all of the other properties just match the file format
                    elif prop in ('display_name', 'description',
                                  'datatype', 'priority'):
                        transl_attr_properties[prop] = srv_attr_properties[prop]
                # compare values defined in the file with the existing ones
                for attr_property in self.attr_defs[col_index]:
                    value = self.attr_defs[col_index][attr_property]
                    if value != transl_attr_properties[attr_property]:
                        self.logger.error(
                            "%s definition for attribute '%s' does not match "
                            "the portal, '%s' expected",
                            attr_property,
                            col_name,
                            transl_attr_properties[attr_property],
                            extra={'line_number': self.attr_defs[col_index].keys().index(attr_property) + 1,
                                   'column_number': col_index + 1,
                                   'cause': value})
                        num_errors += 1

        return num_errors

    def checkLine(self, data):
        super(ClinicalValidator, self).checkLine(data)
        for col_index, value in enumerate(data):
            # TODO check the values in the other cols, required and optional
            # TODO check if cancer types in clinical attributes are defined
            if col_index == self.cols.index('SAMPLE_ID'):
                if DEFINED_SAMPLE_IDS and value not in DEFINED_SAMPLE_IDS:
                    self.logger.error(
                        'Defining new sample id in secondary clinical file',
                        extra={'line_number': self.line_number,
                               'column_number': col_index + 1,
                               'cause': value})
                self.sampleIds.add(value.strip())

    @classmethod
    def request_attrs(cls, server_url, logger):
        """Initialize cls.srv_attrs using the portal API."""
        cls.srv_attrs = request_from_portal_api(
            server_url + '/api/clinicalattributes/patients',
            logger,
            id_field='attr_id')
        srv_sample_attrs = request_from_portal_api(
            server_url + '/api/clinicalattributes/samples',
            logger,
            id_field='attr_id')
        # if this happens, the database structure has changed and this script
        # needs to be updated
        id_overlap = (set(cls.srv_attrs.keys()) &
                      set(srv_sample_attrs.keys()))
        if id_overlap:
            raise ValueError(
                'The portal at {url} returned these clinical attributes '
                'both for samples and for patients: {attrs}'.format(
                    url=server_url,
                    attrs=', '.join(id_overlap)))
        else:
            cls.srv_attrs.update(srv_sample_attrs)


class SegValidator(Validator):
    """Validator for .seg files."""

    REQUIRED_HEADERS = [
        'ID',
        'chrom',
        'loc.start',
        'loc.end',
        'num.mark',
        'seg.mean']
    REQUIRE_COLUMN_ORDER = True

    def __init__(self, *args, **kwargs):
        """Initialize validator to track coverage of the genome."""
        super(SegValidator, self).__init__(*args, **kwargs)
        self.chromosome_lengths = self.load_chromosome_lengths(
            self.meta_dict['reference_genome_id'])

    def checkLine(self, data):
        super(SegValidator, self).checkLine(data)

        parsed_coords = {}
        for col_index, col_name in enumerate(self.cols):
            value = data[col_index]
            if col_name == 'ID':
                self.checkSampleId(value, column_number=col_index + 1)
            elif col_name == 'chrom':
                if value in self.chromosome_lengths:
                    parsed_coords[col_name] = value
                else:
                    self.logger.error(
                        ('Unknown chromosome, must be one of (%s)' %
                         '|'.join(self.chromosome_lengths.keys())),
                        extra={'line_number': self.line_number,
                               'column_number': col_index + 1,
                               'cause': value})
            elif col_name in ('loc.start', 'loc.end'):
                try:
                    parsed_coords[col_name] = int(value)
                except ValueError:
                    self.logger.error(
                        'Genomic position is not an integer',
                        extra={'line_number': self.line_number,
                               'column_number': col_index + 1,
                               'cause': value})
                    # skip further validation specific to this column
                    continue
                # 0 is the first base, and loc.end is not part of the segment
                # 'chrom' has already been read, as column order is fixed
                if parsed_coords[col_name] < 0 or (
                        'chrom' in parsed_coords and
                        parsed_coords[col_name] > self.chromosome_lengths[
                                                      parsed_coords['chrom']]):
                    self.logger.error(
                        'Genomic position beyond end of chromosome '
                        '(chr%(chr)s:0-%(end)s)',
                        {'chr': parsed_coords['chrom'],
                         'end': self.chromosome_lengths[
                                    parsed_coords['chrom']]},
                        extra={'line_number': self.line_number,
                               'column_number': col_index + 1,
                               'cause': value})
                    # not a valid coordinate usable in further validations
                    del parsed_coords[col_name]
            elif col_name == 'num.mark':
                if not self.checkInt(value):
                    self.logger.error(
                        'Number of probes is not an integer',
                        extra={'line_number': self.line_number,
                               'column_number': col_index + 1,
                               'cause': value})
            elif col_name == 'seg.mean':
                if not self.checkFloat(value):
                    self.logger.error(
                        'Mean segment copy number is not a number',
                        extra={'line_number': self.line_number,
                               'column_number': col_index + 1,
                               'cause': value})
            else:
                raise RuntimeError('Could not validate column type: ' +
                                   col_name)

        if (
                'loc.start' in parsed_coords and 'loc.end' in parsed_coords and
                parsed_coords['loc.start'] >= parsed_coords['loc.end'] - 1):
            self.logger.error(
                'Start position of segment is not lower than end position',
                extra={'line_number': self.line_number,
                       'cause': '{}/{}'.format(parsed_coords['loc.start'],
                                               parsed_coords['loc.end'])})

        # TODO check for overlap and low genome coverage
        # this could be implemented by sorting the segments for a patient
        # by (chromosome and) start position and checking if the start position
        # of each segment comes after the end position of the previous one,
        # meanwhile adding up the number of (non-overlapping) bases covered on
        # that chromosome in that patient.

    @staticmethod
    def load_chromosome_lengths(genome_build):

        """Get the length of each chromosome from USCS and return a dict.

        The dict will not include unplaced contigs, alternative haplotypes or
        the mitochondrial chromosome.
        """

        chrom_size_dict = {}
        chrom_size_url = (
            'http://hgdownload.cse.ucsc.edu'
            '/goldenPath/{build}/bigZips/{build}.chrom.sizes').format(
                build=genome_build)
        r = requests.get(chrom_size_url)
        try:
            r.raise_for_status()
        except requests.exceptions.HTTPError as e:
            raise IOError('Error retrieving chromosome lengths from UCSC: ' +
                          e.message)
        for line in r.text.splitlines():
            try:
                # skip comment lines
                if line.startswith('#'):
                    continue
                cols = line.split('\t', 1)
                if not (len(cols) == 2 and
                        cols[0].startswith('chr')):
                    raise IOError()
                # skip unplaced sequences
                if cols[0].endswith('_random') or cols[0].startswith('chrUn_'):
                    continue
                # skip entries for alternative haplotypes
                if re.search(r'_hap[0-9]+$', cols[0]):
                    continue
                # skip the mitochondrial chromosome
                if cols[0] == 'chrM':
                    continue

                # remove the 'chr' prefix
                chrom_name = cols[0][3:]
                try:
                    chrom_size = int(cols[1])
                except ValueError:
                    raise IOError()
                chrom_size_dict[chrom_name] = chrom_size
            except IOError:
                raise IOError(
                    "Unexpected response from {url}: {line}".format(
                        url=chrom_size_url, line=repr(line)))
        return chrom_size_dict


class Log2Validator(GenewiseFileValidator):

    def checkValue(self, value, col_index):
        """Check a value in a sample column."""
        # TODO check these values
        pass


class ExpressionValidator(GenewiseFileValidator):

    def checkValue(self, value, col_index):
        """Check a value in a sample column."""
        # TODO check these values
        pass


class FusionValidator(Validator):

    REQUIRED_HEADERS = [
        'Hugo_Symbol',
        'Entrez_Gene_Id',
        'Center',
        'Tumor_Sample_Barcode',
        'Fusion',
        'DNA support',
        'RNA support',
        'Method',
        'Frame']
    REQUIRE_COLUMN_ORDER = True

    def checkLine(self, data):
        super(FusionValidator, self).checkLine(data)
        # TODO check the values


class MethylationValidator(GenewiseFileValidator):

    def checkValue(self, value, col_index):
        """Check a value in a sample column."""
        # TODO check these values
        pass


class RPPAValidator(FeaturewiseFileValidator):

    REQUIRED_HEADERS = ['Composite.Element.REF']

    def checkLine(self, data):
        super(RPPAValidator, self).checkLine(data)
        # TODO check the values in the first column
        # for rppa, first column should be hugo|antibody, everything after should be sampleIds

    def checkValue(self, value, col_index):
        """Check a value in a sample column."""
        # TODO check these values
        pass


class TimelineValidator(Validator):

    REQUIRED_HEADERS = [
        'PATIENT_ID',
        'START_DATE',
        'STOP_DATE',
        'EVENT_TYPE']
    REQUIRE_COLUMN_ORDER = True

    def checkLine(self, data):
        super(TimelineValidator, self).checkLine(data)
        # TODO check the values


# ------------------------------------------------------------------------------
# Functions

<<<<<<< HEAD
=======
def get_meta_file_type(metaDictionary, logger, filename):
    '''
     Returns one of the metatypes :
        SEG_META_PATTERN = 'meta_segment'
        STUDY_META_PATTERN = 'meta_study'
        CANCER_TYPE_META_PATTERN = 'meta_cancer_type'
        MUTATION_META_PATTERN = 'meta_mutations_extended'
        CNA_META_PATTERN = 'meta_CNA'
        CLINICAL_META_PATTERN = 'meta_clinical'
        LOG2_META_PATTERN = 'meta_log2CNA'
        EXPRESSION_META_PATTERN = 'meta_expression'
        FUSION_META_PATTERN = 'meta_fusions'
        METHYLATION_META_PATTERN = 'meta_methylation'
        RPPA_META_PATTERN = 'meta_rppa'
        TIMELINE_META_PATTERN = 'meta_timeline'
    '''
    # GENETIC_ALTERATION_TYPE    DATATYPE    meta
    alt_type_datatype_to_meta = {
                                    #clinical and timeline
                                    ("CLINICAL", "CLINICAL"): CLINICAL_META_PATTERN,
                                    ("CLINICAL", "TIMELINE"): TIMELINE_META_PATTERN,
                                    #rppa
                                    ("PROTEIN_LEVEL", "LOG2-VALUE"): RPPA_META_PATTERN,
                                    ("PROTEIN_LEVEL", "Z-SCORE"): RPPA_META_PATTERN,
                                    #cna
                                    ("COPY_NUMBER_ALTERATION", "DISCRETE"): CNA_META_PATTERN,
                                    #("COPY_NUMBER_ALTERATION", "CONTINUOUS"): CNA_META_PATTERN, ?? TODO - add later, when documented
                                    #log2cna
                                    ("COPY_NUMBER_ALTERATION", "LOG2-VALUE"): LOG2_META_PATTERN,
                                    #expression
                                    ("MRNA_EXPRESSION", "CONTINUOUS"): EXPRESSION_META_PATTERN,
                                    ("MRNA_EXPRESSION_NORMALS", "CONTINUOUS"): EXPRESSION_META_PATTERN,
                                    ("MRNA_EXPRESSION", "Z-SCORE"): EXPRESSION_META_PATTERN,
                                    ("MRNA_EXPRESSION", "DISCRETE"): EXPRESSION_META_PATTERN,
                                    #mutations
                                    ("MUTATION_EXTENDED", "MAF"): MUTATION_META_PATTERN,
                                    #others
                                    ("COPY_NUMBER_ALTERATION", "SEG"): SEG_META_PATTERN,
                                    ("METHYLATION", "CONTINUOUS"): METHYLATION_META_PATTERN,
                                    ("FUSION", "FUSION"): FUSION_META_PATTERN
                                }
    result = None
    if 'genetic_alteration_type' in metaDictionary and 'datatype' in metaDictionary:
        genetic_alteration_type = metaDictionary['genetic_alteration_type']
        data_type = metaDictionary['datatype']
        if (genetic_alteration_type, data_type) not in alt_type_datatype_to_meta:
            logger.error('Could not determine the file type. Please check your meta files for correct configuration.',
                         extra={'data_filename': getFileFromFilepath(filename),
                                'cause': 'genetic_alteration_type: ' + metaDictionary['genetic_alteration_type'] + 
                                         ', datatype: ' + metaDictionary['datatype']})
        else:
            result = alt_type_datatype_to_meta[(genetic_alteration_type, data_type)]
    elif 'cancer_study_identifier' in metaDictionary and 'type_of_cancer' in metaDictionary:
        result = STUDY_META_PATTERN
    elif 'type_of_cancer' in metaDictionary:
        result = CANCER_TYPE_META_PATTERN
    else:
        logger.error('Could not determine the file type. Did not find expected meta file fields. Please check your meta files for correct configuration.',
                         extra={'data_filename': getFileFromFilepath(filename)})
        
    return result


>>>>>>> e645d695
def validate_types_and_id(metaDictionary, logger, filename):
    """Validate a genetic_alteration_type, datatype (and stable_id in some cases) against the predefined 
    allowed combinations found in ./allowed_data_types.txt
    """
    # this validation only applies to items that have genetic_alteration_type and datatype and stable_id
    if 'genetic_alteration_type' in metaDictionary and 'datatype' in metaDictionary and 'stable_id' in metaDictionary:
        alt_type_datatype_and_stable_id = {}
        script_dir = os.path.dirname(__file__)
        allowed_data_types_file_name = os.path.join(script_dir, "allowed_data_types.txt")
        data_line_nr = 0
        # build up map alt_type_datatype_and_stable_id: 
        with open(allowed_data_types_file_name) as allowed_data_types_file:
            for line in allowed_data_types_file:
                if line.startswith("#"):
                    continue
                data_line_nr += 1
                # skip header, so if line is not header then process as tab separated:
                if (data_line_nr > 1):
                    line_cols = csv.reader([line], delimiter='\t').next()
                    genetic_alteration_type = line_cols[0]
                    data_type = line_cols[1]
                    # add to map:
                    if (genetic_alteration_type, data_type) not in alt_type_datatype_and_stable_id:
                        alt_type_datatype_and_stable_id[(genetic_alteration_type, data_type)] = []
                    alt_type_datatype_and_stable_id[(genetic_alteration_type, data_type)].append(line_cols[2])
        # init:        
        result = False
        stable_id = metaDictionary['stable_id']
        genetic_alteration_type = metaDictionary['genetic_alteration_type']
        data_type = metaDictionary['datatype']
        # validate the genetic_alteration_type/data_type combination:
        if (genetic_alteration_type, data_type) not in alt_type_datatype_and_stable_id: 
            # unexpected as this is already validated in get_meta_file_type
            raise RuntimeError('Unexpected error: genetic_alteration_type and data_type combination not found in allowed_data_types.txt.', 
                               genetic_alteration_type, data_type)
        # validate stable_id:
        elif stable_id not in alt_type_datatype_and_stable_id[(genetic_alteration_type, data_type)]:
            logger.error('Invalid stable id for genetic_alteration_type, data_type ', 
                         extra={'cause': ','.join([genetic_alteration_type, data_type, stable_id]) +
                                '. Expected one of ' + ','.join(alt_type_datatype_and_stable_id[(genetic_alteration_type, data_type)])
                                }
                        )
        else:
            result = True
        
    else:
        result = True
    
    return result


def parse_metadata_file(filename, logger, study_id=None, case_list=False):

    """Validate a metafile and return a dictionary of values read from it and 
    the meta_file_type according to get_meta_file_type.

    Return `None` if the file is invalid. If `case_list` is True,
    validate the file as a case list instead of a meta file.
    
    :param filename: name of the meta file
    :param logger: the logging.Logger instance to log warnings and errors to
    :param study_id: cancer study id found in previous files (or None). All subsequent
                     meta files should comply to this in the field 'cancer_study_identifier'
    :param case_list: whether this meta file is a case list (special case)
    """

    metaDictionary = {}
    with open(filename, 'rU') as metafile:
        for line_index, line in enumerate(metafile):
            if ':' not in line:
                logger.error(
                    "Invalid %s file entry, no ':' found",
                    {True: 'case list', False: 'meta'}[case_list],
                    extra={'data_filename': getFileFromFilepath(filename),
                           'line_number': line_index + 1})
                return None
            key_value = line.split(':', 1)
            if len(key_value) == 2:
                metaDictionary[key_value[0]] = key_value[1].strip()

    if case_list:
        meta_file_type = cbioportal_common.MetaFileTypes.CASE_LIST
    else:
        meta_file_type = cbioportal_common.get_meta_file_type(metaDictionary, logger, filename)
        if meta_file_type is None:
            # skip this file (can't validate unknown file types)
            return None

    missing_fields = []
    for field in META_FIELD_MAP[meta_file_type]:
        mandatory = META_FIELD_MAP[meta_file_type][field]
        if field not in metaDictionary and mandatory:
            logger.error("Missing field '%s' in %s file",
                         field,
                         {True: 'case list', False: 'meta'}[case_list],
                         extra={'data_filename': getFileFromFilepath(filename)})
            missing_fields.append(field)

    if missing_fields:
        # skip this file (the fields may be required for validation)
        return None
    
    # validate genetic_alteration_type, datatype, stable_id
    stable_id_mandatory = 'stable_id' in META_FIELD_MAP[meta_file_type] and META_FIELD_MAP[meta_file_type]['stable_id']
    if stable_id_mandatory:
        valid_types_and_id = validate_types_and_id(metaDictionary, logger, filename)
        if not valid_types_and_id:
            return None

    for field in metaDictionary:
        if field not in META_FIELD_MAP[meta_file_type]:
            logger.warning(
                'Unrecognized field in %s file',
                {True: 'case list', False: 'meta'}[case_list],
                extra={'data_filename': getFileFromFilepath(filename),
                       'cause': field})

    # check that cancer study identifiers across files so far are consistent.
    if (
            study_id is not None and
            'cancer_study_identifier' in metaDictionary and
            study_id != metaDictionary['cancer_study_identifier']):
        logger.error(
            "Cancer study identifier is not consistent across "
            "files, expected '%s'",
            study_id,
            extra={'data_filename': getFileFromFilepath(filename),
                   'cause': metaDictionary['cancer_study_identifier']})
        return None

    # compare a meta_cancer_type file with the portal instance
    if meta_file_type == cbioportal_common.MetaFileTypes.CANCER_TYPE:
        file_cancer_type = metaDictionary.get('type_of_cancer')
        if file_cancer_type not in PORTAL_CANCER_TYPES:
            logger.warning(
                'New disease type will be added to the portal',
                extra={'data_filename': getFileFromFilepath(filename),
                       'cause': file_cancer_type})
        else:
            existing_info = PORTAL_CANCER_TYPES[file_cancer_type]
            invalid_fields_found = False
            for field in metaDictionary:
                if (
                        field in existing_info and
                        field != 'cancer_type_id' and
                        metaDictionary[field] != existing_info[field]):
                    logger.error(
                        "%s field of cancer type does not match the "
                        "portal, '%s' expected",
                        field,
                        existing_info[field],
                        extra={'data_filename': getFileFromFilepath(filename),
                               'cause': metaDictionary[field]})
                    invalid_fields_found = True
            if invalid_fields_found:
                return None

    # check fields specific to seg meta file
    if meta_file_type == cbioportal_common.MetaFileTypes.SEG:

        if metaDictionary['data_filename'] != metaDictionary['data_file_path']:
            logger.error(
                'data_filename and data_file_path differ in seg data file',
                extra={'data_filename': getFileFromFilepath(filename),
                       'cause': (metaDictionary['data_filename'] + ', ' +
                                 metaDictionary['data_file_path'])})
            return None
        if metaDictionary['reference_genome_id'] != GENOMIC_BUILD_COUNTERPART:
            logger.error(
                'Reference_genome_id is not %s',
                GENOMIC_BUILD_COUNTERPART,
                extra={'data_filename': getFileFromFilepath(filename),
                       'cause': metaDictionary['reference_genome_id']})
            return None

    # if this file type doesn't take a data file, make sure one isn't parsed
    if (
            'data_file_path' in metaDictionary and
            'data_file_path' not in META_FIELD_MAP[meta_file_type]):
        logger.warning(
            "File '%s' referenced by meta file will not be processed as the "
            "attribute data_file_path is not expected in this meta file",
            metaDictionary['data_file_path'],
            extra={'data_filename': getFileFromFilepath(filename),
                   'cause': metaDictionary['data_file_path']})

    return metaDictionary,meta_file_type


def process_metadata_files(directory, logger, hugo_entrez_map):

    """Parse the meta files in a directory and create data file validators.

    Return a tuple of:
        1. a dict listing the data file validator (or None) for each meta file
           by file type,
        2. a list of cancer type ids that have been defined in this study, and
        3. the study id

    Possible file types are listed in cbioportal_common.MetaFileTypes.
    """

    # get filenames for all meta files in the directory
    filenames = [os.path.join(directory, f) for
                 f in os.listdir(directory) if
                 re.search(r'(\b|_)meta(\b|_)', f)]

    study_id = None
    study_cancer_type = None
    validators_by_type = {}
    defined_cancer_types = []

    for filename in filenames:

        meta_tuple = parse_metadata_file(filename, logger, study_id)
        if meta_tuple is None:
            continue
        meta, meta_file_type = meta_tuple
        if study_id is None and 'cancer_study_identifier' in meta:
            study_id = meta['cancer_study_identifier']
        if meta_file_type == cbioportal_common.MetaFileTypes.STUDY:
            if study_cancer_type is not None:
                logger.error(
                    'Encountered a second meta_study file',
                    extra={'data_filename': getFileFromFilepath(filename)})
            study_cancer_type = meta['type_of_cancer']
        if meta_file_type == cbioportal_common.MetaFileTypes.CANCER_TYPE:
            file_cancer_type = meta['type_of_cancer']
            if file_cancer_type in defined_cancer_types:
                logger.error(
                    'Cancer type defined a second time in study',
                    extra={'data_filename': getFileFromFilepath(filename),
                           'cause': file_cancer_type})
            else:
                defined_cancer_types.append(meta['type_of_cancer'])
        # create a list for the file type in the dict
        if meta_file_type not in validators_by_type:
            validators_by_type[meta_file_type] = []
        # check if data_file_path is set AND if data_file_path is a supported field according to META_FIELD_MAP:
        if 'data_file_path' in meta and 'data_file_path' in META_FIELD_MAP[meta_file_type]:
            validator_class = globals()[VALIDATOR_IDS[meta_file_type]]
            validators_by_type[meta_file_type].append(validator_class(
                    directory, meta, logger, hugo_entrez_map))
        else:
            validators_by_type[meta_file_type].append(None)

    if study_cancer_type is None:
        logger.error(
            'Cancer type needs to be defined for a study. Verify that you have a study file '
            'and have defined the cancer type correctly.')
    elif not (study_cancer_type in PORTAL_CANCER_TYPES or
            study_cancer_type in defined_cancer_types):
        logger.error(
            'Cancer type of study is neither known to the portal nor defined '
            'in a meta_cancer_type file',
            extra={'cause': study_cancer_type})

    return validators_by_type, defined_cancer_types, study_id


def getFileFromFilepath(f):
    return os.path.basename(f.strip())


def processCaseListDirectory(caseListDir, cancerStudyId, logger):

    logger.info('Validating case lists')

    case_lists = [os.path.join(caseListDir, x) for x in os.listdir(caseListDir)]

    for case in case_lists:

        case_data_tuple = parse_metadata_file(case, logger, cancerStudyId,
                                        case_list=True)
        if case_data_tuple is None:
            continue

        case_data = case_data_tuple[0]
        sampleIds = case_data['case_list_ids']
        sampleIds = set([x.strip() for x in sampleIds.split('\t')])
        for value in sampleIds:
            if value not in DEFINED_SAMPLE_IDS:
                logger.error(
                    'Sample id not defined in clinical file',
                    extra={'data_filename': getFileFromFilepath(case),
                           'cause': value})

    logger.info('Validation of case lists complete')


def request_from_portal_api(service_url, logger, id_field=None):
    """Send a request to the portal API and return the decoded JSON object.

    If id_field is specified, expect the object to be a list of dicts,
    and instead return a dict indexed by the specified field of said
    dictionaries. E.g.:
    [{'id': 'spam', 'val1': 1}, {'id':'eggs', 'val1':42}] ->
    {'spam': {'val1': 1}, 'eggs': {'val1': 42}}
    """
    url_split = service_url.split('/api/', 1)
    logger.info("Requesting %s from portal at '%s'",
                url_split[1], url_split[0])
    # this may raise a requests.exceptions.RequestException subclass,
    # usually because the URL provided on the command line was invalid or
    # did not include the http:// part
    response = requests.get(service_url)
    try:
        response.raise_for_status()
    except requests.exceptions.HTTPError as e:
        raise IOError(
            'Connection error for URL: {url}. Administrator: please check if '
            '[{url}] is accessible. Message: {msg}'.format(url=service_url,
                                                           msg=e.message))
    json_data = response.json()
    if id_field is None:
        return json_data
    else:
        transformed_dict = {}
        # return a dict indexed by the specified field of said
        # dictionaries. E.g.:
        #[{'id': 'spam', 'val1': 1}, {'id':'eggs', 'val1':42}] ->
        # {'spam': {'val1': 1}, 'eggs': {'val1': 42}}
        for attr in json_data:
            # make a copy of the attr dict
            attr_dict = dict(attr)
            # remove id field:
            if not id_field in attr_dict:
                raise RuntimeError('Unexpected error while calling web-service. '
                                   'Please check if given {url} is correct'.format(url=service_url))
            del attr_dict[id_field]
            transformed_dict[attr[id_field]] = attr_dict
        return transformed_dict


def get_hugo_entrez_map(server_url, logger):
    """
    Returns a dict with hugo symbols and respective entrezIds, e.g.:
    # dict: {'LOC105377913': ['105377913'], 'LOC105377912': ['105377912'],  hugo: [entrez], hugo: [entrez, entrez]...
    """
    json_data = request_from_portal_api(server_url + '/api/genes', logger)
    # json_data is list of dicts, each entry containing e.g. dict: {'hugo_gene_symbol': 'SRXN1', 'entrez_gene_id': '140809'}
    # We want to transform this to the format dict: {hugo: entrez, hugo: entrez...
    result_dict = {}
    for data_item in json_data:
        if data_item['hugo_gene_symbol'] not in result_dict:
            result_dict[data_item['hugo_gene_symbol']] = []
        result_dict[data_item['hugo_gene_symbol']].append(
                data_item['entrez_gene_id'])
    return result_dict


# ------------------------------------------------------------------------------
def interface(args=None):
    parser = argparse.ArgumentParser(description='cBioPortal meta Validator')
    parser.add_argument('-s', '--study_directory', type=str, required=True,
                        help='path to directory.')
    parser.add_argument('-u', '--url_server', type=str, required=False,
                        default='http://localhost/cbioportal',
                        help='URL to cBioPortal server. You can set this if '
                             'your URL is not http://localhost/cbioportal')
    parser.add_argument('-html', '--html_table', type=str, required=False,
                        help='path to html report output file')
    parser.add_argument('-v', '--verbose', required=False, action="store_true",
                        help='list warnings in addition to fatal errors')

    parser = parser.parse_args(args)
    return parser


def validate_study(study_dir, logger, hugo_entrez_map):

    """Validate the study in study_dir, logging messages to the logger.

    The argument hugo_entrez_map should be a dict listing the canonical
    gene symbols and corresponding Entrez identifiers defined in the portal.
    
    
    """

    global DEFINED_CANCER_TYPES
    global DEFINED_SAMPLE_IDS

    # walk over the meta files in the dir and get properties of the study
    (validators_by_meta_type,
     DEFINED_CANCER_TYPES,
     study_id) = process_metadata_files(study_dir, logger, hugo_entrez_map)

    if cbioportal_common.MetaFileTypes.CLINICAL not in validators_by_meta_type:
        logger.error('No clinical file detected')
        return

    if cbioportal_common.MetaFileTypes.STUDY not in validators_by_meta_type:
        logger.error('No study file detected')
        return

    if len(validators_by_meta_type[cbioportal_common.MetaFileTypes.CLINICAL]) != 1:
        if logger.isEnabledFor(logging.ERROR):
            logger.error(
                'Multiple clinical files detected',
                extra={'cause': ', '.join(
                    validator.filenameShort for validator in
                    validators_by_meta_type[cbioportal_common.MetaFileTypes.CLINICAL])})

    # get the validator for the clinical data file
    clinvalidator = validators_by_meta_type[cbioportal_common.MetaFileTypes.CLINICAL][0]
    # parse the clinical data file to get defined sample ids for this study
    clinvalidator.validate()
    if not clinvalidator.fileCouldBeParsed:
        logger.error("Clinical file could not be parsed. Please fix the problems found there first before continuing.")
        return

    DEFINED_SAMPLE_IDS = clinvalidator.sampleIds

    # validate non-clinical data files
    for meta_file_type in validators_by_meta_type:
        # skip clinical files, they have already been validated
        if meta_file_type == cbioportal_common.MetaFileTypes.CLINICAL:
            continue
        for validator in validators_by_meta_type[meta_file_type]:
            # if there was no validator for this meta file
            if validator is None:
                continue
            validator.validate()

    case_list_dirname = os.path.join(study_dir, 'case_lists')
    if not os.path.isdir(case_list_dirname):
        logger.warning("No directory named 'case_lists' found")
    else:
        processCaseListDirectory(case_list_dirname, study_id, logger)

    logger.info('Validation complete')


def main_validate(args):

    """Main function: process parsed arguments and validate the study."""

    # global portal properties
    global SERVER_URL
    global PORTAL_CANCER_TYPES

    # get a logger to emit messages
    logger = logging.getLogger(__name__)
    logger.handlers = []
    logger.setLevel(logging.INFO)
    exit_status_handler = MaxLevelTrackingHandler()
    logger.addHandler(exit_status_handler)

    # process the options
    study_dir = args.study_directory
    SERVER_URL = args.url_server

    html_output_filename = args.html_table

    verbose = False
    if args.verbose:
        verbose = True

    # check existence of directory
    if not os.path.exists(study_dir):
        print >> sys.stderr, 'directory cannot be found: ' + study_dir
        return 2

    # set default message handler
    text_handler = logging.StreamHandler(sys.stdout)
    text_handler.setFormatter(LogfileStyleFormatter())
    collapsing_text_handler = CollapsingLogMessageHandler(
        capacity=1e6,
        flushLevel=logging.CRITICAL,
        target=text_handler)
    if not verbose:
        collapsing_text_handler.setLevel(logging.ERROR)
    logger.addHandler(collapsing_text_handler)

    collapsing_html_handler = None
    html_handler = None
    # add html table handler if applicable
    if html_output_filename:
        # just to make sure users get dependency error at start:
        import jinja2  # pylint: disable=import-error

        html_handler = Jinja2HtmlHandler(
            study_dir,
            html_output_filename,
            capacity=1e5)
        # TODO extend CollapsingLogMessageHandler to flush to multiple targets,
        # and get rid of the duplicated buffering of messages here
        collapsing_html_handler = CollapsingLogMessageHandler(
            capacity=1e6,
            flushLevel=logging.CRITICAL,
            target=html_handler)
        if not verbose:
            collapsing_html_handler.setLevel(logging.ERROR)
        logger.addHandler(collapsing_html_handler)

    # retrieve cancer types defined in the portal
    PORTAL_CANCER_TYPES = request_from_portal_api(
        SERVER_URL + '/api/cancertypes',
        logger,
        id_field='id')
    # retrieve clinical attributes defined in the portal
    ClinicalValidator.request_attrs(SERVER_URL, logger)
    # Entrez values for Hugo symbols in the portal
    hugo_entrez_map = get_hugo_entrez_map(SERVER_URL, logger)

    validate_study(study_dir, logger, hugo_entrez_map)

    if html_handler is not None:
        collapsing_html_handler.flush()
        html_handler.generateHtml()

    exit_status = exit_status_handler.get_exit_status()
    return exit_status

# ------------------------------------------------------------------------------
# vamanos 

if __name__ == '__main__':
    try:
        # parse command line options
        args = interface()
        # run the script
        exit_status = main_validate(args)
        print >>sys.stderr, ('Validation of study {status}.'.format(
            status={0: 'succeeded',
                    1: 'failed',
                    2: 'not performed as problems occurred',
                    3: 'succeeded with warnings'}.get(exit_status, 'unknown')))
    finally:
        logging.shutdown()
        del logging._handlerList[:]  # workaround for harmless exceptions on exit<|MERGE_RESOLUTION|>--- conflicted
+++ resolved
@@ -44,7 +44,6 @@
 
 # ----------------------------------------------------------------------------
 
-<<<<<<< HEAD
 VALIDATOR_IDS = {
     cbioportal_common.MetaFileTypes.CNA:'CNAValidator',
     cbioportal_common.MetaFileTypes.MUTATION:'MutationsExtendedValidator',
@@ -56,62 +55,6 @@
     cbioportal_common.MetaFileTypes.METHYLATION:'MethylationValidator',
     cbioportal_common.MetaFileTypes.RPPA:'RPPAValidator',
     cbioportal_common.MetaFileTypes.TIMELINE:'TimelineValidator'
-=======
-RPPA_META_FIELDS = {
-    'cancer_study_identifier': True,
-    'genetic_alteration_type': True,
-    'datatype': True,
-    'stable_id': True,
-    'show_profile_in_analysis_tab': True,
-    'profile_name': True,
-    'profile_description': True,
-    'data_file_path': True
-}
-
-TIMELINE_META_FIELDS = {
-    'cancer_study_identifier': True,
-    'genetic_alteration_type': True,
-    'data_file_path': True
-}
-
-CASE_LIST_FIELDS = {
-    'cancer_study_identifier': True,
-    'stable_id': True,
-    'case_list_name': True,
-    'case_list_description': True,
-    'case_list_ids': True,
-    'case_list_category': False
-}
-
-CLINICAL_META_FIELDS = {
-    'cancer_study_identifier': True,
-    'genetic_alteration_type': True,
-    'datatype': True,
-    'show_profile_in_analysis_tab': True,
-    'profile_name': True,
-    'profile_description': True,
-    'data_file_path': True
-}
-
-STUDY_META_FIELDS = {
-    'cancer_study_identifier': True,
-    'type_of_cancer': True,
-    'name': True,
-    'description': True,
-    'short_name': True,
-    'dedicated_color': True,
-    'citation': False,
-    'pmid': False,
-    'groups': False
-}
-
-CANCER_TYPE_META_FIELDS = {
-    'type_of_cancer': True,
-    'name': True,
-    'clinical_trial_keywords': True,
-    'dedicated_color': True,
-    'short_name': True
->>>>>>> e645d695
 }
 
 # fields allowed in each meta file type, maps to True if required
@@ -138,7 +81,6 @@
         'cancer_study_identifier': True,
         'genetic_alteration_type': True,
         'datatype': True,
-        'stable_id': True,
         'show_profile_in_analysis_tab': True,
         'profile_name': True,
         'profile_description': True,
@@ -1619,72 +1561,6 @@
 # ------------------------------------------------------------------------------
 # Functions
 
-<<<<<<< HEAD
-=======
-def get_meta_file_type(metaDictionary, logger, filename):
-    '''
-     Returns one of the metatypes :
-        SEG_META_PATTERN = 'meta_segment'
-        STUDY_META_PATTERN = 'meta_study'
-        CANCER_TYPE_META_PATTERN = 'meta_cancer_type'
-        MUTATION_META_PATTERN = 'meta_mutations_extended'
-        CNA_META_PATTERN = 'meta_CNA'
-        CLINICAL_META_PATTERN = 'meta_clinical'
-        LOG2_META_PATTERN = 'meta_log2CNA'
-        EXPRESSION_META_PATTERN = 'meta_expression'
-        FUSION_META_PATTERN = 'meta_fusions'
-        METHYLATION_META_PATTERN = 'meta_methylation'
-        RPPA_META_PATTERN = 'meta_rppa'
-        TIMELINE_META_PATTERN = 'meta_timeline'
-    '''
-    # GENETIC_ALTERATION_TYPE    DATATYPE    meta
-    alt_type_datatype_to_meta = {
-                                    #clinical and timeline
-                                    ("CLINICAL", "CLINICAL"): CLINICAL_META_PATTERN,
-                                    ("CLINICAL", "TIMELINE"): TIMELINE_META_PATTERN,
-                                    #rppa
-                                    ("PROTEIN_LEVEL", "LOG2-VALUE"): RPPA_META_PATTERN,
-                                    ("PROTEIN_LEVEL", "Z-SCORE"): RPPA_META_PATTERN,
-                                    #cna
-                                    ("COPY_NUMBER_ALTERATION", "DISCRETE"): CNA_META_PATTERN,
-                                    #("COPY_NUMBER_ALTERATION", "CONTINUOUS"): CNA_META_PATTERN, ?? TODO - add later, when documented
-                                    #log2cna
-                                    ("COPY_NUMBER_ALTERATION", "LOG2-VALUE"): LOG2_META_PATTERN,
-                                    #expression
-                                    ("MRNA_EXPRESSION", "CONTINUOUS"): EXPRESSION_META_PATTERN,
-                                    ("MRNA_EXPRESSION_NORMALS", "CONTINUOUS"): EXPRESSION_META_PATTERN,
-                                    ("MRNA_EXPRESSION", "Z-SCORE"): EXPRESSION_META_PATTERN,
-                                    ("MRNA_EXPRESSION", "DISCRETE"): EXPRESSION_META_PATTERN,
-                                    #mutations
-                                    ("MUTATION_EXTENDED", "MAF"): MUTATION_META_PATTERN,
-                                    #others
-                                    ("COPY_NUMBER_ALTERATION", "SEG"): SEG_META_PATTERN,
-                                    ("METHYLATION", "CONTINUOUS"): METHYLATION_META_PATTERN,
-                                    ("FUSION", "FUSION"): FUSION_META_PATTERN
-                                }
-    result = None
-    if 'genetic_alteration_type' in metaDictionary and 'datatype' in metaDictionary:
-        genetic_alteration_type = metaDictionary['genetic_alteration_type']
-        data_type = metaDictionary['datatype']
-        if (genetic_alteration_type, data_type) not in alt_type_datatype_to_meta:
-            logger.error('Could not determine the file type. Please check your meta files for correct configuration.',
-                         extra={'data_filename': getFileFromFilepath(filename),
-                                'cause': 'genetic_alteration_type: ' + metaDictionary['genetic_alteration_type'] + 
-                                         ', datatype: ' + metaDictionary['datatype']})
-        else:
-            result = alt_type_datatype_to_meta[(genetic_alteration_type, data_type)]
-    elif 'cancer_study_identifier' in metaDictionary and 'type_of_cancer' in metaDictionary:
-        result = STUDY_META_PATTERN
-    elif 'type_of_cancer' in metaDictionary:
-        result = CANCER_TYPE_META_PATTERN
-    else:
-        logger.error('Could not determine the file type. Did not find expected meta file fields. Please check your meta files for correct configuration.',
-                         extra={'data_filename': getFileFromFilepath(filename)})
-        
-    return result
-
-
->>>>>>> e645d695
 def validate_types_and_id(metaDictionary, logger, filename):
     """Validate a genetic_alteration_type, datatype (and stable_id in some cases) against the predefined 
     allowed combinations found in ./allowed_data_types.txt
