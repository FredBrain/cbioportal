#! /usr/bin/env python

# ------------------------------------------------------------------------------
# Data validation script - validates files before import into portal.
# If create-corrected set to true, the script will create a new version of all the files it detects
#   and ensure the newlines are correct and that no data is enclosed in quotes. It will also
#   add entrez IDs if they are not present and the user either provides the file or sets ftp
#   Also checks for duplicate column headers, repeated header rows
# ------------------------------------------------------------------------------

# imports
import sys
import os
import logging
import logging.handlers
from collections import OrderedDict
import argparse
import re
import csv
import itertools


# ------------------------------------------------------------------------------
# globals

# allows script to run with or without the hugoEntrezMap module
hugoEntrezMapPresent = True
try:
    from hugoEntrezMap import ftp_NCBI, parse_ncbi_file
except ImportError:
    print >> sys.stderr, 'Could not find hugoEntrezMap, skipping'
    hugoEntrezMapPresent = False

# Current NCBI build and build counterpart - used in one of the maf checks as well as .seq filename check
NCBI_BUILD_NUMBER = 37
GENOMIC_BUILD_COUNTERPART = 'hg19'


# how we differentiate between data TYPES. 

SEG_META_PATTERN = '_meta_cna_' + GENOMIC_BUILD_COUNTERPART + '_seg.txt'
STUDY_META_PATTERN = 'meta_study'
MUTATION_META_PATTERN = 'meta_mutations_extended'
CNA_META_PATTERN = 'meta_CNA'
CLINICAL_META_PATTERN = 'meta_clinical'
LOG2_META_PATTERN = 'meta_log2CNA'
EXPRESSION_META_PATTERN = 'meta_expression'
FUSION_META_PATTERN = 'meta_fusions'
METHYLATION_META_PATTERN = 'meta_methylation'
RPPA_META_PATTERN = 'meta_rppa'
TIMELINE_META_PATTERN = 'meta_timeline'

META_TYPE_TO_META_DICT = {}
DEFINED_SAMPLE_IDS = ()

META_FILE_PATTERNS = [
    STUDY_META_PATTERN,
    SEG_META_PATTERN,
    MUTATION_META_PATTERN,
    CNA_META_PATTERN,
    CLINICAL_META_PATTERN,
    LOG2_META_PATTERN,
    EXPRESSION_META_PATTERN,
    FUSION_META_PATTERN,
    METHYLATION_META_PATTERN,
    RPPA_META_PATTERN,
    TIMELINE_META_PATTERN
]

VALIDATOR_IDS = {CNA_META_PATTERN:'CNAValidator',
                 MUTATION_META_PATTERN:'MutationsExtendedValidator',
                 CLINICAL_META_PATTERN:'ClinicalValidator',
                 SEG_META_PATTERN:'SegValidator',
                 LOG2_META_PATTERN:'Log2Validator',
                 EXPRESSION_META_PATTERN:'ExpressionValidator',
                 FUSION_META_PATTERN:'FusionValidator',
                 METHYLATION_META_PATTERN:'MethylationValidator',
                 RPPA_META_PATTERN:'RPPAValidator',
                 TIMELINE_META_PATTERN:'TimelineValidator'
                 }

CNA_META_FIELDS = [
    'cancer_study_identifier',
    'genetic_alteration_type',
    'datatype',
    'stable_id',
    'show_profile_in_analysis_tab',
    'profile_name',
    'profile_description',
    'meta_file_type',
    'data_file_path'
]

MUTATION_META_FIELDS = [
    'cancer_study_identifier',
    'genetic_alteration_type',
    'datatype',
    'stable_id',
    'show_profile_in_analysis_tab',
    'profile_name',
    'profile_description',
    'meta_file_type',
    'data_file_path'
]

SEG_META_FIELDS = [
    'cancer_study_identifier',
    'genetic_alteration_type',
    'datatype',
    'stable_id',
    'show_profile_in_analysis_tab',
    'profile_name',
    'profile_description',
    'reference_genome_id',
    'data_filename',
    'description',
    'meta_file_type',
    'data_file_path'
]

LOG2_META_FIELDS = [
    'cancer_study_identifier',
    'genetic_alteration_type',
    'datatype',
    'stable_id',
    'show_profile_in_analysis_tab',
    'profile_name',
    'profile_description',
    'meta_file_type',
    'data_file_path'
]

EXPRESSION_META_FIELDS = [
    'cancer_study_identifier',
    'genetic_alteration_type',
    'datatype',
    'stable_id',
    'show_profile_in_analysis_tab',
    'profile_name',
    'profile_description',
    'meta_file_type',
    'data_file_path'
]

METHYLATION_META_FIELDS = [
    'cancer_study_identifier',
    'genetic_alteration_type',
    'datatype',
    'stable_id',
    'show_profile_in_analysis_tab',
    'profile_name',
    'profile_description',
    'meta_file_type',
    'data_file_path'
]

FUSION_META_FIELDS = [
    'cancer_study_identifier',
    'genetic_alteration_type',
    'datatype',
    'stable_id',
    'show_profile_in_analysis_tab',
    'profile_name',
    'profile_description',
    'meta_file_type',
    'data_file_path'
]

RPPA_META_FIELDS = [
    'cancer_study_identifier',
    'genetic_alteration_type',
    'datatype',
    'stable_id',
    'show_profile_in_analysis_tab',
    'profile_name',
    'profile_description',
    'meta_file_type',
    'data_file_path'
]

TIMELINE_META_FIELDS = [
    'cancer_study_identifier',
    'genetic_alteration_type',
    'meta_file_type',
    'data_file_path'
]

CASE_LIST_FIELDS = [
    'cancer_study_identifier',
    'stable_id',
    'case_list_name',
    'case_list_description',
    'case_list_ids',
    # TODO: define 'case_list_category' when optional meta fields are supported
]

CLINICAL_META_FIELDS = [
    'cancer_study_identifier',
    'genetic_alteration_type',
    'datatype',
    'stable_id',
    'show_profile_in_analysis_tab',
    'profile_name',
    'profile_description',
    'meta_file_type',
    'data_file_path'
]

STUDY_META_FIELDS = [
    'cancer_study_identifier',
    'type_of_cancer',
    'name',
    'description',
    'groups',
    'dedicated_color',
    'short_name',
    'meta_file_type'
]

META_FIELD_MAP = {
    STUDY_META_PATTERN:STUDY_META_FIELDS,
    CNA_META_PATTERN:CNA_META_FIELDS,
    CLINICAL_META_PATTERN:CLINICAL_META_FIELDS,
    LOG2_META_PATTERN:LOG2_META_FIELDS,
    MUTATION_META_PATTERN:MUTATION_META_FIELDS,
    SEG_META_PATTERN:SEG_META_FIELDS,
    EXPRESSION_META_PATTERN:EXPRESSION_META_FIELDS,
    METHYLATION_META_PATTERN:EXPRESSION_META_FIELDS,
    FUSION_META_PATTERN:FUSION_META_FIELDS,
    RPPA_META_PATTERN:RPPA_META_FIELDS,
    TIMELINE_META_PATTERN:TIMELINE_META_FIELDS,
    'case_list': CASE_LIST_FIELDS
}


# ------------------------------------------------------------------------------
# class definitions

class ValidationMessageFormatter(logging.Formatter):

    """Logging formatter with optional fields for data validation messages.

    These fields are:
    data_filename - the name of the file the message is about (if applicable)
    line_number - a line number within the above file (if applicable)
    column_number - a column number within the above file (if applicable)
    cause - the unexpected value found in the input (if applicable)

    If instead a message pertains to multiple values of one of these
    fields (as the result of aggregation by CollapsingLogMessageHandler),
    these will be expected in the field <fieldname>_list.
    """

    def format(self, record, *args, **kwargs):
        """Check consistency of expected fields and format the record."""
        if (
                (
                    self.format_aggregated(record,
                                           'line_number',
                                           optional=True) or
                    self.format_aggregated(record,
                                           'column_number',
                                           optional=True))
                and not self.format_aggregated(record,
                                               'data_filename',
                                               optional=True)):
            raise ValueError(
                'Tried to log about a line/column with no filename')
        return super(ValidationMessageFormatter, self).format(record,
                                                              *args,
                                                              **kwargs)

    @staticmethod
    def format_aggregated(record,
                          attr_name,
                          single_fmt='%s',
                          multiple_fmt='[%s]',
                          join_string=', ',
                          max_join=3,
                          optional=False):
        """Format a human-readable string for a field or its <field>_list.

        As would be generated when using the CollapsingLogMessageHandler.
        If `optional` is True and both the field and its list are absent,
        return an empty string.
        """
        attr_val = getattr(record, attr_name, None)
        attr_list = getattr(record, attr_name + '_list', None)
        if attr_val is not None:
            attr_indicator = single_fmt % attr_val
        elif attr_list is not None:
            string_list = list(str(val) for val in attr_list[:max_join])
            num_skipped = len(attr_list) - len(string_list)
            if num_skipped != 0:
                string_list.append('(%d more)' % num_skipped)
            attr_indicator = multiple_fmt % join_string.join(string_list)
        elif optional:
            attr_indicator = ''
        else:
            raise ValueError(
                "Tried to format an absent non-optional log field: '%s'" %
                attr_name)
        return attr_indicator



class LogfileStyleFormatter(ValidationMessageFormatter):

    """Formatter for validation messages in a simple one-per-line format."""

    def __init__(self):
        """Initialize a logging Formatter with an appropriate format string."""
        super(LogfileStyleFormatter, self).__init__(
            fmt='%(levelname)s: %(file_indicator)s:'
                '%(line_indicator)s%(column_indicator)s'
                ' %(message)s%(cause_indicator)s')

    def format(self, record):

        """Generate descriptions for optional fields and format the record."""


        record.file_indicator = self.format_aggregated(record,
                                                       'data_filename',
                                                       optional=True)
        if not record.file_indicator:
            record.file_indicator = '-'
        record.line_indicator = self.format_aggregated(
            record,
            'line_number',
            ' line %d:',
            ' lines [%s]:',
            optional=True)
        record.column_indicator = self.format_aggregated(
            record,
            'column_number',
            ' column %d:',
            ' columns [%s]:',
            optional=True)
        record.cause_indicator = self.format_aggregated(
            record,
            'cause',
            "; found '%s'",
            "; found ['%s']",
            join_string="', '",
            optional=True)

        return super(LogfileStyleFormatter, self).format(record)


class MaxLevelTrackingHandler(logging.Handler):

    """Handler that does nothing but track the maximum msg level emitted."""

    def __init__(self):
        """Initialize the handler with an attribute to track the level."""
        super(MaxLevelTrackingHandler, self).__init__()
        self.max_level = logging.NOTSET

    def emit(self, record):
        """Update the maximum level with a new record."""
        self.max_level = max(self.max_level, record.levelno)

    def get_exit_status(self):
        """Return an exit status for the validator script based on max_level."""
        if self.max_level <= logging.INFO:
            return 0
        elif self.max_level == logging.WARNING:
            return 3
        elif self.max_level == logging.ERROR:
            return 1
        else:
            return 2


class Jinja2HtmlHandler(logging.handlers.BufferingHandler):

    """Logging handler that formats aggregated HTML reports using Jinja2."""

    def __init__(self, study_dir, output_filename, *args, **kwargs):
        """Set study directory name, output filename and buffer size."""
        self.study_dir = study_dir
        self.output_filename = output_filename
        self.max_level = logging.NOTSET
        self.closed = False
        super(Jinja2HtmlHandler, self).__init__(*args, **kwargs)

    def emit(self, record):
        """Buffer a message if the buffer is not full."""
        self.max_level = max(self.max_level, record.levelno)
        if len(self.buffer) < self.capacity:
            return super(Jinja2HtmlHandler, self).emit(record)

    def flush(self):
        """Do nothing; emit() caps the buffer and close() renders output."""
        pass

    def shouldFlush(self, record):
        """Never flush; emit() caps the buffer and close() renders output."""
        return False

    def close(self):
        """Render the HTML page and close the handler."""
        # make sure to only close once
        if self.closed:
            return
        self.closed = True
        # require Jinja2 only if it is actually used
        import jinja2
        # get the directory name of the currently running script
        template_dir = os.path.dirname(__file__)
        j_env = jinja2.Environment(
            loader=jinja2.FileSystemLoader(template_dir),
            # trim whitespace around Jinja2 operators
            trim_blocks=True,
            lstrip_blocks=True)
        template = j_env.get_template('validation_report_template.html.jinja')
        doc = template.render(
            study_dir=self.study_dir,
            record_list=self.buffer,
            max_level=logging.getLevelName(self.max_level))
        with open(self.output_filename, 'w') as f:
            f.write(doc)
        return super(Jinja2HtmlHandler, self).close()


class CollapsingLogMessageHandler(logging.handlers.MemoryHandler):

    """Logging handler that aggregates repeated log messages into one.

    This collapses validation LogRecords based on the source code line that
    emitted them and their formatted message, and flushes the resulting
    records to another handler.
    """

    def flush(self):

        """Aggregate LogRecords by message and send them to the target handler.

        Fields that occur with multiple different values in LogRecords
        emitted from the same line with the same message will be
        collected in a field named <field_name>_list.
        """

        # group buffered LogRecords by their source code line and message
        grouping_dict = OrderedDict()
        for record in self.buffer:
            identifying_tuple = (record.module,
                                 record.lineno,
                                 record.getMessage())
            if identifying_tuple not in grouping_dict:
                grouping_dict[identifying_tuple] = []
            grouping_dict[identifying_tuple].append(record)

        aggregated_buffer = []
        # for each list of same-message records
        for record_list in grouping_dict.values():
            # make a dict to collect the fields for the aggregate record
            aggregated_field_dict = {}
            # for each field found in (the first of) the records
            for field_name in record_list[0].__dict__:
                # collect the values found for this field across the records
                field_values = set(getattr(record, field_name)
                                   for record in record_list)
                # if this field has the same value in all records
                if len(field_values) == 1:
                    # use that value in the new dict
                    aggregated_field_dict[field_name] = field_values.pop()
                else:
                    # set a <field>_list field instead
                    aggregated_field_dict[field_name + '_list'] = \
                        list(field_values)

            # add a new log record with these fields tot the output buffer
            aggregated_buffer.append(
                logging.makeLogRecord(aggregated_field_dict))

        # replace the buffer with the aggregated one and flush
        self.buffer = aggregated_buffer
        super(CollapsingLogMessageHandler, self).flush()

    def shouldFlush(self, record):
        """Flush when emitting an INFO message or a message without a file."""
        return ((record.levelno == logging.INFO) or
                ('data_filename' not in record.__dict__) or
                super(CollapsingLogMessageHandler, self).shouldFlush(record))


class CombiningLoggerAdapter(logging.LoggerAdapter):
    """LoggerAdapter that combines its own context info with that in calls."""
    def process(self, msg, kwargs):
        """Add contextual information from call to that from LoggerAdapter."""
        extra = self.extra.copy()
        if 'extra' in kwargs:
            # add elements from the call, possibly overwriting
            extra.update(kwargs['extra'])
        kwargs["extra"] = extra
        return msg, kwargs


class ValidatorFactory(object):

    """Factory for creating validation objects of various types."""

    # TODO remove the Validator.create() method overrides,
    # they do nothing but wrap the constructor in unnecessary instance methods

    factories = {}

    @classmethod
    def createValidator(cls, validator_type, hugo_entrez_map, logger, meta_dict):
        if validator_type not in cls.factories:
            # instantiate a factory for the given validator type
            factory = globals()[validator_type].Factory()
            cls.factories[validator_type] = factory
        return cls.factories[validator_type].create(hugo_entrez_map,logger,meta_dict)


class Validator(object):

    """Abstract validator class for tab-delimited data files.

    Subclassed by validators for specific data file types, which should
    define a 'REQUIRED_HEADERS' attribute listing the required column
    headers and a `REQUIRE_COLUMN_ORDER` boolean stating whether their
    position is significant, and may implement a processTopLines method to
    handle a list of lines prefixed with '#' before the tsv header line.
    
    :param hugo_entrez_map: path Entrez to Hugo mapping file
    :param logger: logger instance for writing the log messages  
    :param meta_dict: dictionary of fields found in corresponding meta file
                     (such as stable id and data file name 
    """

    def __init__(self,hugo_entrez_map,logger,meta_dict):
        self.filename = os.path.join(STUDY_DIR, meta_dict['data_file_path'])
        self.filenameShort = os.path.basename(self.filename)
        self.line_number = 0
        self.cols = []
        self.numCols = 0
        self.hugo_entrez_map = hugo_entrez_map
        self.lineEndings = ''
<<<<<<< HEAD
        self.end = False
=======
        self.fix = fix
>>>>>>> b5060553
        self.studyId = ''
        self.headerWritten = False
        self.logger = CombiningLoggerAdapter(
            logger,
            extra={'data_filename': self.filenameShort})
        self.meta_dict = meta_dict
        self.badChars = [' ']


    def validate(self):

        """Validate method - initiates validation of file."""

        self.logger.info('Starting validation of file')

        with open(self.filename, 'rU') as data_file:

            # parse any block of start-of-file comment lines and the tsv header
            top_comments = []
            line_number = 0
            for line_number, line in enumerate(data_file,
                                               start=line_number + 1):
                self.line_number = line_number
                if line.startswith('#'):
                    top_comments.append(line)
                else:
                    header_line = line
                    # end of the file's header
                    break
            # if the loop wasn't broken by a non-commented line
            else:
                self.logger.error('No column header or data found in file',
                                  extra={'line_number': self.line_number})
                return

            # parse the start-of-file comment lines
            # This method may or may not be implemented by subclasses
            processTopLines = getattr(self, 'processTopLines', None)
            if processTopLines is not None:
                processTopLines(top_comments)

            # read five data lines to detect quotes in the tsv file
            first_data_lines = []
            for i, line in enumerate(data_file):
                first_data_lines.append(line)
                if i >= 4:
                    break
            sample_content = header_line + ''.join(first_data_lines)
            dialect = csv.Sniffer().sniff(sample_content, '\t')
            # sniffer assumes " if no quote character exists
            if dialect.quotechar == '"' and not (
                    dialect.delimiter + '"' in sample_content or
                    '"' + dialect.delimiter in sample_content):
                dialect.quoting = csv.QUOTE_NONE
            if not self.checkTsvDialect(dialect):
                return

            # parse the first non-commented line as the tsv header
            header_cols = csv.reader([header_line], dialect).next()
            if self.checkHeader(header_cols) > 0:
                self.logger.info(
                    'Invalid column header, skipped data in file')
                return


            # read through the data lines of the file
            csvreader = csv.reader(itertools.chain(first_data_lines,
                                                   data_file),
                                   dialect)
            # TODO check for end-of-line whitespace
            for line_number, fields in enumerate(csvreader,
                                                 start=line_number + 1):
                self.line_number = line_number
                if fields[0].startswith('#'):
                    self.logger.error(
                        "Data line starting with '#' skipped",
                        extra={'line_number': self.line_number})
                    continue
                self.checkLine(fields)


            # now all lines have been read (in universal newline mode)
            self.checkLineBreaks(data_file.newlines)

    def printComplete(self):
        self.logger.info('Validation of file complete')

    def checkHeader(self, cols):

        """Check that the header has the correct items and set self.cols.

        :param cols: The list of column headers to be validated

        :return the number of errors found.
        """

        num_errors = 0

        # TODO check for end-of-line whitespace

        self.cols = cols
        self.numCols = len(self.cols)

        num_errors += self.checkRepeatedColumns()
        num_errors += self.checkBadChar()

        # 'REQUIRE_COLUMN_ORDER' should have been defined by the subclass
        if self.REQUIRE_COLUMN_ORDER:  # pylint: disable=no-member
            num_errors += self.checkOrderedRequiredColumns()
        else:
            num_errors += self.checkUnorderedRequiredColumns()

        return num_errors

    def checkLine(self, data):
        """Check data values from a line after the file header.

        :param data: The list of values parsed from the line
        """

        if all(x == '' for x in data):
            self.logger.error("Blank line",
                              extra={'line_number': self.line_number})

        if data[:self.numCols] == self.cols:
            if self.logger.isEnabledFor(logging.ERROR):
                self.logger.error(
                    'Repeated header',
                    extra={'line_number': self.line_number,
                           'cause': ', '.join(data[:self.numCols])})

        line_col_count = len(data)

        if line_col_count != self.numCols:
            self.logger.error('Expected %d columns based on header, '
                              'found %d',
                              self.numCols, line_col_count,
                              extra={'line_number': self.line_number})

        for col_index, col_name in enumerate(self.cols):
            if col_index < line_col_count and data[col_index] == '':
                self.logger.error("Blank cell found in column '%s'",
                                  col_name,
                                  extra={'line_number': self.line_number,
                                         'column_number': col_index + 1})

    def checkUnorderedRequiredColumns(self):
        """Check for missing column headers, independent of their position.

        Return the number of errors encountered.
        """
        num_errors = 0
        # 'REQUIRED_HEADERS' should have been defined by the subclass
        for col_name in self.REQUIRED_HEADERS:  # pylint: disable=no-member
            if col_name not in self.cols:
                num_errors += 1
                if self.logger.isEnabledFor(logging.ERROR):
                    self.logger.error(
                        'Missing column: %s',
                        col_name,
                        extra={'line_number': self.line_number,
                               'cause': ', '.join(self.cols[:len(self.REQUIRED_HEADERS)]) +  # pylint: disable=no-member
                                        ', (...)'})
        return num_errors

    def checkOrderedRequiredColumns(self):
        """Check if the column header for each position is correct.

        Return the number of errors encountered.
        """
        num_errors = 0
        # 'REQUIRED_HEADERS' should have been defined by the subclass
        for col_index, col_name in enumerate(self.REQUIRED_HEADERS):  # pylint: disable=no-member
            if col_index >= self.numCols:
                num_errors += 1
                self.logger.error(
                    "Invalid header: expected '%s' in column %d,"
                    " found end of line",
                    col_name, col_index + 1,
                    extra={'line_number': self.line_number})
            elif self.cols[col_index] != col_name:
                num_errors += 1
                self.logger.error(
                    "Invalid header: expected '%s' in this column",
                    col_name,
                    extra={'line_number': self.line_number,
                           'column_number': col_index + 1,
                           'cause': self.cols[col_index]})
        return num_errors

    def checkTsvDialect(self, dialect):
        """Check if a csv.Dialect subclass describes a valid cBio data file."""
        if dialect.delimiter != '\t':
            self.logger.error('Not a tab-delimited file',
                              extra={'cause': repr(dialect.delimiter)[1:-1]})
            return False
        if dialect.quoting != csv.QUOTE_NONE:
            self.logger.error('Found quoted fields in file',
                              extra={'cause': repr(dialect.quotechar)[1:-1]})
        return True

    def checkLineBreaks(self, linebreaks):
        """Checks line breaks, reports to user."""
        # TODO document these requirements
        if "\r\n" in linebreaks:
            self.lineEndings = "\r\n"
            self.logger.error('DOS-style line breaks detected (\\r\\n), '
                              'should be Unix-style (\\n)')
        elif "\r" in linebreaks:
            self.lineEndings = "\r"
            self.logger.error('Classic Mac OS-style line breaks detected '
                              '(\\r), should be Unix-style (\\n)')
        elif "\n" in linebreaks:
            self.lineEndings = "\n"
        else:
            self.logger.error('No line breaks recognized in file')


    def checkInt(self,value):
        """Checks if a value is an integer."""
        try:
            int(value)
            return True
        except ValueError:
            return False

    def checkSampleId(self, sample_id, column_number):
        """Check whether a sample id is defined, logging an error if not.

        Return True if the sample id was valid, False otherwise.
        """
        if sample_id not in DEFINED_SAMPLE_IDS:
            self.logger.error(
                'Sample ID not defined in clinical file',
                extra={'line_number': self.line_number,
                       'column_number': column_number,
                       'cause': sample_id})
            return False
        return True

    def checkRepeatedColumns(self):
        num_errors = 0
        seen = set()
        for col_num, col in enumerate(self.cols):
            if col not in seen:
                seen.add(col)
            else:
                num_errors += 1
                self.logger.error('Repeated column header',
                                  extra={'line_number': self.line_number,
                                         'column_number': col_num,
                                         'cause': col})
        return num_errors

    def checkBadChar(self):
        """Check for bad things in a header, such as spaces, etc."""
        num_errors = 0
        for col_num, col_name in enumerate(self.cols):
            for bc in self.badChars:
                if bc in col_name:
                    num_errors += 1
                    self.logger.error("Bad character '%s' detected in header",
                                      bc,
                                      extra={'line_number': self.line_number,
                                             'column_number': col_num,
                                             'cause': col_name})
        return num_errors


class FeaturewiseFileValidator(Validator):

    """Validates a file with rows for features and columns for ids and samples.

    The first few columns (defined in the REQUIRED_HEADERS attribute)
    identify the features/genes, and the rest correspond to the samples.

    Subclasses should define a checkValue(self, value, col_index) function
    to check a value in a sample column, and check the required columns
    by overriding and extending checkLine(self, data).
    """

    REQUIRE_COLUMN_ORDER = True

    def __init__(self, *args, **kwargs):
        super(FeaturewiseFileValidator, self).__init__(*args, **kwargs)
        self.sampleIds = []

    def checkHeader(self, cols, *args, **kwargs):
        """Validate the header and read sample IDs from it.

        Return the number of fatal errors.
        """
        num_errors = super(FeaturewiseFileValidator, self).checkHeader(cols,
                                                                       *args,
                                                                       **kwargs)
        num_errors += self.setSampleIdsFromColumns()
        return num_errors

    def checkLine(self, data, *args, **kwargs):
        """Check the values in a data line."""
        super(FeaturewiseFileValidator, self).checkLine(data, *args, **kwargs)
        for column_index, value in enumerate(data):
            if column_index >= len(self.REQUIRED_HEADERS):  # pylint: disable=no-member
                # checkValue() should be implemented by subclasses
                self.checkValue(value, column_index)  # pylint: disable=no-member

    def setSampleIdsFromColumns(self):
        """Extracts sample IDs from column headers and set self.sampleIds."""
        num_errors = 0
        # `REQUIRED_HEADERS` should have been set by a subclass
        num_nonsample_headers = len(self.REQUIRED_HEADERS)  # pylint: disable=no-member
        if len(self.cols[num_nonsample_headers:]) == 0:
            self.logger.error('No sample columns',
                              extra={'line_number': self.line_number,
                                     'column_number': num_nonsample_headers})
            num_errors += 1
        self.sampleIds = self.cols[num_nonsample_headers:]
        for index, sample_id in enumerate(self.sampleIds):
            if not self.checkSampleId(
                    sample_id,
                    column_number=num_nonsample_headers + index + 1):
                num_errors += 1
        return num_errors


class GenewiseFileValidator(FeaturewiseFileValidator):

    REQUIRED_HEADERS = ['Hugo_Symbol', 'Entrez_Gene_Id']

    def __init__(self, *args, **kwargs):
        super(GenewiseFileValidator, self).__init__(*args, **kwargs)
        self.entrez_missing = False

    def checkHeader(self, cols, *args, **kwargs):
        """Validate the header and read sample IDs from it.

        Return the number of fatal errors.
        """
        num_errors = super(GenewiseFileValidator, self).checkHeader(cols,
                                                                    *args,
                                                                    **kwargs)

        if self.numCols < 2 or self.cols[1] != self.REQUIRED_HEADERS[1]:
            self.entrez_missing = True
        return num_errors

    def checkLine(self, data, *args, **kwargs):
        """Check the values in a data line."""
        super(GenewiseFileValidator, self).checkLine(data, *args, **kwargs)
        for column_index, value in enumerate(data):
            if column_index == 0 and len(self.hugo_entrez_map) > 0:
                if value not in self.hugo_entrez_map:
                    self.logger.warning(
                        'Hugo symbol appears incorrect',
                        extra={'line_number': self.line_number,
                               'column_number': column_index + 1,
                               'cause': value.strip()})
            elif not self.entrez_missing and column_index == 1:
                if not self.checkInt(value.strip()) and not value.strip() == 'NA':
                    self.logger.warning(
                        'Invalid Data Type: Entrez_Gene_Id must be integer or NA',
                        extra={'column_number': column_index + 1,
                               'line_number': self.line_number,
                               'cause': value.strip()})


class CNAValidator(GenewiseFileValidator):

    """Sub-class CNA validator."""

    ALLOWED_VALUES = ['-2','-1','0','1','2','','NA']

    # TODO refactor so subclasses don't have to override for the final call
    def validate(self):
        super(CNAValidator,self).validate()
        self.printComplete()

<<<<<<< HEAD
=======
    # TODO refactor so subclasses don't have to override for the final call
    def checkHeader(self, cols, *args, **kwargs):
        """Header validation for CNA files."""
        num_errors = super(CNAValidator,self).checkHeader(cols,
                                                          *args,
                                                          **kwargs)
        if self.fix:
            self.writeHeader(self.cols)
        return num_errors

    # TODO refactor so subclasses don't have to override for the final call
    def checkLine(self, data, *args, **kwargs):
        """Line validation for CNA files - checks that values are correct type."""
        super(CNAValidator,self).checkLine(data, *args, **kwargs)
        if self.fix:
            self.writeNewLine(data)

>>>>>>> b5060553
    def checkValue(self, value, col_index):
        """Check a value in a sample column."""
        if value not in self.ALLOWED_VALUES:
            if self.logger.isEnabledFor(logging.ERROR):
                self.logger.error(
                    'Invalid CNA value: possible values are [%s]',
                    ', '.join(self.ALLOWED_VALUES),
                    extra={'line_number': self.line_number,
                           'column_number': col_index + 1,
                           'cause': value})
    class Factory(object):
        def create(self,hugo_entrez_map,logger,meta_dict):
            return CNAValidator(hugo_entrez_map,logger,meta_dict)

class MutationsExtendedValidator(Validator):

    """Sub-class mutations_extended validator."""

    REQUIRED_HEADERS = [
       'Tumor_Sample_Barcode',
        'Hugo_Symbol',
        'Amino_Acid_Change'
    ]
    REQUIRE_COLUMN_ORDER = False

    # Used for mapping column names to the corresponding function that does a check on the value.
    # This can be done for other filetypes besides maf - not currently implemented.
    CHECK_FUNCTION_MAP = {
        'Hugo_Symbol':'checkValidHugo',
        'Entrez_Gene_Id':'checkValidEntrez',
        'Center':'checkCenter',
        'NCBI_Build':'checkNCBIbuild',
        'Chromosome':'checkChromosome',
        'Start_Position':'checkStartPosition',
        'End_Position':'checkEndPosition',
        'Strand':'checkStrand',
        'Variant_Classification':'checkVariantClassification',
        'Variant_Type':'checkVariantType',
        'Reference_Allele':'checkRefAllele',
        'Tumor_Seq_Allele1':'checkTumorSeqAllele',
        'Tumor_Seq_Allele2':'checkTumorSeqAllele',
        'dbSNP_RS':'checkdbSNP_RS',
        'dbSNP_Val_Status':'check_dbSNPValStatus',
        'Tumor_Sample_Barcode':'checkTumorSampleBarcode',
        'Matched_Norm_Sample_Barcode':'checkMatchedNormSampleBarcode',
        'Match_Norm_Seq_Allele1':'checkMatchNormSeqAllele',
        'Match_Norm_Seq_Allele2':'checkMatchNormSeqAllele',
        'Tumor_Validation_Allele1':'checkTumorValidationAllele',
        'Tumor_Validation_Allele2':'checkTumorValidationAllele',
        'Match_Norm_Validation_Allele1':'checkMatchNormValidationAllele',
        'Match_Norm_Validation_Allele2':'checkMatchNormValidationAllele',
        'Verification_Status':'checkVerificationStatus',
        'Validation_Status':'checkValidationStatus',
        'Mutation_Status':'checkMutationStatus',
        'Sequencing_Phase':'checkSequencingPhase',
        'Sequence_Source':'checkSequenceSource',
        'Validation_Method':'checkValidationMethod',
        'Score':'checkScore',
        'BAM_File':'checkBAMFile',
        'Sequencer':'checkSequencer',
        't_alt_count':'check_t_alt_count',
        't_ref_count':'check_t_ref_count',
        'n_alt_count':'check_n_alt_count',
        'n_ref_count':'check_n_ref_count',
        'Amino_Acid_Change': 'checkAminoAcidChange'}

    def __init__(self,hugo_entrez_map,logger,meta_dict):
        super(MutationsExtendedValidator,self).__init__(hugo_entrez_map,logger,meta_dict)
        # TODO consider making this attribute a local var in in checkLine(),
        # it really only makes sense there
        self.mafValues = {}
        self.entrez_missing = False
        self.extraCols = []
        self.extra_exists = False
        self.extra = ''
        # TODO remove the attributes below, they violate the MAF standard
        self.toplinecount = 0
        self.sampleIdsHeader = set()
        self.headerPresent = False

    def validate(self):
        super(MutationsExtendedValidator,self).validate()
        self.printComplete()

<<<<<<< HEAD
    def checkLine(self,line):
=======
    def checkHeader(self, cols, *args, **kwargs):
        num_errors = super(MutationsExtendedValidator,self).checkHeader(cols,
                                                                        *args,
                                                                        **kwargs)
        if self.fix:
            self.writeHeader(self.cols)
        return num_errors

    def checkLine(self, data, *args, **kwargs):
>>>>>>> b5060553

        """Each value in each line is checked individually.

        From the column name (stored in self.cols), the
        corresponding function to check the value is selected from
        CHECK_FUNCTION_MAP. Will emit a generic warning
        message if this function returns False. If the function sets
        self.extra_exists to True, self.extra will be used in this
        message.
        """

        super(MutationsExtendedValidator,self).checkLine(data, *args, **kwargs)
        self.mafValues = {}

        for col_name in self.REQUIRED_HEADERS:
            col_index = self.cols.index(col_name)
            value = data[col_index]
            if col_name == 'Tumor_Sample_Barcode':
                self.checkSampleId(value, column_number=col_index + 1)
            # get the checking method for this column if available, or None
            checking_function = getattr(
                self,
                self.CHECK_FUNCTION_MAP[col_name])
            if not checking_function(value):
                self.printDataInvalidStatement(value, col_index)
            elif self.extra_exists or self.extra:
                raise ValueError(('Checking function %s set a warning '
                                  'message but reported no warning') %
                                 checking_function.__name__)
            self.mafValues[col_name] = value

    def processTopLines(self, line_list):
        """Processes the top line, which contains sample ids used in study."""
        # TODO remove this function, it violates the MAF standard

        if not line_list:
            return
        line = line_list[0]

        self.headerPresent = True
        topline = [x.strip() for x in line.split(' ') if '#' not in x]

        self.toplinecount += 1
        for sampleId in topline:
            self.sampleIdsHeader.add(sampleId)

    def printDataInvalidStatement(self, value, col_index):
        """Prints out statement for invalid values detected."""
        message = ("Value in column '%s' appears invalid" %
                   self.cols[col_index])
        if self.extra_exists:
            message = self.extra
            self.extra = ''
            self.extra_exists = False
        self.logger.warning(
            message,
            extra={'line_number': self.line_number,
                   'column_number': col_index + 1,
                   'cause': value})

    # These functions check values of the MAF according to their name.
    # The mapping of which function checks which value is a global value
    # at the top of the script. If any other checks need to be added for
    # another field name, add the map in the global corresponding to
    # the function name that is created to check it.

    def checkValidHugo(self,value):
        """Checks if a value is a valid Hugo symbol listed in the NCBI file.

        If no NCBI file given at runtime, does nothing.
        """
        return (self.hugo_entrez_map == {}) or (value in self.hugo_entrez_map)

    def checkValidEntrez(self, value):
        """Checks if a value is a valid entrez id for the given hugo - needs to be present and match."""
        if self.entrez_missing:
            raise ValueError('Tried to check an Entrez id in a file without '
                             'Entrez ids')
        if value == '':
            self.entrez_missing = True
        elif (
                self.hugo_entrez_map != {} and
                value not in self.hugo_entrez_map.values()):
            return False
        elif (
                # TODO check this only after all columns are read,
                # this function skips the test if Hugo_Symbol is parsed later
                self.hugo_entrez_map != {} and
                'Hugo_Symbol' in self.mafValues and
                (self.hugo_entrez_map.get(self.mafValues['Hugo_Symbol']) !=
                    value)):
            self.extra =  \
                'Entrez gene id does not match Hugo symbol ({} -> {})'.format(
                    self.mafValues['Hugo_Symbol'],
                    self.hugo_entrez_map[self.mafValues['Hugo_Symbol']])
            self.extra_exists = True
            return False
        return True

    def checkCenter(self, value):
        return True

    def checkChromosome(self, value):
        if self.checkInt(value):
            if 1 <= int(value) <= 22:
                return True
            return False
        elif value in ('X', 'Y', 'M'):
            return True
        return False
    
    def checkStartPosition(self, value):
        return True

    def checkEndPosition(self, value):
        return True

    def checkTumorSampleBarcode(self, value):
        """Issue no warnings, as this field is checked in `checkLine()`."""
        return True

    def checkNCBIbuild(self, value):
        if self.checkInt(value) and value != '':
            if int(value) != NCBI_BUILD_NUMBER:
                return False
        return True
    
    def checkStrand(self, value):
        if value != '+':
            return False
        return True
    
    def checkVariantClassification(self, value):
        return True

    def checkVariantType(self, value):
        return True
    
    def checkRefAllele(self, value):
        return True

    def checkTumorSeqAllele(self, value):
        return True
    
    def check_dbSNPRS(self, value):
        return True

    def check_dbSNPValStatus(self, value):
        return True
    
    def checkMatchedNormSampleBarcode(self, value):
        if value != '':
            if self.headerPresent and value not in self.sampleIdsHeader:
                self.extra = 'Normal sample id not in sample ids from header'
                self.extra_exists = True
                return False
        return True
    
    def checkMatchedNormSampleBarcodehNormSeqAllele(self, value):
        return True
    
    def checkTumorValidationAllele(self, value):
        return True
    
    def checkMatchNormValidationAllele(self, value):
        return True
    
    def checkVerificationStatus(self, value):
        if value.lower() not in ('', 'verified', 'unknown'):
            return False
        return True
    
    def checkValidationStatus(self, value):
        if value == '':
            return True
        if value.lower() not in ('valid', 'unknown', 'na', 'untested'):
            return False
        return True
    
    def checkMutationStatus(self, value):
        return True
    
    def checkSequencingPhase(self, value):
        return True
    
    def checkSequenceSource(self, value):
        return True
    
    def checkValidationMethod(self, value):
        return True
    
    def checkScore(self, value):
        return True
    
    def checkBAMFile(self, value):
        return True
    
    def checkSequencer(self, value):
        return True
    
    def check_t_alt_count(self, value):
        if not self.checkInt(value) and value != '':
            return False
        return True
    
    def check_t_ref_count(self, value):
        if not self.checkInt(value) and value != '':
            return False
        return True
    
    def check_n_alt_count(self, value):
        if not self.checkInt(value) and value != '':
            return False
        return True
    
    def check_n_ref_count(self, value):
        if not self.checkInt(value) and value != '':
            return False
        return True

    def checkAminoAcidChange(self, value):
        """Test whether a string is a valid amino acid change specification."""
        # TODO implement this test, may require bundling the hgvs package:
        # https://pypi.python.org/pypi/hgvs/
        return True

    class Factory(object):
        def create(self,hugo_entrez_map,logger,meta_dict):
            return MutationsExtendedValidator(hugo_entrez_map,logger,meta_dict)

class ClinicalValidator(Validator):

    """Validator for clinical data files."""

    REQUIRED_HEADERS = [
        'PATIENT_ID',
        'SAMPLE_ID'
    ]
    REQUIRE_COLUMN_ORDER = False

    def __init__(self, *args, **kwargs):
        super(ClinicalValidator, self).__init__(*args, **kwargs)
        self.sampleIds = set()

    def validate(self):
        super(ClinicalValidator,self).validate()
        self.printComplete()

    # TODO validate the content of the comment lines before the column header

    def checkHeader(self, cols, *args, **kwargs):
        num_errors = super(ClinicalValidator,self).checkHeader(cols,
                                                               *args,
                                                               **kwargs)
        for col_name in self.cols:
            if not col_name.isupper():
                self.logger.warning(
                    "Clinical header not in all caps",
                    extra={'line_number': self.line_number,
                           'cause': col_name})
        self.cols = [s.upper() for s in self.cols]
        return num_errors

    def checkLine(self, data, *args, **kwargs):
        super(ClinicalValidator,self).checkLine(data, *args, **kwargs)
        for col_index, value in enumerate(data):
            # TODO check the values in the other cols, required and optional
            if col_index == self.cols.index('SAMPLE_ID'):
                if DEFINED_SAMPLE_IDS and value not in DEFINED_SAMPLE_IDS:
                    self.logger.error(
                        'Defining new sample id in secondary clinical file',
                        extra={'line_number': self.line_number,
                               'column_number': col_index + 1,
                               'cause': value})
                self.sampleIds.add(value.strip())

    class Factory(object):
        def create(self,hugo_entrez_map,logger,meta_dict):
            return ClinicalValidator(hugo_entrez_map,logger,meta_dict)


class SegValidator(Validator):
    """Validator for .seg files."""

    REQUIRED_HEADERS = [
        'ID',
        'chrom',
        'loc.start',
        'loc.end',
        'num.mark',
        'seg.mean']
    REQUIRE_COLUMN_ORDER = True

    def __init__(self,hugo_entrez_map,logger,meta_dict):
        super(SegValidator,self).__init__(hugo_entrez_map,logger,meta_dict)

    def validate(self):
        super(SegValidator,self).validate()
        self.printComplete()

<<<<<<< HEAD
    def checkLine(self,line):
        data = super(SegValidator,self).checkLine(line)
=======
    def checkHeader(self, cols, *args, **kwargs):
        num_errors = super(SegValidator,self).checkHeader(cols,
                                                          *args,
                                                          **kwargs)
        if self.fix:
            self.writeHeader(self.cols)
        return num_errors

    def checkLine(self, data, *args, **kwargs):
        super(SegValidator,self).checkLine(data, *args, **kwargs)
>>>>>>> b5060553

        # TODO check values in all other columns too
        for col_index, value in enumerate(data):
            if col_index == self.cols.index(self.REQUIRED_HEADERS[0]):
                self.checkSampleId(value, column_number=col_index + 1)

    class Factory(object):
        def create(self,hugo_entrez_map,logger,meta_dict):
            return SegValidator(hugo_entrez_map,logger,meta_dict)


class Log2Validator(GenewiseFileValidator):

    def validate(self):
        super(Log2Validator,self).validate()
        self.printComplete()

<<<<<<< HEAD
=======
    def checkHeader(self, cols, *args, **kwargs):
        num_errors = super(Log2Validator,self).checkHeader(cols,
                                                           *args,
                                                           **kwargs)
        if self.fix:
            self.writeHeader(self.cols)
        return num_errors

    def checkLine(self, data, *args, **kwargs):
        super(Log2Validator,self).checkLine(data, *args, **kwargs)
        if self.fix:
            self.writeNewLine(data)

>>>>>>> b5060553
    def checkValue(self, value, col_index):
        """Check a value in a sample column."""
        # TODO check these values
        pass

    class Factory(object):
        def create(self,hugo_entrez_map,logger,meta_dict):
            return Log2Validator(hugo_entrez_map,logger,meta_dict)


class ExpressionValidator(GenewiseFileValidator):

    def validate(self):
        super(ExpressionValidator,self).validate()
        self.printComplete()

<<<<<<< HEAD
=======
    def checkHeader(self, cols, *args, **kwargs):
        num_errors = super(ExpressionValidator,self).checkHeader(cols,
                                                                 *args,
                                                                 **kwargs)
        if self.fix:
            self.writeHeader(self.cols)
        return num_errors

    def checkLine(self, data, *args, **kwargs):
        super(ExpressionValidator,self).checkLine(data, *args, **kwargs)
        if self.fix:
            self.writeNewLine(data)

>>>>>>> b5060553
    def checkValue(self, value, col_index):
        """Check a value in a sample column."""
        # TODO check these values
        pass

    class Factory(object):
        def create(self,hugo_entrez_map,logger,meta_dict):
            return ExpressionValidator(hugo_entrez_map,logger,meta_dict)


class FusionValidator(Validator):

    REQUIRED_HEADERS = [
        'Hugo_Symbol',
        'Entrez_Gene_Id',
        'Center',
        'Tumor_Sample_Barcode',
        'Fusion',
        'DNA support',
        'RNA support',
        'Method',
        'Frame']
    REQUIRE_COLUMN_ORDER = True

    def validate(self):
        super(FusionValidator,self).validate()
        self.printComplete()

<<<<<<< HEAD
    def checkLine(self,line):
        data = super(FusionValidator,self).checkLine(line)
        # TODO check the values
=======
    def checkHeader(self, cols, *args, **kwargs):
        num_errors = super(FusionValidator,self).checkHeader(cols,
                                                             *args,
                                                             **kwargs)
        if self.fix:
            self.writeHeader(self.cols)
        return num_errors

    def checkLine(self, data, *args, **kwargs):
        super(FusionValidator,self).checkLine(data, *args, **kwargs)

        if self.fix:
            self.writeNewLine(data)
>>>>>>> b5060553

    class Factory(object):
        def create(self,hugo_entrez_map,logger,meta_dict):
            return FusionValidator(hugo_entrez_map,logger,meta_dict)


class MethylationValidator(GenewiseFileValidator):

    def validate(self):
        super(MethylationValidator,self).validate()
        self.printComplete()

<<<<<<< HEAD
=======
    def checkHeader(self, cols, *args, **kwargs):
        num_errors = super(MethylationValidator,self).checkHeader(cols,
                                                                  *args,
                                                                  **kwargs)
        if self.fix:
            self.writeHeader(self.cols)
        return num_errors

    def checkLine(self, data, *args, **kwargs):
        super(MethylationValidator,self).checkLine(data, *args, **kwargs)
        if self.fix:
            self.writeNewLine(data)

>>>>>>> b5060553
    def checkValue(self, value, col_index):
        """Check a value in a sample column."""
        # TODO check these values
        pass

    class Factory(object):
        def create(self,hugo_entrez_map,logger,meta_dict):
            return MethylationValidator(hugo_entrez_map,logger,meta_dict)


class RPPAValidator(FeaturewiseFileValidator):

    REQUIRED_HEADERS = ['Composite.Element.REF']

    def validate(self):
        super(RPPAValidator,self).validate()
        self.printComplete()

<<<<<<< HEAD
    def checkLine(self,line):
        data = super(RPPAValidator,self).checkLine(line)
=======
    def checkHeader(self, cols, *args, **kwargs):
        num_errors = super(RPPAValidator,self).checkHeader(cols, *args, **kwargs)
        if self.fix:
            self.writeHeader(self.cols)
        return num_errors

    def checkLine(self, data, *args, **kwargs):
        super(RPPAValidator,self).checkLine(data, *args, **kwargs)
>>>>>>> b5060553
        # TODO check the values in the first column
        # for rppa, first column should be hugo|antibody, everything after should be sampleIds
        return data


    def checkValue(self, value, col_index):
        """Check a value in a sample column."""
        # TODO check these values
        pass

    class Factory(object):
        def create(self,hugo_entrez_map,logger,meta_dict):
            return RPPAValidator(hugo_entrez_map,logger,meta_dict)


class TimelineValidator(Validator):

    REQUIRED_HEADERS = [
        'PATIENT_ID',
        'START_DATE',
        'STOP_DATE',
        'EVENT_TYPE']
    REQUIRE_COLUMN_ORDER = True

    def validate(self):
        super(TimelineValidator,self).validate()
        self.printComplete()

<<<<<<< HEAD
    def checkLine(self,line):
        data = super(TimelineValidator,self).checkLine(line)
=======
    def checkHeader(self, cols, *args, **kwargs):
        num_errors = super(TimelineValidator,self).checkHeader(cols,
                                                               *args,
                                                               **kwargs)
        if self.fix:
            self.writeHeader(self.cols)
        return num_errors

    def checkLine(self, data, *args, **kwargs):
        super(TimelineValidator,self).checkLine(data, *args, **kwargs)
>>>>>>> b5060553
        # TODO check the values

    class Factory(object):
        def create(self,hugo_entrez_map,logger,meta_dict):
            return TimelineValidator(hugo_entrez_map,logger,meta_dict)

# ------------------------------------------------------------------------------
# Functions

def processMetafile(filename, cancerStudyId, logger, case_list=False):

    """Validate a metafile and return a dictionary of values read from it.

    Return `None` if the file is invalid. If `case_list` is True,
    validate the file as a case list instead of a meta file.
    
    :param filename: name of the meta file
    :param cancerStudyId: cancer study id found in the first meta file. All subsequent 
                          metafiles should comply to this in the field 'cancer_study_identifier' 
    :param case_list: whether this meta file is a case list (special case)
    """

    metaDictionary = {}
    with open(filename,'rU') as metafile:
        for line_index, line in enumerate(metafile):
            if ': ' not in line:
                logger.error(
                    "Invalid %s file entry, no ': ' found",
                    {True: 'case list', False: 'meta'}[case_list],
                    extra={'data_filename': getFileFromFilepath(filename),
                           'line_number': line_index + 1})
                return None
            key, val = line.rstrip().split(': ', 1)
            metaDictionary[key] = val

    if case_list:
        meta_file_type = 'case_list'
    else:
        if 'meta_file_type' not in metaDictionary:
            logger.error("Missing field 'meta_file_type' in meta file'",
                         extra={'data_filename': getFileFromFilepath(filename)})
            # skip this file (can't validate unknown file types)
            return None

        meta_file_type = metaDictionary["meta_file_type"]
        if meta_file_type not in META_FILE_PATTERNS:
            logger.error('Unknown meta_file_type',
                         extra={'data_filename': getFileFromFilepath(filename),
                                'cause': meta_file_type})
            # skip this file (can't validate unknown file types)
            return None

    missing_fields = []
    for field in META_FIELD_MAP[meta_file_type]:
        if field not in metaDictionary:
            logger.error("Missing field '%s' in %s file",
                         field,
                         {True: 'case list', False: 'meta'}[case_list],
                         extra={'data_filename': getFileFromFilepath(filename)})
            missing_fields.append(field)

    if missing_fields:
        # skip this file (the fields may be required for validation)
        return None

    for field in metaDictionary:
        if field not in META_FIELD_MAP[meta_file_type]:
            logger.warning(
                'Unrecognized field in %s file',
                {True: 'case list', False: 'meta'}[case_list],
                extra={'data_filename': getFileFromFilepath(filename),
                       'cause': field})

    # check that cancer study identifiers across files so far are consistent.
    if cancerStudyId and (cancerStudyId !=
                          metaDictionary['cancer_study_identifier'].strip()):
        logger.error(
            "Cancer study identifier is not consistent across "
            "files, expected '%s'",
            cancerStudyId.strip(),
            extra={'data_filename': getFileFromFilepath(filename),
                   'cause': metaDictionary['cancer_study_identifier'].strip()})

    # check fields specific to seg meta file
    if meta_file_type == SEG_META_PATTERN:

        if metaDictionary['data_filename'] != metaDictionary['data_file_path']:
            logger.error(
                'data_filename and data_file_path differ in seg data file',
                extra={'data_filename': getFileFromFilepath(filename),
                       'cause': (metaDictionary['data_filename'] + ', ' +
                                 metaDictionary['data_file_path'])})

        if metaDictionary['reference_genome_id'] != GENOMIC_BUILD_COUNTERPART:
            logger.error(
                'Reference_genome_id is not %s',
                GENOMIC_BUILD_COUNTERPART,
                extra={'data_filename': getFileFromFilepath(filename),
                       'cause': metaDictionary['reference_genome_id']})

    # if this file type doesn't take a data file, make sure one isn't parsed
    if (
            'data_file_path' in metaDictionary and
            'data_file_path' not in META_FIELD_MAP[meta_file_type]):
        del metaDictionary['data_file_path']

    return metaDictionary


def getFileFromFilepath(f):
    return os.path.basename(f.strip())


def processCaseListDirectory(caseListDir, cancerStudyId, logger):

    logger.info('Validating case lists')

    case_lists = [os.path.join(caseListDir, x) for x in os.listdir(caseListDir)]

    for case in case_lists:

        case_data = processMetafile(case, cancerStudyId, logger,
                                    case_list=True)
        if case_data is None:
            continue

        sampleIds = case_data['case_list_ids']
        sampleIds = set([x.strip() for x in sampleIds.split('\t')])
        for value in sampleIds:
            if value not in DEFINED_SAMPLE_IDS:
                logger.error(
                    'Sample id not defined in clinical file',
                    extra={'data_filename': getFileFromFilepath(case),
                           'cause': value})

    logger.info('Validation of case lists complete')

# ------------------------------------------------------------------------------
def interface(args=None):
    parser = argparse.ArgumentParser(description='cBioPortal meta Validator')
    parser.add_argument('-s', '--study_directory', type=str, required=True,
                        help='path to directory.')
    parser.add_argument('-hugo', '--hugo_entrez_map', type=str, required=True,
                        help='path Entrez to Hugo mapping file')
    parser.add_argument('-html', '--html_table', type=str, required=False,
                        help='path to html report output file')
    parser.add_argument('-v', '--verbose', required=False, action="store_true",
                        help='list warnings in addition to fatal errors')

    parser = parser.parse_args(args)
    return parser


def main_validate(args):

    """Main function."""

    global META_TYPE_TO_META_DICT
    global DEFINED_SAMPLE_IDS
    global STUDY_DIR

    # get a logger to emit messages
    logger = logging.getLogger(__name__)
    logger.setLevel(logging.INFO)
    exit_status_handler = MaxLevelTrackingHandler()
    logger.addHandler(exit_status_handler)

    # process the options
    STUDY_DIR = args.study_directory
    hugo = args.hugo_entrez_map
    html_output_filename = args.html_table

    hugo_entrez_map = {}

    verbose = False
    if args.verbose:
        verbose = True

    # check existence of directory
    if not os.path.exists(STUDY_DIR):
        print >> sys.stderr, 'directory cannot be found: ' + STUDY_DIR
        return 2

    # set default message handler
    text_handler = logging.StreamHandler(sys.stdout)
    text_handler.setFormatter(LogfileStyleFormatter())
    collapsing_text_handler = CollapsingLogMessageHandler(
        capacity=1e6,
        flushLevel=logging.CRITICAL,
        target=text_handler)
    if not verbose:
        collapsing_text_handler.setLevel(logging.ERROR)
    logger.addHandler(collapsing_text_handler)

    # add html table handler if applicable
    if html_output_filename:
        try:
            import jinja2  # pylint: disable=import-error
        except ImportError:
            raise ImportError('HTML validation output requires Jinja2:'
                              ' please install it first.')
        html_handler = Jinja2HtmlHandler(
            STUDY_DIR,
            html_output_filename,
            capacity=1e5)
        # TODO extend CollapsingLogMessageHandler to flush to multiple targets,
        # and get rid of the duplicated buffering of messages here
        collapsing_html_handler = CollapsingLogMessageHandler(
            capacity=1e6,
            flushLevel=logging.CRITICAL,
            target=html_handler)
        if not verbose:
            collapsing_html_handler.setLevel(logging.ERROR)
        logger.addHandler(collapsing_html_handler)


    if hugo == 'download' and hugoEntrezMapPresent:
        hugo_entrez_map = ftp_NCBI()
    elif hugo != '' and hugoEntrezMapPresent:
        try:
            ncbi_file = open(hugo,'r')
        except IOError:
            print >> sys.stderr, 'file cannot be found: ' + hugo
            return 2

        hugo_entrez_map = parse_ncbi_file(ncbi_file)

    # Get all files in study_dir
    filenames = [os.path.join(STUDY_DIR, x) for x in os.listdir(STUDY_DIR)]
    cancerStudyId = ''
    filenameMetaStringCheck = ''
    filenameStringCheck = ''

    # Create validators based on meta files
    validators = []

    for f in filenames:

        # metafile validation and information gathering. Simpler than the big files, so no classes.
        # just need to get some values out, and also verify that no extra fields are specified.
        # Building up the map META_TYPE_TO_META_DICT allows us to validate some scenarios like "there should 
        # be only one clinical data file" (see below).

        if re.search(r'(\b|_)meta(\b|_)', f):
            meta = processMetafile(f, cancerStudyId, logger)
            if meta is None:
                continue
            if not cancerStudyId:
                cancerStudyId = meta['cancer_study_identifier'].strip()
            meta_file_type = meta['meta_file_type']
            data_file_path = meta.get('data_file_path')
            if data_file_path is not None:
                if meta_file_type in META_TYPE_TO_META_DICT:
                    META_TYPE_TO_META_DICT[meta_file_type].append(meta)
                else:
                    META_TYPE_TO_META_DICT[meta_file_type] = [meta]


    if CLINICAL_META_PATTERN not in META_TYPE_TO_META_DICT:
        logger.error('No clinical file detected')
        return exit_status_handler.get_exit_status()

    if len(META_TYPE_TO_META_DICT[CLINICAL_META_PATTERN]) != 1:
        if logger.isEnabledFor(logging.ERROR):
            logger.error(
                'Multiple clinical files detected',
                extra={'cause':', '.join(
                    getFileFromFilepath(f[1]) for f in
                    META_TYPE_TO_META_DICT[CLINICAL_META_PATTERN])})

    # create a validator for the clinical data file
    clinical_meta = META_TYPE_TO_META_DICT[CLINICAL_META_PATTERN][0]
    clinvalidator = ValidatorFactory.createValidator(
        VALIDATOR_IDS[CLINICAL_META_PATTERN],
        hugo_entrez_map,
        logger,
        clinical_meta)

    # parse the clinical data file
    clinvalidator.validate()
    DEFINED_SAMPLE_IDS = clinvalidator.sampleIds

    # create validators for non-clinical data files
    for meta_file_type in META_TYPE_TO_META_DICT:
        if meta_file_type == CLINICAL_META_PATTERN:
            continue
        for meta in META_TYPE_TO_META_DICT[meta_file_type]:
            # TODO make hugo_entrez_map a global 'final':
            # it isn't supposed to change after initialisation, so that would
            # make things more readable
            validators.append(ValidatorFactory.createValidator(
                VALIDATOR_IDS[meta_file_type],
                hugo_entrez_map,
                logger,
                meta))

    # validate non-clinical data files
    for validator in validators:
        validator.validate()

    case_list_dirname = os.path.join(STUDY_DIR, 'case_lists')
    if not os.path.isdir(case_list_dirname):
        logger.error("No directory named 'case_lists' found")
    else:
        processCaseListDirectory(case_list_dirname, cancerStudyId, logger)

    logger.info('Validation complete')
    exit_status = exit_status_handler.get_exit_status()
    logging.shutdown()
    del logging._handlerList[:]  # workaround for harmless exceptions on exit

    return exit_status

# ------------------------------------------------------------------------------
# vamanos 

if __name__ == '__main__':
    # parse command line options
    args = interface()
    # run the script
    exit_status = main_validate(args)
    print >>sys.stderr, ('Validation of study {status}.'.format(
        status={0: 'succeeded',
                1: 'failed',
                2: 'not performed as problems occurred',
                3: 'succeeded with warnings'}.get(exit_status, 'unknown')))<|MERGE_RESOLUTION|>--- conflicted
+++ resolved
@@ -540,11 +540,6 @@
         self.numCols = 0
         self.hugo_entrez_map = hugo_entrez_map
         self.lineEndings = ''
-<<<<<<< HEAD
-        self.end = False
-=======
-        self.fix = fix
->>>>>>> b5060553
         self.studyId = ''
         self.headerWritten = False
         self.logger = CombiningLoggerAdapter(
@@ -922,26 +917,6 @@
         super(CNAValidator,self).validate()
         self.printComplete()
 
-<<<<<<< HEAD
-=======
-    # TODO refactor so subclasses don't have to override for the final call
-    def checkHeader(self, cols, *args, **kwargs):
-        """Header validation for CNA files."""
-        num_errors = super(CNAValidator,self).checkHeader(cols,
-                                                          *args,
-                                                          **kwargs)
-        if self.fix:
-            self.writeHeader(self.cols)
-        return num_errors
-
-    # TODO refactor so subclasses don't have to override for the final call
-    def checkLine(self, data, *args, **kwargs):
-        """Line validation for CNA files - checks that values are correct type."""
-        super(CNAValidator,self).checkLine(data, *args, **kwargs)
-        if self.fix:
-            self.writeNewLine(data)
-
->>>>>>> b5060553
     def checkValue(self, value, col_index):
         """Check a value in a sample column."""
         if value not in self.ALLOWED_VALUES:
@@ -1026,19 +1001,7 @@
         super(MutationsExtendedValidator,self).validate()
         self.printComplete()
 
-<<<<<<< HEAD
-    def checkLine(self,line):
-=======
-    def checkHeader(self, cols, *args, **kwargs):
-        num_errors = super(MutationsExtendedValidator,self).checkHeader(cols,
-                                                                        *args,
-                                                                        **kwargs)
-        if self.fix:
-            self.writeHeader(self.cols)
-        return num_errors
-
     def checkLine(self, data, *args, **kwargs):
->>>>>>> b5060553
 
         """Each value in each line is checked individually.
 
@@ -1339,21 +1302,8 @@
         super(SegValidator,self).validate()
         self.printComplete()
 
-<<<<<<< HEAD
-    def checkLine(self,line):
-        data = super(SegValidator,self).checkLine(line)
-=======
-    def checkHeader(self, cols, *args, **kwargs):
-        num_errors = super(SegValidator,self).checkHeader(cols,
-                                                          *args,
-                                                          **kwargs)
-        if self.fix:
-            self.writeHeader(self.cols)
-        return num_errors
-
     def checkLine(self, data, *args, **kwargs):
         super(SegValidator,self).checkLine(data, *args, **kwargs)
->>>>>>> b5060553
 
         # TODO check values in all other columns too
         for col_index, value in enumerate(data):
@@ -1371,22 +1321,6 @@
         super(Log2Validator,self).validate()
         self.printComplete()
 
-<<<<<<< HEAD
-=======
-    def checkHeader(self, cols, *args, **kwargs):
-        num_errors = super(Log2Validator,self).checkHeader(cols,
-                                                           *args,
-                                                           **kwargs)
-        if self.fix:
-            self.writeHeader(self.cols)
-        return num_errors
-
-    def checkLine(self, data, *args, **kwargs):
-        super(Log2Validator,self).checkLine(data, *args, **kwargs)
-        if self.fix:
-            self.writeNewLine(data)
-
->>>>>>> b5060553
     def checkValue(self, value, col_index):
         """Check a value in a sample column."""
         # TODO check these values
@@ -1403,22 +1337,6 @@
         super(ExpressionValidator,self).validate()
         self.printComplete()
 
-<<<<<<< HEAD
-=======
-    def checkHeader(self, cols, *args, **kwargs):
-        num_errors = super(ExpressionValidator,self).checkHeader(cols,
-                                                                 *args,
-                                                                 **kwargs)
-        if self.fix:
-            self.writeHeader(self.cols)
-        return num_errors
-
-    def checkLine(self, data, *args, **kwargs):
-        super(ExpressionValidator,self).checkLine(data, *args, **kwargs)
-        if self.fix:
-            self.writeNewLine(data)
-
->>>>>>> b5060553
     def checkValue(self, value, col_index):
         """Check a value in a sample column."""
         # TODO check these values
@@ -1447,25 +1365,9 @@
         super(FusionValidator,self).validate()
         self.printComplete()
 
-<<<<<<< HEAD
-    def checkLine(self,line):
-        data = super(FusionValidator,self).checkLine(line)
-        # TODO check the values
-=======
-    def checkHeader(self, cols, *args, **kwargs):
-        num_errors = super(FusionValidator,self).checkHeader(cols,
-                                                             *args,
-                                                             **kwargs)
-        if self.fix:
-            self.writeHeader(self.cols)
-        return num_errors
-
     def checkLine(self, data, *args, **kwargs):
         super(FusionValidator,self).checkLine(data, *args, **kwargs)
-
-        if self.fix:
-            self.writeNewLine(data)
->>>>>>> b5060553
+        # TODO check the values
 
     class Factory(object):
         def create(self,hugo_entrez_map,logger,meta_dict):
@@ -1478,22 +1380,6 @@
         super(MethylationValidator,self).validate()
         self.printComplete()
 
-<<<<<<< HEAD
-=======
-    def checkHeader(self, cols, *args, **kwargs):
-        num_errors = super(MethylationValidator,self).checkHeader(cols,
-                                                                  *args,
-                                                                  **kwargs)
-        if self.fix:
-            self.writeHeader(self.cols)
-        return num_errors
-
-    def checkLine(self, data, *args, **kwargs):
-        super(MethylationValidator,self).checkLine(data, *args, **kwargs)
-        if self.fix:
-            self.writeNewLine(data)
-
->>>>>>> b5060553
     def checkValue(self, value, col_index):
         """Check a value in a sample column."""
         # TODO check these values
@@ -1512,23 +1398,10 @@
         super(RPPAValidator,self).validate()
         self.printComplete()
 
-<<<<<<< HEAD
-    def checkLine(self,line):
-        data = super(RPPAValidator,self).checkLine(line)
-=======
-    def checkHeader(self, cols, *args, **kwargs):
-        num_errors = super(RPPAValidator,self).checkHeader(cols, *args, **kwargs)
-        if self.fix:
-            self.writeHeader(self.cols)
-        return num_errors
-
     def checkLine(self, data, *args, **kwargs):
         super(RPPAValidator,self).checkLine(data, *args, **kwargs)
->>>>>>> b5060553
         # TODO check the values in the first column
         # for rppa, first column should be hugo|antibody, everything after should be sampleIds
-        return data
-
 
     def checkValue(self, value, col_index):
         """Check a value in a sample column."""
@@ -1553,21 +1426,8 @@
         super(TimelineValidator,self).validate()
         self.printComplete()
 
-<<<<<<< HEAD
-    def checkLine(self,line):
-        data = super(TimelineValidator,self).checkLine(line)
-=======
-    def checkHeader(self, cols, *args, **kwargs):
-        num_errors = super(TimelineValidator,self).checkHeader(cols,
-                                                               *args,
-                                                               **kwargs)
-        if self.fix:
-            self.writeHeader(self.cols)
-        return num_errors
-
     def checkLine(self, data, *args, **kwargs):
         super(TimelineValidator,self).checkLine(data, *args, **kwargs)
->>>>>>> b5060553
         # TODO check the values
 
     class Factory(object):
