--- conflicted
+++ resolved
@@ -1,15 +1,12 @@
-<<<<<<< HEAD
 >data_patients.txt | ERROR: According to portal, attribute should be loaded as NUMBER. Value of attribute to be loaded as NUMBER is not a real number
 6,7,8,9,10,11,12,13,14,15,39,103,104,105,106,107,108,109,111,112,119,159,162,163,164,165,166,168,169,170,171,173,175,176,177,178,179,180,181,182,183,184,185,196,242,276,372,392,394,395,396,397,398,399,401,402,403,406,407,425,428,441,520,528,529,530,531,532,533,534,535,536,537,538,539,540,541,542,543,544,545,546,547,548,549,550,551,552,553,554,555,566,605,639,794,795,808,809,810,811,823,824,825,826,827,828,829
 >brca_tcga_pub.maf | WARNING: Entrez gene id not known to the cBioPortal instance. This gene will not be loaded
 2,3,5,8,9,11,12,16
-=======
 >data_patients.txt | WARNING: datatype definition for attribute 'DFS_MONTHS' does not match the portal, and will be loaded as 'NUMBER'
 3
 >data_patients.txt | ERROR: Value of attribute to be loaded as NUMBER is not a real number (nb: even though 'datatype' definition in file is STRING, attribute is being validated as NUMBER according to the portal's definition - see also previous warning for this attribute)
 8,10
 >data_patients.txt | ERROR: Value of attribute to be loaded as NUMBER is not a real number
 536,540
->>>>>>> 8788fd19
 >brca_tcga_pub.maf | ERROR: Normal sample id not in list of sample ids configured in corresponding metafile. Please check your metafile field 'normal_samples_list'.
 8,9,11,12