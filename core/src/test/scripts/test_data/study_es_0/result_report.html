--- conflicted
+++ resolved
@@ -92,7 +92,6 @@
       </strong>
     </div>
 
-<<<<<<< HEAD
     <div class="panel-group" id="accordion" role="tablist" aria-multiselectable="true">
       <div class="panel panel-success">
         <div class="panel-heading" role="tab"
@@ -100,76 +99,9 @@
           <span class="header-icon"><span class="glyphicon glyphicon-ok" aria-hidden="true"></span><span class="sr-only">Info</span></span>
           <a role="button" data-toggle="collapse" aria-expanded="true"
               aria-controls="collapse_2689738401393696111" href="#collapse_2689738401393696111">
-            <span class="badge">8</span>
+            <span class="badge">9</span>
             <h4 class="panel-title">General</h4>
           </a>
-=======
-      <div>
-        <div data-role="collapsible" class="bcol">
-          <h4>General<span class="ui-li-count greenCount">9</span></h4>
-          <table style="width:100%">
-            <tr>
-              <th>Line Number</th>
-              <th>Column Number</th>
-              <th>Message</th>
-              <th>Value Encountered</th>
-            </tr>
-            <tr class="grey">
-              <td>&ndash;</td>
-              <td>&ndash;</td>
-              <td>Reading portal information from test_data/api_json_system_tests/cancertypes.json</td>
-              <td>&ndash;</td>
-            </tr>
-            <tr class="grey">
-              <td>&ndash;</td>
-              <td>&ndash;</td>
-              <td>Reading portal information from test_data/api_json_system_tests/clinicalattributes_patients.json</td>
-              <td>&ndash;</td>
-            </tr>
-            <tr class="grey">
-              <td>&ndash;</td>
-              <td>&ndash;</td>
-              <td>Reading portal information from test_data/api_json_system_tests/clinicalattributes_samples.json</td>
-              <td>&ndash;</td>
-            </tr>
-            <tr class="grey">
-              <td>&ndash;</td>
-              <td>&ndash;</td>
-              <td>Reading portal information from test_data/api_json_system_tests/genes.json</td>
-              <td>&ndash;</td>
-            </tr>
-            <tr class="grey">
-              <td>&ndash;</td>
-              <td>&ndash;</td>
-              <td>Reading portal information from test_data/api_json_system_tests/genesaliases.json</td>
-              <td>&ndash;</td>
-            </tr>
-            <tr class="grey">
-              <td>&ndash;</td>
-              <td>&ndash;</td>
-              <td>Retrieving chromosome lengths from &#39;http://hgdownload.cse.ucsc.edu/goldenPath/hg19/bigZips/hg19.chrom.sizes&#39;</td>
-              <td>&ndash;</td>
-            </tr>
-            <tr class="grey">
-              <td>&ndash;</td>
-              <td>&ndash;</td>
-              <td>Validating case lists</td>
-              <td>&ndash;</td>
-            </tr>
-            <tr class="blue">
-              <td>&ndash;</td>
-              <td>&ndash;</td>
-              <td>Validation of case lists complete</td>
-              <td>&ndash;</td>
-            </tr>
-            <tr class="blue">
-              <td>&ndash;</td>
-              <td>&ndash;</td>
-              <td>Validation complete</td>
-              <td>&ndash;</td>
-            </tr>
-          </table>
->>>>>>> f5df267c
         </div>
         <div class="panel-collapse collapse" role="tabpanel"
               aria-labelledby="heading_2689738401393696111" id="collapse_2689738401393696111">
@@ -218,6 +150,13 @@
                 <td>&ndash;</td>
                 <td>&ndash;</td>
                 <td>Reading portal information from test_data/api_json_system_tests/genesaliases.json</td>
+                <td>&ndash;</td>
+              </tr>
+              <tr class="info">
+                <td><span class="glyphicon glyphicon-cog" aria-hidden="true"></span><span class="sr-only">Debug</span></td>
+                <td>&ndash;</td>
+                <td>&ndash;</td>
+                <td>Retrieving chromosome lengths from &#39;http://hgdownload.cse.ucsc.edu/goldenPath/hg19/bigZips/hg19.chrom.sizes&#39;</td>
                 <td>&ndash;</td>
               </tr>
               <tr class="info">
