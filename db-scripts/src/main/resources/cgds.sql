--
-- Copyright (c) 2016 - 2019 Memorial Sloan-Kettering Cancer Center.
--
-- This library is distributed in the hope that it will be useful, but WITHOUT
-- ANY WARRANTY, WITHOUT EVEN THE IMPLIED WARRANTY OF MERCHANTABILITY OR FITNESS
-- FOR A PARTICULAR PURPOSE. The software and documentation provided hereunder
-- is on an "as is" basis, and Memorial Sloan-Kettering Cancer Center has no
-- obligations to provide maintenance, support, updates, enhancements or
-- modifications. In no event shall Memorial Sloan-Kettering Cancer Center be
-- liable to any party for direct, indirect, special, incidental or
-- consequential damages, including lost profits, arising out of the use of this
-- software and its documentation, even if Memorial Sloan-Kettering Cancer
-- Center has been advised of the possibility of such damage.
--
-- This file is part of cBioPortal.
--
-- cBioPortal is free software: you can redistribute it and/or modify
-- it under the terms of the GNU Affero General Public License as
-- published by the Free Software Foundation, either version 3 of the
-- License.
--
-- This program is distributed in the hope that it will be useful,
-- but WITHOUT ANY WARRANTY; without even the implied warranty of
-- MERCHANTABILITY or FITNESS FOR A PARTICULAR PURPOSE.  See the
-- GNU Affero General Public License for more details.
--
-- You should have received a copy of the GNU Affero General Public License
-- along with this program.  If not, see <http://www.gnu.org/licenses/>.
-- ----------------------------------------------------------------------------
--
-- Database: `cgds`
--
-- --------------------------------------------------------
-- Database table schemas and version number
-- --------------------------------------------------------
-- The order of the following DROP TABLE statements is
-- significant. If a table has a FOREIGN_KEY referring to
-- another table, then it should be dropped before the
-- other table is dropped. The approach taken here is to
-- order the CREATE TABLE statements so that refererenced
-- tables are created before referring tables.
-- DROP TABLE statements are here in the reverse order.
-- --------------------------------------------------------

DROP TABLE IF EXISTS `info`;
DROP TABLE IF EXISTS `clinical_event_data`;
DROP TABLE IF EXISTS `clinical_event`;
DROP TABLE IF EXISTS `pdb_uniprot_residue_mapping`;
DROP TABLE IF EXISTS `pdb_uniprot_alignment`;
DROP TABLE IF EXISTS `cosmic_mutation`;
DROP TABLE IF EXISTS `copy_number_seg_file`;
DROP TABLE IF EXISTS `copy_number_seg`;
DROP TABLE IF EXISTS `sample_cna_event`;
DROP TABLE IF EXISTS `cna_event`;
DROP TABLE IF EXISTS `drug_interaction`;
DROP TABLE IF EXISTS `drug`;
DROP TABLE IF EXISTS `pfam_graphics`;
DROP TABLE IF EXISTS `text_cache`;
DROP TABLE IF EXISTS `gistic_to_gene`;
DROP TABLE IF EXISTS `gistic`;
DROP TABLE IF EXISTS `sanger_cancer_census`;
DROP TABLE IF EXISTS `protein_array_cancer_study`;
DROP TABLE IF EXISTS `protein_array_data`;
DROP TABLE IF EXISTS `protein_array_target`;
DROP TABLE IF EXISTS `protein_array_info`;
DROP TABLE IF EXISTS `mut_sig`;
DROP TABLE IF EXISTS `interaction`;
DROP TABLE IF EXISTS `clinical_attribute_meta`;
DROP TABLE IF EXISTS `clinical_sample`;
DROP TABLE IF EXISTS `clinical_patient`;
DROP TABLE IF EXISTS `mutation_count_by_keyword`;
DROP TABLE IF EXISTS `mutation`;
DROP TABLE IF EXISTS `mutation_event`;
DROP TABLE IF EXISTS `structural_variant`;
DROP TABLE IF EXISTS `sample_profile`;
DROP TABLE IF EXISTS `gene_panel_list`;
DROP TABLE IF EXISTS `gene_panel`;
DROP TABLE IF EXISTS `genetic_profile_samples`;
DROP TABLE IF EXISTS `genetic_alteration`;
DROP TABLE IF EXISTS `genetic_profile_link`;
DROP TABLE IF EXISTS `genetic_profile`;
DROP TABLE IF EXISTS `uniprot_id_mapping`;
DROP TABLE IF EXISTS `gene_alias`;
DROP TABLE IF EXISTS `geneset_gene`;
DROP TABLE IF EXISTS `reference_genome_gene`;
DROP TABLE IF EXISTS `gene`;
DROP TABLE IF EXISTS `sample_list_list`;
DROP TABLE IF EXISTS `sample_list`;
DROP TABLE IF EXISTS `sample`;
DROP TABLE IF EXISTS `patient`;
DROP TABLE IF EXISTS `authorities`;
DROP TABLE IF EXISTS `data_access_tokens`;
DROP TABLE IF EXISTS `users`;
DROP TABLE IF EXISTS `cancer_study_tags`;
DROP TABLE IF EXISTS `cancer_study`;
DROP TABLE IF EXISTS `type_of_cancer`;
DROP TABLE IF EXISTS `geneset_hierarchy_leaf`;
DROP TABLE IF EXISTS `geneset_hierarchy_node`;
DROP TABLE IF EXISTS `geneset`;
<<<<<<< HEAD
DROP TABLE IF EXISTS `treatment`;
DROP TABLE IF EXISTS `genetic_entity`;
DROP TABLE IF EXISTS `reference_genome_gene`;
=======
>>>>>>> 156d706a
DROP TABLE IF EXISTS `reference_genome`;
DROP TABLE IF EXISTS `genetic_entity`;

-- --------------------------------------------------------
CREATE TABLE `type_of_cancer` (
  `TYPE_OF_CANCER_ID` varchar(63) NOT NULL,
  `NAME` varchar(255) NOT NULL,
  `CLINICAL_TRIAL_KEYWORDS` varchar(1024) NOT NULL,
  `DEDICATED_COLOR` char(31) NOT NULL,
  `SHORT_NAME` varchar(127),
  `PARENT` varchar(63),
  PRIMARY KEY (`TYPE_OF_CANCER_ID`)
);

-- --------------------------------------------------------
CREATE TABLE `reference_genome` (
    `REFERENCE_GENOME_ID` int(4) NOT NULL AUTO_INCREMENT,
    `SPECIES` varchar(64) NOT NULL,
    `NAME` varchar(64) NOT NULL,
    `BUILD_NAME` varchar(64) NOT NULL,
    `GENOME_SIZE` bigint(20) NULL,
    `URL` varchar(256) NOT NULL,
    `RELEASE_DATE` datetime DEFAULT NULL,
    PRIMARY KEY (`REFERENCE_GENOME_ID`),
    UNIQUE INDEX `BUILD_NAME_UNIQUE` (`BUILD_NAME` ASC)
);

-- --------------------------------------------------------
CREATE TABLE `cancer_study` (
  `CANCER_STUDY_ID` int(11) NOT NULL auto_increment,
  `CANCER_STUDY_IDENTIFIER` varchar(255),
  `TYPE_OF_CANCER_ID` varchar(63) NOT NULL,
  `NAME` varchar(255) NOT NULL,
  `SHORT_NAME` varchar(64) NOT NULL,
  `DESCRIPTION` varchar(1024) NOT NULL,
  `PUBLIC` BOOLEAN NOT NULL,
  `PMID` varchar(1024) DEFAULT NULL,
  `CITATION` varchar(200) DEFAULT NULL,
  `GROUPS` varchar(200) DEFAULT NULL,
  `STATUS` int(1) DEFAULT NULL,
  `IMPORT_DATE` datetime DEFAULT NULL,
  `REFERENCE_GENOME_ID` int(4) DEFAULT 1,
  PRIMARY KEY (`CANCER_STUDY_ID`),
  UNIQUE (`CANCER_STUDY_IDENTIFIER`),
  FOREIGN KEY (`TYPE_OF_CANCER_ID`) REFERENCES `type_of_cancer` (`TYPE_OF_CANCER_ID`),
  FOREIGN KEY (`REFERENCE_GENOME_ID`) REFERENCES `reference_genome` (`REFERENCE_GENOME_ID`) ON DELETE RESTRICT 
);

-- --------------------------------------------------------
CREATE TABLE `cancer_study_tags` (
  `CANCER_STUDY_ID` int(11) NOT NULL,
  `TAGS` text NOT NULL,
  PRIMARY KEY (`CANCER_STUDY_ID`),
  FOREIGN KEY (`CANCER_STUDY_ID`) REFERENCES `cancer_study` (`CANCER_STUDY_ID`) ON DELETE CASCADE
);

-- --------------------------------------------------------
CREATE TABLE `users` (
  `EMAIL` varchar(128) NOT NULL,
  `NAME` varchar(255) NOT NULL,
  `ENABLED` BOOLEAN NOT NULL,
  PRIMARY KEY (`EMAIL`)
);

-- --------------------------------------------------------
CREATE TABLE `authorities` (
  `EMAIL` varchar(128) NOT NULL,
  `AUTHORITY` varchar(255) NOT NULL
);

-- --------------------------------------------------------
CREATE TABLE `patient` (
  `INTERNAL_ID` int(11) NOT NULL auto_increment,
  `STABLE_ID` varchar(50) NOT NULL,
  `CANCER_STUDY_ID` int(11) NOT NULL,
  PRIMARY KEY (`INTERNAL_ID`),
  FOREIGN KEY (`CANCER_STUDY_ID`) REFERENCES `cancer_study` (`CANCER_STUDY_ID`) ON DELETE CASCADE
);

-- --------------------------------------------------------
CREATE TABLE `sample` (
  `INTERNAL_ID` int(11) NOT NULL auto_increment,
  `STABLE_ID` varchar(50) NOT NULL,
  `SAMPLE_TYPE` varchar(255) NOT NULL,
  `PATIENT_ID` int(11) NOT NULL,
  `TYPE_OF_CANCER_ID` varchar(63) NOT NULL,
  PRIMARY KEY (`INTERNAL_ID`),
  FOREIGN KEY (`PATIENT_ID`) REFERENCES `patient` (`INTERNAL_ID`) ON DELETE CASCADE,
  FOREIGN KEY (`TYPE_OF_CANCER_ID`) REFERENCES `type_of_cancer` (`TYPE_OF_CANCER_ID`)
);

-- --------------------------------------------------------
CREATE TABLE `sample_list` (
  `LIST_ID` int(11) NOT NULL auto_increment,
  `STABLE_ID` varchar(255) NOT NULL,
  `CATEGORY` varchar(255) NOT NULL,
  `CANCER_STUDY_ID` int(11) NOT NULL,
  `NAME` varchar(255) NOT NULL,
  `DESCRIPTION` mediumtext,
  PRIMARY KEY (`LIST_ID`),
  UNIQUE (`STABLE_ID`),
  FOREIGN KEY (`CANCER_STUDY_ID`) REFERENCES `cancer_study` (`CANCER_STUDY_ID`) ON DELETE CASCADE
);

-- --------------------------------------------------------
CREATE TABLE `sample_list_list` (
  `LIST_ID` int(11) NOT NULL,
  `SAMPLE_ID` int(11) NOT NULL,
  PRIMARY KEY (`LIST_ID`,`SAMPLE_ID`),
  FOREIGN KEY (`SAMPLE_ID`) REFERENCES `sample` (`INTERNAL_ID`) ON DELETE CASCADE
);

-- --------------------------------------------------------
CREATE TABLE `genetic_entity` (
  `ID` int(11) NOT NULL AUTO_INCREMENT,
  `ENTITY_TYPE` varchar(45) NOT NULL,
  PRIMARY KEY (`ID`)
);

-- --------------------------------------------------------
CREATE TABLE `gene` (
  `ENTREZ_GENE_ID` int(11) NOT NULL,
  `HUGO_GENE_SYMBOL` varchar(255) NOT NULL,
  `GENETIC_ENTITY_ID` int(11) NOT NULL,
  `TYPE` varchar(50),
  PRIMARY KEY (`ENTREZ_GENE_ID`),
  UNIQUE KEY `GENETIC_ENTITY_ID_UNIQUE` (`GENETIC_ENTITY_ID`),
  KEY `HUGO_GENE_SYMBOL` (`HUGO_GENE_SYMBOL`),
  FOREIGN KEY (`GENETIC_ENTITY_ID`) REFERENCES `genetic_entity` (`ID`) ON DELETE CASCADE
);

-- --------------------------------------------------------
CREATE TABLE `gene_alias` (
  `ENTREZ_GENE_ID` int(11) NOT NULL,
  `GENE_ALIAS` varchar(255) NOT NULL,
  PRIMARY KEY (`ENTREZ_GENE_ID`,`GENE_ALIAS`),
  FOREIGN KEY (`ENTREZ_GENE_ID`) REFERENCES `gene` (`ENTREZ_GENE_ID`)
);

-- --------------------------------------------------------
CREATE TABLE `geneset` (
  `ID` INT(11) NOT NULL auto_increment,
  `GENETIC_ENTITY_ID` INT NOT NULL,
  `EXTERNAL_ID` VARCHAR(200) NOT NULL,
  `NAME` VARCHAR(200) NOT NULL,
  `DESCRIPTION` VARCHAR(300) NOT NULL,
  `REF_LINK` TEXT,
  PRIMARY KEY (`ID`),
  UNIQUE INDEX `NAME_UNIQUE` (`NAME` ASC),
  UNIQUE INDEX `EXTERNAL_ID_COLL_UNIQUE` (`EXTERNAL_ID` ASC),
  UNIQUE INDEX `GENESET_GENETIC_ENTITY_ID_UNIQUE` (`GENETIC_ENTITY_ID` ASC),
  FOREIGN KEY (`GENETIC_ENTITY_ID`) REFERENCES `genetic_entity` (`ID`) ON DELETE CASCADE
);

-- --------------------------------------------------------
CREATE TABLE `geneset_gene` (
  `GENESET_ID` INT(11) NOT NULL,
  `ENTREZ_GENE_ID` INT(11) NOT NULL,
  PRIMARY KEY (`GENESET_ID`, `ENTREZ_GENE_ID`),
  FOREIGN KEY (`ENTREZ_GENE_ID`) REFERENCES `gene` (`ENTREZ_GENE_ID`) ON DELETE CASCADE,
  FOREIGN KEY (`GENESET_ID`) REFERENCES `geneset` (`ID`) ON DELETE CASCADE
);

-- --------------------------------------------------------
CREATE TABLE `geneset_hierarchy_node` (
  `NODE_ID` BIGINT(20) NOT NULL auto_increment,
  `NODE_NAME` VARCHAR(200) NOT NULL,
  `PARENT_ID` BIGINT NULL DEFAULT NULL,
  PRIMARY KEY (`NODE_ID`),
  UNIQUE INDEX `NODE_NAME_UNIQUE` (`NODE_NAME` ASC, `PARENT_ID` ASC)
);

-- --------------------------------------------------------
CREATE TABLE `geneset_hierarchy_leaf` (
  `NODE_ID` BIGINT NOT NULL,
  `GENESET_ID` INT NOT NULL,
  PRIMARY KEY (`NODE_ID`, `GENESET_ID`),
  FOREIGN KEY (`NODE_ID`) REFERENCES `geneset_hierarchy_node` (`NODE_ID`) ON DELETE CASCADE,
  FOREIGN KEY (`GENESET_ID`) REFERENCES `geneset` (`ID`) ON DELETE CASCADE
);

-- ------------------------------------------------------
CREATE TABLE `treatment` (
  `ID` INT(11) NOT NULL auto_increment,
  `STABLE_ID` VARCHAR(45) NOT NULL UNIQUE,
  `NAME` VARCHAR(45) NOT NULL,
  `DESCRIPTION` VARCHAR(200) NOT NULL,
  `LINKOUT_URL` VARCHAR(400) NOT NULL,
  `GENETIC_ENTITY_ID` INT NOT NULL UNIQUE,
  PRIMARY KEY (`ID`),
  UNIQUE INDEX `TREATMENT_GENETIC_ENTITY_ID_UNIQUE` (`GENETIC_ENTITY_ID` ASC),
  FOREIGN KEY (`GENETIC_ENTITY_ID`) REFERENCES `genetic_entity` (`ID`) ON DELETE CASCADE
);

-- --------------------------------------------------------
CREATE TABLE `uniprot_id_mapping` (
  `UNIPROT_ACC` varchar(255) NOT NULL,
  `UNIPROT_ID` varchar(255) NOT NULL,
  `ENTREZ_GENE_ID` int(11),
  PRIMARY KEY (`ENTREZ_GENE_ID`, `UNIPROT_ID`),
  KEY (`UNIPROT_ID`),
  Key (`UNIPROT_ACC`),
  FOREIGN KEY (`ENTREZ_GENE_ID`) REFERENCES `gene` (`ENTREZ_GENE_ID`)
);

-- --------------------------------------------------------
CREATE TABLE `genetic_profile` (
  `GENETIC_PROFILE_ID` int(11) NOT NULL AUTO_INCREMENT,
  `STABLE_ID` varchar(255) NOT NULL,
  `CANCER_STUDY_ID` int(11) NOT NULL,
  `GENETIC_ALTERATION_TYPE` varchar(255) NOT NULL,
  `DATATYPE` varchar(255) NOT NULL,
  `NAME` varchar(255) NOT NULL,
  `DESCRIPTION` mediumtext,
  `SHOW_PROFILE_IN_ANALYSIS_TAB` tinyint(1) NOT NULL,
  `PIVOT_THRESHOLD` FLOAT DEFAULT NULL,
  `SORT_ORDER` ENUM('ASC','DESC') DEFAULT NULL,
  PRIMARY KEY (`GENETIC_PROFILE_ID`),
  UNIQUE (`STABLE_ID`),
  FOREIGN KEY (`CANCER_STUDY_ID`) REFERENCES `cancer_study` (`CANCER_STUDY_ID`) ON DELETE CASCADE
);

-- --------------------------------------------------------
CREATE TABLE `genetic_profile_link` (
  `REFERRING_GENETIC_PROFILE_ID` INT NOT NULL,
  `REFERRED_GENETIC_PROFILE_ID` INT NOT NULL,
  `REFERENCE_TYPE` VARCHAR(45) NULL, -- COMMENT 'Values: AGGREGATION (e.g. for GSVA) or STATISTIC (e.g. for Z-SCORES)
  PRIMARY KEY (`REFERRING_GENETIC_PROFILE_ID`, `REFERRED_GENETIC_PROFILE_ID`),
  FOREIGN KEY (`REFERRING_GENETIC_PROFILE_ID` ) REFERENCES `genetic_profile` (`GENETIC_PROFILE_ID`) ON DELETE CASCADE,
  FOREIGN KEY (`REFERRED_GENETIC_PROFILE_ID` ) REFERENCES `genetic_profile` (`GENETIC_PROFILE_ID`) ON DELETE NO ACTION ON UPDATE NO ACTION
);

-- --------------------------------------------------------
CREATE TABLE `genetic_alteration` (
  `GENETIC_PROFILE_ID` int(11) NOT NULL,
  `GENETIC_ENTITY_ID` int(11) NOT NULL,
  `VALUES` longtext NOT NULL,
  PRIMARY KEY (`GENETIC_PROFILE_ID`,`GENETIC_ENTITY_ID`),
  FOREIGN KEY (`GENETIC_PROFILE_ID`) REFERENCES `genetic_profile` (`GENETIC_PROFILE_ID`) ON DELETE CASCADE,
  FOREIGN KEY (`GENETIC_ENTITY_ID`) REFERENCES `genetic_entity` (`ID`)
);

-- --------------------------------------------------------
CREATE TABLE `genetic_profile_samples` (
  `GENETIC_PROFILE_ID` int(11) NOT NULL,
  `ORDERED_SAMPLE_LIST` longtext NOT NULL,
  UNIQUE (`GENETIC_PROFILE_ID`),
  FOREIGN KEY (`GENETIC_PROFILE_ID`) REFERENCES `genetic_profile` (`GENETIC_PROFILE_ID`) ON DELETE CASCADE
);

-- --------------------------------------------------------
CREATE TABLE `gene_panel` (
  `INTERNAL_ID` int(11) NOT NULL auto_increment,
  `STABLE_ID` varchar(255) NOT NULL,
  `DESCRIPTION` mediumtext,
  PRIMARY KEY (`INTERNAL_ID`),
  UNIQUE (`STABLE_ID`)
);

-- --------------------------------------------------------
CREATE TABLE `gene_panel_list` (
  `INTERNAL_ID` int(11) NOT NULL,
  `GENE_ID` int(11) NOT NULL,
  PRIMARY KEY (`INTERNAL_ID`, `GENE_ID`),
  FOREIGN KEY (`INTERNAL_ID`) REFERENCES `gene_panel` (`INTERNAL_ID`) ON DELETE CASCADE,
  FOREIGN KEY (`GENE_ID`) REFERENCES `gene` (`ENTREZ_GENE_ID`) ON DELETE CASCADE
);

-- --------------------------------------------------------
CREATE TABLE `sample_profile` (
  `SAMPLE_ID` int(11) NOT NULL,
  `GENETIC_PROFILE_ID` int(11) NOT NULL,
  `PANEL_ID` int(11) DEFAULT NULL,
  UNIQUE KEY `UQ_SAMPLE_ID_GENETIC_PROFILE_ID` (`SAMPLE_ID`,`GENETIC_PROFILE_ID`), -- Constraint to allow each sample only once in each profile
  KEY (`SAMPLE_ID`),
  FOREIGN KEY (`GENETIC_PROFILE_ID`) REFERENCES `genetic_profile` (`GENETIC_PROFILE_ID`) ON DELETE CASCADE,
  FOREIGN KEY (`SAMPLE_ID`) REFERENCES `sample` (`INTERNAL_ID`) ON DELETE CASCADE,
  FOREIGN KEY (`PANEL_ID`) REFERENCES `gene_panel` (`INTERNAL_ID`) ON DELETE RESTRICT
);

-- --------------------------------------------------------
CREATE TABLE `structural_variant` (
  `INTERNAL_ID` int(11) NOT NULL auto_increment,
  `GENETIC_PROFILE_ID` int(11) NOT NULL,
  `SAMPLE_ID` int(11) NOT NULL,
  `SITE1_ENTREZ_GENE_ID` int(11) NOT NULL,
  `SITE1_ENSEMBL_TRANSCRIPT_ID` varchar(25),
  `SITE1_EXON` int(4),
  `SITE1_CHROMOSOME` varchar(5),
  `SITE1_POSITION` int(11),
  `SITE1_DESCRIPTION` varchar(255),
  `SITE2_ENTREZ_GENE_ID` int(11),
  `SITE2_ENSEMBL_TRANSCRIPT_ID` varchar(25),
  `SITE2_EXON` int(4),
  `SITE2_CHROMOSOME` varchar(5),
  `SITE2_POSITION` int(11),
  `SITE2_DESCRIPTION` varchar(255),
  `SITE2_EFFECT_ON_FRAME` varchar(25),
  `NCBI_BUILD` varchar(10),
  `DNA_SUPPORT` varchar(3),
  `RNA_SUPPORT` varchar(3),
  `NORMAL_READ_COUNT` int(11),
  `TUMOR_READ_COUNT` int(11),
  `NORMAL_VARIANT_COUNT` int(11),
  `TUMOR_VARIANT_COUNT` int(11),
  `NORMAL_PAIRED_END_READ_COUNT` int(11),
  `TUMOR_PAIRED_END_READ_COUNT` int(11),
  `NORMAL_SPLIT_READ_COUNT` int(11),
  `TUMOR_SPLIT_READ_COUNT` int(11),
  `ANNOTATION` varchar(255),
  `BREAKPOINT_TYPE` varchar(25),
  `CENTER` varchar(25),
  `CONNECTION_TYPE` varchar(25),
  `EVENT_INFO` varchar(255),
  `CLASS` varchar(25),
  `LENGTH` int(11),
  `COMMENTS` varchar(255),
  `EXTERNAL_ANNOTATION` varchar(80),
  `DRIVER_FILTER` VARCHAR(20), -- These fields are the same as in `mutation` table and will be useful in a future PR to include custom driver annotation support for fusions.
  `DRIVER_FILTER_ANNOTATION` VARCHAR(80),
  `DRIVER_TIERS_FILTER` VARCHAR(50),
  `DRIVER_TIERS_FILTER_ANNOTATION` VARCHAR(80),
  PRIMARY KEY (`INTERNAL_ID`),
  FOREIGN KEY (`SAMPLE_ID`) REFERENCES `sample` (`INTERNAL_ID`) ON DELETE CASCADE,
  FOREIGN KEY (`SITE1_ENTREZ_GENE_ID`) REFERENCES `gene` (`ENTREZ_GENE_ID`) ON DELETE CASCADE,
  FOREIGN KEY (`SITE2_ENTREZ_GENE_ID`) REFERENCES `gene` (`ENTREZ_GENE_ID`) ON DELETE CASCADE,
  FOREIGN KEY (`GENETIC_PROFILE_ID`) REFERENCES `genetic_profile` (`GENETIC_PROFILE_ID`) ON DELETE CASCADE
);

-- --------------------------------------------------------
CREATE TABLE `mutation_event` (
  `MUTATION_EVENT_ID` int(255) NOT NULL auto_increment,
  `ENTREZ_GENE_ID` int(11) NOT NULL,
  `CHR` varchar(5),
  `START_POSITION` bigint(20),
  `END_POSITION` bigint(20),
  `REFERENCE_ALLELE` text,
  `TUMOR_SEQ_ALLELE` text,
  `PROTEIN_CHANGE` varchar(255),
  `MUTATION_TYPE` varchar(255) COMMENT 'e.g. Missense, Nonsence, etc.',
  `FUNCTIONAL_IMPACT_SCORE` varchar(50) COMMENT 'Result from OMA/XVAR.',
  `FIS_VALUE` float,
  `LINK_XVAR` varchar(500) COMMENT 'Link to OMA/XVAR Landing Page for the specific mutation.',
  `LINK_PDB` varchar(500),
  `LINK_MSA` varchar(500),
  `NCBI_BUILD` varchar(10),
  `STRAND` varchar(2),
  `VARIANT_TYPE` varchar(15),
  `DB_SNP_RS` varchar(25),
  `DB_SNP_VAL_STATUS` varchar(255),
  `ONCOTATOR_DBSNP_RS` varchar(255),
  `ONCOTATOR_REFSEQ_MRNA_ID` varchar(64),
  `ONCOTATOR_CODON_CHANGE` varchar(255),
  `ONCOTATOR_UNIPROT_ENTRY_NAME` varchar(64),
  `ONCOTATOR_UNIPROT_ACCESSION` varchar(64),
  `ONCOTATOR_PROTEIN_POS_START` int(11),
  `ONCOTATOR_PROTEIN_POS_END` int(11),
  `CANONICAL_TRANSCRIPT` boolean,
  `KEYWORD` varchar(255) DEFAULT NULL COMMENT 'e.g. truncating, V200 Missense, E338del, ',
  KEY (`KEYWORD`),
  PRIMARY KEY (`MUTATION_EVENT_ID`),
  KEY `KEY_MUTATION_EVENT_DETAILS` (`CHR`, `START_POSITION`, `END_POSITION`, `TUMOR_SEQ_ALLELE`(240), `ENTREZ_GENE_ID`, `PROTEIN_CHANGE`, `MUTATION_TYPE`),
  FOREIGN KEY (`ENTREZ_GENE_ID`) REFERENCES `gene` (`ENTREZ_GENE_ID`)
) COMMENT='Mutation Data';

-- --------------------------------------------------------
CREATE TABLE `mutation` (
  `MUTATION_EVENT_ID` int(255) NOT NULL,
  `GENETIC_PROFILE_ID` int(11) NOT NULL,
  `SAMPLE_ID` int(11) NOT NULL,
  `ENTREZ_GENE_ID` int(11) NOT NULL,
  `CENTER` varchar(100),
  `SEQUENCER` varchar(255),
  `MUTATION_STATUS` varchar(25) COMMENT 'Germline, Somatic or LOH.',
  `VALIDATION_STATUS` varchar(25),
  `TUMOR_SEQ_ALLELE1` TEXT,
  `TUMOR_SEQ_ALLELE2` TEXT,
  `MATCHED_NORM_SAMPLE_BARCODE` varchar(255),
  `MATCH_NORM_SEQ_ALLELE1` TEXT,
  `MATCH_NORM_SEQ_ALLELE2` TEXT,
  `TUMOR_VALIDATION_ALLELE1` TEXT,
  `TUMOR_VALIDATION_ALLELE2` TEXT,
  `MATCH_NORM_VALIDATION_ALLELE1` TEXT,
  `MATCH_NORM_VALIDATION_ALLELE2` TEXT,
  `VERIFICATION_STATUS` varchar(10),
  `SEQUENCING_PHASE` varchar(100),
  `SEQUENCE_SOURCE` varchar(255) NOT NULL,
  `VALIDATION_METHOD` varchar(255),
  `SCORE` varchar(100),
  `BAM_FILE` varchar(255),
  `TUMOR_ALT_COUNT` int(11),
  `TUMOR_REF_COUNT` int(11),
  `NORMAL_ALT_COUNT` int(11),
  `NORMAL_REF_COUNT` int(11),
  `AMINO_ACID_CHANGE` varchar(255),
  `DRIVER_FILTER` VARCHAR(20),
  `DRIVER_FILTER_ANNOTATION` VARCHAR(80),
  `DRIVER_TIERS_FILTER` VARCHAR(50),
  `DRIVER_TIERS_FILTER_ANNOTATION` VARCHAR(80),
  UNIQUE KEY `UQ_MUTATION_EVENT_ID_GENETIC_PROFILE_ID_SAMPLE_ID` (`MUTATION_EVENT_ID`,`GENETIC_PROFILE_ID`,`SAMPLE_ID`), -- Constraint to block duplicated mutation entries
  KEY (`GENETIC_PROFILE_ID`,`ENTREZ_GENE_ID`),
  KEY (`GENETIC_PROFILE_ID`,`SAMPLE_ID`),
  KEY (`GENETIC_PROFILE_ID`),
  KEY (`ENTREZ_GENE_ID`),
  KEY (`SAMPLE_ID`),
  KEY (`MUTATION_EVENT_ID`),
  FOREIGN KEY (`MUTATION_EVENT_ID`) REFERENCES `mutation_event` (`MUTATION_EVENT_ID`),
  FOREIGN KEY (`ENTREZ_GENE_ID`) REFERENCES `gene` (`ENTREZ_GENE_ID`),
  FOREIGN KEY (`GENETIC_PROFILE_ID`) REFERENCES `genetic_profile` (`GENETIC_PROFILE_ID`) ON DELETE CASCADE,
  FOREIGN KEY (`SAMPLE_ID`) REFERENCES `sample` (`INTERNAL_ID`) ON DELETE CASCADE
) COMMENT='Mutation Data Details';

-- --------------------------------------------------------
CREATE TABLE `mutation_count_by_keyword` (
    `GENETIC_PROFILE_ID` int(11) NOT NULL,
    `KEYWORD` varchar(255) DEFAULT NULL,
    `ENTREZ_GENE_ID` int(11) NOT NULL,
    `KEYWORD_COUNT` int NOT NULL,
    `GENE_COUNT` int NOT NULL,
    KEY (`GENETIC_PROFILE_ID`,`KEYWORD`),
    FOREIGN KEY (`GENETIC_PROFILE_ID`) REFERENCES `genetic_profile` (`GENETIC_PROFILE_ID`) ON DELETE CASCADE,
    FOREIGN KEY (`ENTREZ_GENE_ID`) REFERENCES `gene` (`ENTREZ_GENE_ID`) ON DELETE CASCADE
);

-- --------------------------------------------------------
CREATE TABLE `clinical_patient` (
  `INTERNAL_ID` int(11) NOT NULL,
  `ATTR_ID` varchar(255) NOT NULL,
  `ATTR_VALUE` varchar(255) NOT NULL,
  PRIMARY KEY (`INTERNAL_ID`, `ATTR_ID`),
  FOREIGN KEY (`INTERNAL_ID`) REFERENCES `patient` (`INTERNAL_ID`) ON DELETE CASCADE
);

-- --------------------------------------------------------
CREATE TABLE `clinical_sample` (
  `INTERNAL_ID` int(11) NOT NULL,
  `ATTR_ID` varchar(255) NOT NULL,
  `ATTR_VALUE` varchar(255) NOT NULL,
  PRIMARY KEY (`INTERNAL_ID`,`ATTR_ID`),
  FOREIGN KEY (`INTERNAL_ID`) REFERENCES `sample` (`INTERNAL_ID`) ON DELETE CASCADE
);

-- --------------------------------------------------------
CREATE TABLE `clinical_attribute_meta` (
  `ATTR_ID` varchar(255) NOT NULL,
  `DISPLAY_NAME` varchar(255) NOT NULL,
  `DESCRIPTION` varchar(2048) NOT NULL,
  `DATATYPE` varchar(255) NOT NULL COMMENT 'NUMBER, BOOLEAN, or STRING',
  `PATIENT_ATTRIBUTE` BOOLEAN NOT NULL,
  `PRIORITY` varchar(255) NOT NULL,
  `CANCER_STUDY_ID` int(11) NOT NULL,
  PRIMARY KEY (`ATTR_ID`,`CANCER_STUDY_ID`),
  FOREIGN KEY (`CANCER_STUDY_ID`) REFERENCES `cancer_study` (`CANCER_STUDY_ID`) ON DELETE CASCADE
);

-- --------------------------------------------------------
CREATE TABLE `interaction` (
  `GENE_A` bigint(20) NOT NULL,
  `GENE_B` bigint(20) NOT NULL,
  `INTERACTION_TYPE` varchar(256) NOT NULL,
  `DATA_SOURCE` varchar(256) NOT NULL,
  `EXPERIMENT_TYPES` varchar(1024) NOT NULL,
  `PMIDS` varchar(1024) NOT NULL
);

-- --------------------------------------------------------
CREATE TABLE `mut_sig` (
  `CANCER_STUDY_ID` int(11) NOT NULL,
  `ENTREZ_GENE_ID` int(11) NOT NULL,
  `RANK` int(11) NOT NULL,
  `NumBasesCovered` int(11) NOT NULL,
  `NumMutations` int(11) NOT NULL,
  `P_VALUE` float NOT NULL,
  `Q_VALUE` float NOT NULL,
  PRIMARY KEY (`CANCER_STUDY_ID`, `ENTREZ_GENE_ID`),
  FOREIGN KEY (`CANCER_STUDY_ID`) REFERENCES `cancer_study` (`CANCER_STUDY_ID`) ON DELETE CASCADE,
  FOREIGN KEY (`ENTREZ_GENE_ID`) REFERENCES `gene` (`ENTREZ_GENE_ID`)
);

-- --------------------------------------------------------
CREATE TABLE `protein_array_info` (
  `PROTEIN_ARRAY_ID` varchar(50) NOT NULL,
  `TYPE` varchar(50) NOT NULL,
  `GENE_SYMBOL` varchar(50) NOT NULL,
  `TARGET_RESIDUE` varchar(20) default NULL,
  PRIMARY KEY (`PROTEIN_ARRAY_ID`)
);

-- --------------------------------------------------------
CREATE TABLE `protein_array_target` (
  `PROTEIN_ARRAY_ID` varchar(50) NOT NULL,
  `ENTREZ_GENE_ID` int(11) NOT NULL,
  PRIMARY KEY (`PROTEIN_ARRAY_ID`,`ENTREZ_GENE_ID`),
  FOREIGN KEY (`ENTREZ_GENE_ID`) REFERENCES `gene` (`ENTREZ_GENE_ID`),
  FOREIGN KEY (`PROTEIN_ARRAY_ID`) REFERENCES `protein_array_info` (`PROTEIN_ARRAY_ID`)
);

-- --------------------------------------------------------
CREATE TABLE `protein_array_data` (
  `PROTEIN_ARRAY_ID` varchar(50) NOT NULL,
  `CANCER_STUDY_ID` int(11) NOT NULL,
  `SAMPLE_ID` int(11) NOT NULL,
  `ABUNDANCE` double NOT NULL,
  PRIMARY KEY (`PROTEIN_ARRAY_ID`,`CANCER_STUDY_ID`,`SAMPLE_ID`),
  FOREIGN KEY (`PROTEIN_ARRAY_ID`) REFERENCES `protein_array_info` (`PROTEIN_ARRAY_ID`),
  FOREIGN KEY (`CANCER_STUDY_ID`) REFERENCES `cancer_study` (`CANCER_STUDY_ID`) ON DELETE CASCADE,
  FOREIGN KEY (`SAMPLE_ID`) REFERENCES `sample` (`INTERNAL_ID`) ON DELETE CASCADE
);

-- --------------------------------------------------------
CREATE TABLE `protein_array_cancer_study` (
  `PROTEIN_ARRAY_ID` varchar(50) NOT NULL,
  `CANCER_STUDY_ID` int(11) NOT NULL,
  PRIMARY KEY (`PROTEIN_ARRAY_ID`,`CANCER_STUDY_ID`),
  FOREIGN KEY (`CANCER_STUDY_ID`) REFERENCES `cancer_study` (`CANCER_STUDY_ID`) ON DELETE CASCADE
);

-- --------------------------------------------------------
CREATE TABLE `sanger_cancer_census` (
  `ENTREZ_GENE_ID` int(11) NOT NULL,
  `CANCER_SOMATIC_MUT` tinyint(1) NOT NULL,
  `CANCER_GERMLINE_MUT` tinyint(1) NOT NULL,
  `TUMOR_TYPES_SOMATIC_MUT` text NOT NULL,
  `TUMOR_TYPES_GERMLINE_MUT` text NOT NULL,
  `CANCER_SYNDROME` text NOT NULL,
  `TISSUE_TYPE` text NOT NULL,
  `MUTATION_TYPE` text NOT NULL,
  `TRANSLOCATION_PARTNER` text NOT NULL,
  `OTHER_GERMLINE_MUT` tinyint(1) NOT NULL,
  `OTHER_DISEASE` text NOT NULL,
  FOREIGN KEY (`ENTREZ_GENE_ID`) REFERENCES `gene` (`ENTREZ_GENE_ID`)
) COMMENT='Sanger Cancer Gene Census';

-- --------------------------------------------------------
CREATE TABLE `gistic` (
  `GISTIC_ROI_ID` bigint(20) NOT NULL auto_increment,
  `CANCER_STUDY_ID` int(11) NOT NULL,
  `CHROMOSOME` int(11) NOT NULL,
  `CYTOBAND` varchar(255) NOT NULL,
  `WIDE_PEAK_START` int(11) NOT NULL,
  `WIDE_PEAK_END` int(11) NOT NULL,
  `Q_VALUE` double NOT NULL,
  `AMP` tinyint(1) NOT NULL,
  PRIMARY KEY (`GISTIC_ROI_ID`),
  FOREIGN KEY (`CANCER_STUDY_ID`) REFERENCES `cancer_study` (`CANCER_STUDY_ID`) ON DELETE CASCADE
);

-- --------------------------------------------------------
CREATE TABLE `gistic_to_gene` (
  `GISTIC_ROI_ID` bigint(20) NOT NULL,
  `ENTREZ_GENE_ID` int(11) NOT NULL,
  PRIMARY KEY(`GISTIC_ROI_ID`, `ENTREZ_GENE_ID`),
  FOREIGN KEY (`ENTREZ_GENE_ID`) REFERENCES `gene` (`ENTREZ_GENE_ID`),
  FOREIGN KEY (`GISTIC_ROI_ID`) REFERENCES `gistic` (`GISTIC_ROI_ID`) ON DELETE CASCADE
);

-- --------------------------------------------------------
CREATE TABLE `text_cache` (
  `HASH_KEY` varchar(32) NOT NULL,
  `TEXT` longtext NOT NULL,
  `DATE_TIME_STAMP` datetime NOT NULL,
  PRIMARY KEY (`HASH_KEY`)
);

-- --------------------------------------------------------
CREATE TABLE `pfam_graphics` (
  `UNIPROT_ACC` varchar(255) NOT NULL,
  `JSON_DATA` longtext NOT NULL,
  PRIMARY KEY (`UNIPROT_ACC`)
);

-- --------------------------------------------------------
CREATE TABLE `drug` (
  `DRUG_ID` char(30) NOT NULL,
  `DRUG_RESOURCE` varchar(255) NOT NULL,
  `DRUG_NAME` varchar(255) NOT NULL,
  `DRUG_SYNONYMS` varchar(4096) DEFAULT NULL,
  `DRUG_DESCRIPTION` varchar(4096) DEFAULT NULL,
  `DRUG_XREF` varchar(4096) DEFAULT NULL,
  `DRUG_ATC_CODE` varchar(1024) DEFAULT NULL,
  `DRUG_APPROVED` integer(1) DEFAULT 0,
  `DRUG_CANCERDRUG` integer(1) DEFAULT 0,
  `DRUG_NUTRACEUTICAL` integer(1) DEFAULT 0,
  `DRUG_NUMOFTRIALS` integer DEFAULT -1,
  PRIMARY KEY (`DRUG_ID`),
  KEY `DRUG_NAME` (`DRUG_NAME`)
);

-- --------------------------------------------------------
CREATE TABLE `drug_interaction` (
  `DRUG` char(30) NOT NULL,
  `TARGET` bigint(20) NOT NULL,
  `INTERACTION_TYPE` char(50) NOT NULL,
  `DATA_SOURCE` varchar(256) NOT NULL,
  `EXPERIMENT_TYPES` varchar(1024) DEFAULT NULL,
  `PMIDS` varchar(1024) DEFAULT NULL,
  FOREIGN KEY (`DRUG`) REFERENCES `drug` (`DRUG_ID`)
);

-- --------------------------------------------------------
CREATE TABLE `cna_event` (
  `CNA_EVENT_ID` int(255) NOT NULL auto_increment,
  `ENTREZ_GENE_ID` int(11) NOT NULL,
  `ALTERATION` tinyint NOT NULL,
  PRIMARY KEY (`CNA_EVENT_ID`),
  UNIQUE (`ENTREZ_GENE_ID`, `ALTERATION`),
  FOREIGN KEY (`ENTREZ_GENE_ID`) REFERENCES `gene` (`ENTREZ_GENE_ID`)
);

-- --------------------------------------------------------
CREATE TABLE `sample_cna_event` (
  `CNA_EVENT_ID` int(255) NOT NULL,
  `SAMPLE_ID` int(11) NOT NULL,
  `GENETIC_PROFILE_ID` int(11) NOT NULL,
  KEY (`GENETIC_PROFILE_ID`,`SAMPLE_ID`),
  PRIMARY KEY (`CNA_EVENT_ID`, `SAMPLE_ID`, `GENETIC_PROFILE_ID`),
  FOREIGN KEY (`CNA_EVENT_ID`) REFERENCES `cna_event` (`CNA_EVENT_ID`),
  FOREIGN KEY (`GENETIC_PROFILE_ID`) REFERENCES `genetic_profile` (`GENETIC_PROFILE_ID`) ON DELETE CASCADE,
  FOREIGN KEY (`SAMPLE_ID`) REFERENCES `sample` (`INTERNAL_ID`) ON DELETE CASCADE
);

-- --------------------------------------------------------
CREATE TABLE `copy_number_seg` (
  `SEG_ID` bigint(20) NOT NULL auto_increment,
  `CANCER_STUDY_ID` int(11) NOT NULL,
  `SAMPLE_ID` int(11) NOT NULL,
  `CHR` varchar(5) NOT NULL,
  `START` int(11) NOT NULL,
  `END` int(11) NOT NULL,
  `NUM_PROBES` int(11) NOT NULL,
  `SEGMENT_MEAN` double NOT NULL,
  KEY (`CANCER_STUDY_ID`,`SAMPLE_ID`),
  PRIMARY KEY (`SEG_ID`),
  FOREIGN KEY (`CANCER_STUDY_ID`) REFERENCES `cancer_study` (`CANCER_STUDY_ID`) ON DELETE CASCADE,
  FOREIGN KEY (`SAMPLE_ID`) REFERENCES `sample` (`INTERNAL_ID`) ON DELETE CASCADE
);

-- --------------------------------------------------------
CREATE TABLE `copy_number_seg_file` (
  `SEG_FILE_ID` int(11) NOT NULL auto_increment,
  `CANCER_STUDY_ID` int(11) NOT NULL,
  `REFERENCE_GENOME_ID` varchar(10) NOT NULL,
  `DESCRIPTION` varchar(255) NOT NULL,
  `FILENAME` varchar(255) NOT NULL,
  PRIMARY KEY(`SEG_FILE_ID`),
  FOREIGN KEY (`CANCER_STUDY_ID`) REFERENCES `cancer_study` (`CANCER_STUDY_ID`) ON DELETE CASCADE
);

-- --------------------------------------------------------
CREATE TABLE `cosmic_mutation` (
  `COSMIC_MUTATION_ID` varchar(30) NOT NULL,
  `CHR` varchar(5),
  `START_POSITION` bigint(20),
  `REFERENCE_ALLELE` varchar(255),
  `TUMOR_SEQ_ALLELE` varchar(255),
  `STRAND` varchar(2),
  `CODON_CHANGE` varchar(255),
  `ENTREZ_GENE_ID` int(11) NOT NULL,
  `PROTEIN_CHANGE` varchar(255) NOT NULL,
  `COUNT` int(11) NOT NULL,
  `KEYWORD` varchar(50) DEFAULT NULL,
  KEY (`KEYWORD`),
  PRIMARY KEY (`COSMIC_MUTATION_ID`),
  FOREIGN KEY (`ENTREZ_GENE_ID`) REFERENCES `gene` (`ENTREZ_GENE_ID`)
);

-- --------------------------------------------------------
CREATE TABLE `pdb_uniprot_alignment` (
  `ALIGNMENT_ID` int NOT NULL,
  `PDB_ID` char(4) NOT NULL,
  `CHAIN` char(1) NOT NULL,
  `UNIPROT_ID` varchar(50) NOT NULL,
  `PDB_FROM` varchar(10) NOT NULL,
  `PDB_TO` varchar(10) NOT NULL,
  `UNIPROT_FROM` int NOT NULL,
  `UNIPROT_TO` int NOT NULL,
  `EVALUE` float,
  `IDENTITY` float,
  `IDENTP` float,
  `UNIPROT_ALIGN` text,
  `PDB_ALIGN` text,
  `MIDLINE_ALIGN` text,
  PRIMARY KEY (`ALIGNMENT_ID`),
  KEY(`UNIPROT_ID`),
  KEY(`PDB_ID`, `CHAIN`)
);

-- --------------------------------------------------------
CREATE TABLE `pdb_uniprot_residue_mapping` (
  `ALIGNMENT_ID` int NOT NULL,
  `PDB_POSITION` int NOT NULL,
  `PDB_INSERTION_CODE` char(1) DEFAULT NULL,
  `UNIPROT_POSITION` int NOT NULL,
  `MATCH` char(1),
  KEY(`ALIGNMENT_ID`, `UNIPROT_POSITION`),
  FOREIGN KEY(`ALIGNMENT_ID`) REFERENCES `pdb_uniprot_alignment` (`ALIGNMENT_ID`)
);

-- --------------------------------------------------------
CREATE TABLE `clinical_event` (
  `CLINICAL_EVENT_ID` int NOT NULL auto_increment,
  `PATIENT_ID`  int(11) NOT NULL,
  `START_DATE` int NOT NULL,
  `STOP_DATE` int,
  `EVENT_TYPE` varchar(20) NOT NULL,
  PRIMARY KEY (`CLINICAL_EVENT_ID`),
  KEY (`PATIENT_ID`, `EVENT_TYPE`),
  FOREIGN KEY (`PATIENT_ID`) REFERENCES `patient` (`INTERNAL_ID`) ON DELETE CASCADE
);

-- --------------------------------------------------------
CREATE TABLE `clinical_event_data` (
  `CLINICAL_EVENT_ID` int(255) NOT NULL,
  `KEY` varchar(255) NOT NULL,
  `VALUE` varchar(5000) NOT NULL,
  FOREIGN KEY (`CLINICAL_EVENT_ID`) REFERENCES `clinical_event` (`CLINICAL_EVENT_ID`) ON DELETE CASCADE
);

-- --------------------------------------------------------
CREATE TABLE `reference_genome_gene` (
    `ENTREZ_GENE_ID` int(11) NOT NULL,
    `REFERENCE_GENOME_ID` int(4) NOT NULL,
    `CHR` varchar(5) DEFAULT NULL,
    `CYTOBAND` varchar(64) DEFAULT NULL,
    `EXONIC_LENGTH` int(11) DEFAULT NULL,
    `START` bigint(20) DEFAULT NULL,
    `END` bigint(20) DEFAULT NULL,
    PRIMARY KEY (`ENTREZ_GENE_ID`,`REFERENCE_GENOME_ID`),
    FOREIGN KEY (`REFERENCE_GENOME_ID`) REFERENCES `reference_genome` (`REFERENCE_GENOME_ID`) ON DELETE CASCADE,
    FOREIGN KEY (`ENTREZ_GENE_ID`) REFERENCES `gene` (`ENTREZ_GENE_ID`) ON DELETE CASCADE
);

-- --------------------------------------------------------
CREATE TABLE `data_access_tokens` (
    `TOKEN` varchar(50) NOT NULL,
    `USERNAME` varchar(128) NOT NULL,
    `EXPIRATION` datetime NOT NULL,
    `CREATION` datetime NOT NULL,
    PRIMARY KEY (`TOKEN`),
    FOREIGN KEY (`USERNAME`) REFERENCES `users` (`EMAIL`) ON DELETE CASCADE
);

-- --------------------------------------------------------
CREATE TABLE `info` (
  `DB_SCHEMA_VERSION` varchar(24),
  `GENESET_VERSION` varchar(24)
);
-- THIS MUST BE KEPT IN SYNC WITH db.version PROPERTY IN pom.xml
INSERT INTO info VALUES ('2.11.0', NULL);<|MERGE_RESOLUTION|>--- conflicted
+++ resolved
@@ -97,14 +97,9 @@
 DROP TABLE IF EXISTS `geneset_hierarchy_leaf`;
 DROP TABLE IF EXISTS `geneset_hierarchy_node`;
 DROP TABLE IF EXISTS `geneset`;
-<<<<<<< HEAD
 DROP TABLE IF EXISTS `treatment`;
 DROP TABLE IF EXISTS `genetic_entity`;
-DROP TABLE IF EXISTS `reference_genome_gene`;
-=======
->>>>>>> 156d706a
 DROP TABLE IF EXISTS `reference_genome`;
-DROP TABLE IF EXISTS `genetic_entity`;
 
 -- --------------------------------------------------------
 CREATE TABLE `type_of_cancer` (
