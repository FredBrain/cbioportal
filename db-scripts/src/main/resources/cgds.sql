--- conflicted
+++ resolved
@@ -98,10 +98,6 @@
 DROP TABLE IF EXISTS `geneset_hierarchy_leaf`;
 DROP TABLE IF EXISTS `geneset_hierarchy_node`;
 DROP TABLE IF EXISTS `geneset`;
-<<<<<<< HEAD
-DROP TABLE IF EXISTS `treatment`;
-=======
->>>>>>> 07e65034
 DROP TABLE IF EXISTS `generic_entity_properties`;
 DROP TABLE IF EXISTS `genetic_entity`;
 DROP TABLE IF EXISTS `reference_genome`;
@@ -284,17 +280,6 @@
   PRIMARY KEY (`NODE_ID`, `GENESET_ID`),
   FOREIGN KEY (`NODE_ID`) REFERENCES `geneset_hierarchy_node` (`NODE_ID`) ON DELETE CASCADE,
   FOREIGN KEY (`GENESET_ID`) REFERENCES `geneset` (`ID`) ON DELETE CASCADE
-);
-
--- ------------------------------------------------------
-CREATE TABLE `generic_entity_properties` (
-  `ID` INT(11) NOT NULL auto_increment,
-  `GENETIC_ENTITY_ID` INT NOT NULL,
-  `NAME` varchar(255) NOT NULL,
-  `VALUE` varchar(5000) NOT NULL,
-  UNIQUE (`GENETIC_ENTITY_ID`, `NAME`),
-  PRIMARY KEY (`ID`),
-  FOREIGN KEY (`GENETIC_ENTITY_ID`) REFERENCES `genetic_entity` (`ID`) ON DELETE CASCADE
 );
 
 -- ------------------------------------------------------
@@ -881,8 +866,4 @@
   `GENESET_VERSION` varchar(24)
 );
 -- THIS MUST BE KEPT IN SYNC WITH db.version PROPERTY IN pom.xml
-<<<<<<< HEAD
-INSERT INTO info VALUES ('2.12.1', NULL);
-=======
-INSERT INTO info VALUES ('2.12.2', NULL);
->>>>>>> 07e65034
+INSERT INTO info VALUES ('2.12.2', NULL);