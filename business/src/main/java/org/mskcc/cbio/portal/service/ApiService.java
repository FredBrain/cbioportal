package org.mskcc.cbio.portal.service;

import java.util.ArrayList;
import java.util.Arrays;
import java.util.HashMap;
import java.util.HashSet;
import java.util.LinkedList;
import java.util.List;
import java.util.Map;
import java.util.Set;
import org.mskcc.cbio.portal.model.DBCancerType;
import org.mskcc.cbio.portal.model.DBClinicalField;
import org.mskcc.cbio.portal.model.DBClinicalPatientData;
import org.mskcc.cbio.portal.model.DBClinicalSampleData;
import org.mskcc.cbio.portal.model.DBGene;
import org.mskcc.cbio.portal.model.DBGeneAlias;
import org.mskcc.cbio.portal.model.DBGeneticAltRow;
import org.mskcc.cbio.portal.model.DBGeneticProfile;
import org.mskcc.cbio.portal.model.DBAltCount;
import org.mskcc.cbio.portal.model.DBAltCountInput;
import org.mskcc.cbio.portal.model.DBMutationData;
import org.mskcc.cbio.portal.model.DBPatient;
import org.mskcc.cbio.portal.model.DBSampleList;
import org.mskcc.cbio.portal.model.DBProfileData;
import org.mskcc.cbio.portal.model.DBProfileDataCaseList;
import org.mskcc.cbio.portal.model.DBSample;
import org.mskcc.cbio.portal.model.DBSimpleProfileData;
import org.mskcc.cbio.portal.model.DBStudy;
import org.mskcc.cbio.portal.persistence.CancerTypeMapper;
import org.mskcc.cbio.portal.persistence.ClinicalDataMapper;
import org.mskcc.cbio.portal.persistence.ClinicalFieldMapper;
import org.mskcc.cbio.portal.persistence.GeneAliasMapper;
import org.mskcc.cbio.portal.persistence.GeneMapper;
import org.mskcc.cbio.portal.persistence.GeneticProfileMapper;
import org.mskcc.cbio.portal.persistence.MutationMapper;
import org.mskcc.cbio.portal.persistence.SampleListMapper;
import org.mskcc.cbio.portal.persistence.PatientMapper;
import org.mskcc.cbio.portal.persistence.ProfileDataMapper;
import org.mskcc.cbio.portal.persistence.SampleMapper;
import org.mskcc.cbio.portal.persistence.StudyMapper;
import org.springframework.beans.factory.annotation.Autowired;
import org.springframework.stereotype.Service;
import org.springframework.transaction.annotation.Transactional;

/**
 *
 * @author abeshoua
 */
@Service
public class ApiService {

	@Autowired
	private CancerTypeMapper cancerTypeMapper;
        @Autowired
        private MutationMapper mutationMapper;
	@Autowired
	private ClinicalDataMapper clinicalDataMapper;
	@Autowired
	private ClinicalFieldMapper clinicalFieldMapper;
	@Autowired
	private GeneMapper geneMapper;
	@Autowired
	private GeneAliasMapper geneAliasMapper;
	@Autowired
	private GeneticProfileMapper geneticProfileMapper;
	@Autowired
	private SampleListMapper sampleListMapper;
	@Autowired
	private PatientMapper patientMapper;
	@Autowired
	private ProfileDataMapper profileDataMapper;
	@Autowired
	private SampleMapper sampleMapper;
	@Autowired
	private StudyMapper studyMapper;

	@Transactional
	public List<DBCancerType> getCancerTypes() {
		return cancerTypeMapper.getAllCancerTypes();
	}

	@Transactional
	public List<DBCancerType> getCancerTypes(List<String> cancer_type_ids) {
		return cancerTypeMapper.getCancerTypes(cancer_type_ids);
	}

        @Transactional
	public List<Map<String, String>> getMutationsCounts(Map<String,String[]> customizedAttrs, String type, Boolean per_study, List<String> studyIds, List<String> genes, List<Integer> starts, List<Integer> ends, List<String> echo) {

            List<Map<String, String>> results = new ArrayList<Map<String, String>>();
            Map<String,String> result;
            for(int i = 0;i < genes.size();i++)
            {
                
<<<<<<< HEAD
                if(type.equals("count"))
                {
                    if(echo == null){
                        echo = new ArrayList<String>();
                        echo.add("gene");
                        echo.add("start");
                        echo.add("end");
                        for(String key: customizedAttrs.keySet()){
                            echo.add(key);
                       }
                    }
                    if(per_study)
                    { 
                        List<DBAltCount> eles;
                        if(studyIds == null)
                        {
                            if(starts == null || ends == null)
                            {
                                eles = mutationMapper.getMutationsCountsPerStudyWithoutPosition(genes.get(i)); 
                            }
                            else
                            {
                                eles = mutationMapper.getMutationsCountsPerStudy(genes.get(i), starts.get(i), ends.get(i)); 
                            }
                            
                        }
                        else
                        {
                            if(starts == null || ends == null)
                            {
                                eles = mutationMapper.getMutationsCountsPerStudyWithIdsWithoutPosition(genes.get(i), studyIds); 
                            }
                            else
                            {
                                eles = mutationMapper.getMutationsCountsPerStudyWithIds(genes.get(i), starts.get(i), ends.get(i), studyIds); 
                            }
                            
                        }
                        for(DBAltCount ele: eles )
                        {
                            result = new HashMap<String,String>();
                            for(String key: customizedAttrs.keySet()){
                                if(echo.contains(key))result.put(key, customizedAttrs.get(key)[i]);
                            }
                            if(echo.contains("gene"))result.put("gene", genes.get(i));
                            if(starts != null && ends != null)
                            {
                                if(echo.contains("start"))result.put("start", starts.get(i).toString());
                                if(echo.contains("end"))result.put("end", ends.get(i).toString());
                            }
                            
                            result.put("count", Integer.toString(ele.count));
                            result.put("studyID", ele.studyID);
                            results.add(result);
                        }  
                    }
                    else
                    {
                        DBAltCount ele;
                        result = new HashMap<String,String>();
                        for(String key: customizedAttrs.keySet()){
                            if(echo.contains(key))result.put(key, customizedAttrs.get(key)[i]);
                        }
                        if(starts == null || ends == null)
                        {
                            ele = mutationMapper.getMutationsCountsWithoutPosition(genes.get(i));
                        }
                        else
                        {
                            ele = mutationMapper.getMutationsCounts(genes.get(i), starts.get(i), ends.get(i));
                            if(echo.contains("start"))result.put("start", starts.get(i).toString());
                            if(echo.contains("end"))result.put("end", ends.get(i).toString());
                        
                        }
                        if(echo.contains("gene"))result.put("gene", genes.get(i));
                        
                        result.put("count", Integer.toString(ele.count));
                        results.add(result);
                    }
                }
                
=======
                if(echo == null)
                {
                    echo = new ArrayList<String>();
                    echo.add("gene");
                    for(String key: customizedAttrs.keySet())
                    {
                        echo.add(key);
                    }
                }
               List<DBAltCount> eles = mutationMapper.getMutationsCounts(type, genes.get(i), (starts == null ? null : starts.get(i)), (ends == null ? null : ends.get(i)), studyIds, per_study); 
               for(DBAltCount ele: eles )
               {
                   result = new HashMap<String,String>();
                   for(String key: customizedAttrs.keySet()){
                       if(echo.contains(key))result.put(key, customizedAttrs.get(key)[i]);
                   }
                   if(echo.contains("gene"))result.put("gene", genes.get(i));
                   if(starts != null)
                   {
                       if(echo.contains("start"))result.put("start", starts.get(i).toString());
                   }
                   if(ends != null)
                   {
                       if(echo.contains("end"))result.put("end", ends.get(i).toString());
                   }

                    if(type.equals("count"))
                    {
                        result.put("count", Integer.toString(ele.count));
                    }
                    else if(type.equals("frequency"))
                    {
                        result.put("frequency", Double.toString(ele.frequency));
                    }

                   if(per_study)result.put("studyID", ele.studyID);
                   results.add(result);
               }  
>>>>>>> 364ef52b
               
            }
            
		return results;
	}
        @Transactional
	public List<Map<String, String>> getMutationsCountsJSON(DBAltCountInput body) {
            
            String type = body.type;
            Boolean per_study = body.per_study;
            List<String> echo = body.echo;
<<<<<<< HEAD
=======
            List<String> studyIds = body.studyId;
>>>>>>> 364ef52b
            List<Map<String, String>> data = body.data;
            List<Map<String, String>> results = new ArrayList<Map<String, String>>();
            Map<String,String> result;
            for(int i = 0;i < data.size();i++)
            {
                
                Map<String, String> item = data.get(i);
<<<<<<< HEAD
                if(type.equals("count"))
                {
                    if(echo == null){
                        echo = new ArrayList<String>();
                        for(String key: item.keySet()){
                            echo.add(key);
                       }
                    }
                    
        
                    if(per_study)
                    {
                        List<DBAltCount> eles;
                        if(item.get("studyId") == null)
                        {
                            if(item.get("start") == null || item.get("end") == null)
                            {
                                eles = mutationMapper.getMutationsCountsPerStudyWithoutPosition(item.get("gene")) ;
                            }
                            else
                            {
                                eles = mutationMapper.getMutationsCountsPerStudy(item.get("gene"), Integer.parseInt(item.get("start")), Integer.parseInt(item.get("end"))) ;
                            }
                            
                        }
                        else
                        {
                            List<String> studyIdList = new ArrayList<String>(Arrays.asList(item.get("studyId").split(",")));
                            if(item.get("start") == null || item.get("end") == null)
                            {
                                eles = mutationMapper.getMutationsCountsPerStudyWithIdsWithoutPosition(item.get("gene"), studyIdList) ;
                            }
                            else
                            {
                                eles = mutationMapper.getMutationsCountsPerStudyWithIds(item.get("gene"), Integer.parseInt(item.get("start")), Integer.parseInt(item.get("end")), studyIdList) ;
                            }
                          
                        }
                        for(DBAltCount ele: eles)
                        {
                            result = new HashMap<String,String>();
                            for(String key: item.keySet()){
                                if(echo.contains(key))result.put(key, item.get(key));
                            }
                            result.put("count", Integer.toString(ele.count));
                            result.put("studyID", ele.studyID);
                            results.add(result);
                        }
                       
                }
                else
                {
                    DBAltCount ele;
                    if(item.get("start") == null || item.get("end") == null)
                    {
                        ele = mutationMapper.getMutationsCountsWithoutPosition(item.get("gene")) ;
                    }
                    else
                    {
                        ele = mutationMapper.getMutationsCounts(item.get("gene"), Integer.parseInt(item.get("start")), Integer.parseInt(item.get("end")) ) ;
                    }

                    result = new HashMap<String,String>();
                    for(String key: item.keySet()){
                        if(echo.contains(key))result.put(key, item.get(key));
                    }
                    result.put("count", Integer.toString(ele.count));
                    results.add(result);
                }
                }
=======
                if(echo == null)
                {
                    echo = new ArrayList<String>();
                    for(String key: item.keySet())
                    {
                        echo.add(key);
                    }
                }
                List<DBAltCount> eles = mutationMapper.getMutationsCounts(type, item.get("gene"), (item.get("start") == null ? null : Integer.parseInt(item.get("start"))), (item.get("end") == null ? null : Integer.parseInt(item.get("end"))), studyIds, per_study) ;
                for(DBAltCount ele: eles)
                {
                    result = new HashMap<String,String>();
                    for(String key: item.keySet())
                    {
                        if(echo.contains(key))result.put(key, item.get(key));
                    }
                   if(type.equals("count"))
                   {
                        result.put("count", Integer.toString(ele.count));
                   }
                   else if(type.equals("frequency"))
                   {
                       result.put("frequency", Double.toString(ele.frequency));
                   }
                   if(per_study)result.put("studyID", ele.studyID);
                   results.add(result);
                }
                
>>>>>>> 364ef52b
               
            }   
		return results;

	}
        
	@Transactional
	public List<DBClinicalSampleData> getSampleClinicalData(String study_id, List<String> attribute_ids) {
		return clinicalDataMapper.getSampleClinicalDataByStudyAndAttribute(study_id, attribute_ids);
	}
	@Transactional
	public List<DBClinicalSampleData> getSampleClinicalData(String study_id, List<String> attribute_ids, List<String> sample_ids) {
		return clinicalDataMapper.getSampleClinicalDataBySampleAndAttribute(study_id, attribute_ids, sample_ids);
	}

	@Transactional
	public List<DBClinicalPatientData> getPatientClinicalData(String study_id, List<String> attribute_ids) {
		return clinicalDataMapper.getPatientClinicalDataByStudyAndAttribute(study_id, attribute_ids);
	}
	@Transactional
	public List<DBClinicalPatientData> getPatientClinicalData(String study_id, List<String> attribute_ids, List<String> patient_ids) {
		return clinicalDataMapper.getPatientClinicalDataByPatientAndAttribute(study_id, attribute_ids, patient_ids);
	}

	@Transactional
	public List<DBClinicalField> getClinicalAttributes() {
		return clinicalFieldMapper.getAllClinicalFields();
	}
	@Transactional
	public List<DBClinicalField> getClinicalAttributes(List<String> attr_ids) {
		return clinicalFieldMapper.getClinicalFieldsById(attr_ids);
	}
	@Transactional
	public List<DBClinicalField> getSampleClinicalAttributes() {
		return clinicalFieldMapper.getAllSampleClinicalFields();
	}

	@Transactional
	public List<DBClinicalField> getSampleClinicalAttributes(String study_id) {
		return clinicalFieldMapper.getSampleClinicalFieldsByStudy(study_id);
	}

	@Transactional
	public List<DBClinicalField> getSampleClinicalAttributes(String study_id, List<String> sample_ids) {
		return clinicalFieldMapper.getSampleClinicalFieldsBySample(study_id, sample_ids);
	}

    @Transactional
    public List<DBClinicalField> getSampleClinicalAttributesByInternalIds(String study_id, List<Integer> sample_ids) {
        return clinicalFieldMapper.getSampleClinicalFieldsBySampleInternalIds(study_id, sample_ids);
    }

	@Transactional
	public List<DBClinicalField> getPatientClinicalAttributes() {
		return clinicalFieldMapper.getAllPatientClinicalFields();
	}

	@Transactional
	public List<DBClinicalField> getPatientClinicalAttributes(String study_id) {
		return clinicalFieldMapper.getPatientClinicalFieldsByStudy(study_id);
	}

	@Transactional
	public List<DBClinicalField> getPatientClinicalAttributes(String study_id, List<String> patient_ids) {
		return clinicalFieldMapper.getPatientClinicalFieldsByPatient(study_id, patient_ids);
	}

    @Transactional
    public List<DBClinicalField> getPatientClinicalAttributesByInternalIds(String study_id, List<Integer> patient_ids) {
        return clinicalFieldMapper.getPatientClinicalFieldsByPatientInternalIds(study_id, patient_ids);
    }
    
	@Transactional
	public List<DBGene> getGenes() {
		return geneMapper.getAllGenes();
	}

	@Transactional
	public List<DBGene> getGenes(List<String> hugo_gene_symbols) {
		return geneMapper.getGenesByHugo(hugo_gene_symbols);
	}

	@Transactional
	public List<DBGeneAlias> getGenesAliases() {
		return geneAliasMapper.getAllGenesAliases();
	}

	@Transactional
	public List<DBGeneAlias> getGenesAliases(List<Long> entrez_gene_ids) {
		return geneAliasMapper.getGenesAliasesByEntrez(entrez_gene_ids);
	}
	
	@Transactional
	public List<DBGeneticProfile> getGeneticProfiles() {
		return geneticProfileMapper.getAllGeneticProfiles();
	}

	@Transactional
	public List<DBGeneticProfile> getGeneticProfiles(String study_id) {
		return geneticProfileMapper.getGeneticProfilesByStudy(study_id);
	}

	@Transactional
	public List<DBGeneticProfile> getGeneticProfiles(List<String> genetic_profile_ids) {
		return geneticProfileMapper.getGeneticProfiles(genetic_profile_ids);
	}

        @Transactional
        private List<DBSampleList> addSampleIdsToSampleLists(List<DBSampleList> incomplete_lists) {
            for (DBSampleList l : incomplete_lists) {
                List<DBSample> sample_list = sampleListMapper.getSampleIds(l.id);
                l.sample_ids = new ArrayList<>();
                for (DBSample samp : sample_list) {
                    l.sample_ids.add(samp.id);
                }
            }
            return incomplete_lists;
        }
	@Transactional
	public List<DBSampleList> getSampleLists() {
		return addSampleIdsToSampleLists(sampleListMapper.getAllIncompleteSampleLists());
	}

	@Transactional
	public List<DBSampleList> getSampleLists(String study_id) {
		return addSampleIdsToSampleLists(sampleListMapper.getIncompleteSampleListsByStudy(study_id));
	}

	@Transactional
	public List<DBSampleList> getSampleLists(List<String> sample_list_ids) {
		return addSampleIdsToSampleLists(sampleListMapper.getIncompleteSampleLists(sample_list_ids));
	}

	
	@Transactional
	public List<DBPatient> getPatients(String study_id) {
		return patientMapper.getPatientsByStudy(study_id);
	}

	@Transactional
	public List<DBPatient> getPatientsByPatient(String study_id, List<String> patient_ids) {
		return patientMapper.getPatientsByPatient(study_id, patient_ids);
	}
	
	@Transactional
	public List<DBPatient> getPatientsBySample(String study_id, List<String> sample_ids) {
		return patientMapper.getPatientsBySample(study_id, sample_ids);
	}

    @Transactional
    public List<Integer> getPatientInternalIdsByStudy(String study_id) {
        return patientMapper.getPatientInternalIdsByStudy(study_id);
    }

    @Transactional
    public List<Integer> getSampleInternalIds(String study_id) {
        return sampleMapper.getSampleInternalIdsByStudy(study_id);
    }
    
	@Transactional
	public List<DBProfileData> getGeneticProfileData(List<String> genetic_profile_ids, List<String> genes) {
		return getGeneticProfileData(genetic_profile_ids, genes, null, null);
	}
        
        @Transactional
	public List<DBProfileData> getGeneticProfileDataBySampleList(List<String> genetic_profile_ids, List<String> genes, String sample_list_id) {
		return getGeneticProfileData(genetic_profile_ids, genes, null, sample_list_id);
	}
        
        @Transactional
        public List<DBProfileData> getGeneticProfileDataBySample(List<String> genetic_profile_ids, List<String> genes, List<String> sample_ids) {
            return getGeneticProfileData(genetic_profile_ids, genes, sample_ids, null);
        }

	@Transactional
	public List<DBProfileData> getGeneticProfileData(List<String> genetic_profile_ids, List<String> genes, List<String> sample_ids, String sample_list_id) {
		List<DBGeneticProfile> profiles = getGeneticProfiles(genetic_profile_ids);
		List<String> mutation_profiles = new ArrayList<>();
		List<String> non_mutation_profiles = new ArrayList<>();
		for (DBGeneticProfile p : profiles) {
			if (p.genetic_alteration_type.equals("MUTATION_EXTENDED")) {
				mutation_profiles.add(p.id);
			} else {
				non_mutation_profiles.add(p.id);
			}
		}
		List<DBProfileData> ret = new ArrayList<>();
		if (!mutation_profiles.isEmpty()) {
			List<DBMutationData> to_add;
			if (sample_ids == null && sample_list_id == null) {
				to_add = profileDataMapper.getMutationData(mutation_profiles, genes);
			} else if (sample_list_id == null) {
				to_add = profileDataMapper.getMutationDataBySample(mutation_profiles, genes, sample_ids);
			} else {
                                to_add = profileDataMapper.getMutationDataBySampleList(mutation_profiles, genes, sample_list_id);
                        }
			ret.addAll(to_add);
		}
		if (!non_mutation_profiles.isEmpty()) {
			List<DBGeneticAltRow> genetic_alt_rows = profileDataMapper.getGeneticAlterationRow(non_mutation_profiles, genes);
			List<DBProfileDataCaseList> ordered_sample_lists = profileDataMapper.getProfileCaseLists(non_mutation_profiles);
                        
			Set<String> desired_samples = new HashSet<>();
                        String queried_sample_list_id = null;
                        if (sample_list_id != null) {
                            List<String> sample_list_ids = new LinkedList<>();
                            sample_list_ids.add(sample_list_id);
                            List<DBSampleList> sample_lists = getSampleLists(sample_list_ids);
                            for (DBSampleList list: sample_lists) {
                                desired_samples.addAll(list.sample_ids);
                            }
                            queried_sample_list_id = sample_list_id;
                        }
			if (sample_ids != null) {
				for (String sample: sample_ids) {
					desired_samples.add(sample);
				}
			}
			Map<String, String> sample_order_map = new HashMap<>();
			Map<String, String> stable_sample_id_map = new HashMap<>();
			for (DBProfileDataCaseList sample_list : ordered_sample_lists) {
				String[] list = sample_list.ordered_sample_list.split(",");
				String key_prefix = sample_list.genetic_profile_id + "~";
				for (int i = 0; i < list.length; i++) {
					if (!list[i].equals("")) {
						sample_order_map.put(key_prefix + i, list[i]);
					}
				}
			}
			List<String> internal_sample_ids = new ArrayList<>();
			internal_sample_ids.addAll(sample_order_map.values());
			List<DBSample> samples = sampleMapper.getSamplesByInternalId(internal_sample_ids);
			for (DBSample sample: samples) {
				stable_sample_id_map.put(sample.internal_id, sample.id);
			}
			for (DBGeneticAltRow row : genetic_alt_rows) {
				String[] values = row.values.split(",");
				String key_prefix = row.genetic_profile_id + "~";
				for (int i = 0; i < values.length; i++) {
					if (!values[i].equals("")) {
						String sample_id = stable_sample_id_map.get(sample_order_map.get(key_prefix + i));
						if (desired_samples.contains(sample_id) || desired_samples.isEmpty()) {
							DBSimpleProfileData datum = new DBSimpleProfileData();
							datum.sample_id = sample_id;
							datum.genetic_profile_id = row.genetic_profile_id;
							datum.study_id = row.study_id;
							datum.hugo_gene_symbol = row.hugo_gene_symbol;
							datum.entrez_gene_id = row.entrez_gene_id;
							datum.profile_data = values[i];
                                                        if (queried_sample_list_id != null) {
                                                            datum.sample_list_id = queried_sample_list_id;
                                                        }
							ret.add(datum);
						}
					}
				}
			}
		}
		return ret;
	}
	
	@Transactional
	public List<DBSample> getSamples(String study_id) {
		return sampleMapper.getSamplesByStudy(study_id);
	}

	@Transactional
	public List<DBSample> getSamplesBySample(String study_id, List<String> sample_ids) {
		return sampleMapper.getSamplesBySample(study_id, sample_ids);
	}
        
        @Transactional
        public List<DBSample> getSamplesByPatient(String study_id, List<String> patient_ids) {
                return sampleMapper.getSamplesByPatient(study_id, patient_ids);
        }
	
	@Transactional
	public List<DBStudy> getStudies() {
		return studyMapper.getAllStudies();
	}
	
	@Transactional
	public List<DBStudy> getStudies(List<String> study_ids) {
		return studyMapper.getStudies(study_ids);
	}


}<|MERGE_RESOLUTION|>--- conflicted
+++ resolved
@@ -92,89 +92,6 @@
             for(int i = 0;i < genes.size();i++)
             {
                 
-<<<<<<< HEAD
-                if(type.equals("count"))
-                {
-                    if(echo == null){
-                        echo = new ArrayList<String>();
-                        echo.add("gene");
-                        echo.add("start");
-                        echo.add("end");
-                        for(String key: customizedAttrs.keySet()){
-                            echo.add(key);
-                       }
-                    }
-                    if(per_study)
-                    { 
-                        List<DBAltCount> eles;
-                        if(studyIds == null)
-                        {
-                            if(starts == null || ends == null)
-                            {
-                                eles = mutationMapper.getMutationsCountsPerStudyWithoutPosition(genes.get(i)); 
-                            }
-                            else
-                            {
-                                eles = mutationMapper.getMutationsCountsPerStudy(genes.get(i), starts.get(i), ends.get(i)); 
-                            }
-                            
-                        }
-                        else
-                        {
-                            if(starts == null || ends == null)
-                            {
-                                eles = mutationMapper.getMutationsCountsPerStudyWithIdsWithoutPosition(genes.get(i), studyIds); 
-                            }
-                            else
-                            {
-                                eles = mutationMapper.getMutationsCountsPerStudyWithIds(genes.get(i), starts.get(i), ends.get(i), studyIds); 
-                            }
-                            
-                        }
-                        for(DBAltCount ele: eles )
-                        {
-                            result = new HashMap<String,String>();
-                            for(String key: customizedAttrs.keySet()){
-                                if(echo.contains(key))result.put(key, customizedAttrs.get(key)[i]);
-                            }
-                            if(echo.contains("gene"))result.put("gene", genes.get(i));
-                            if(starts != null && ends != null)
-                            {
-                                if(echo.contains("start"))result.put("start", starts.get(i).toString());
-                                if(echo.contains("end"))result.put("end", ends.get(i).toString());
-                            }
-                            
-                            result.put("count", Integer.toString(ele.count));
-                            result.put("studyID", ele.studyID);
-                            results.add(result);
-                        }  
-                    }
-                    else
-                    {
-                        DBAltCount ele;
-                        result = new HashMap<String,String>();
-                        for(String key: customizedAttrs.keySet()){
-                            if(echo.contains(key))result.put(key, customizedAttrs.get(key)[i]);
-                        }
-                        if(starts == null || ends == null)
-                        {
-                            ele = mutationMapper.getMutationsCountsWithoutPosition(genes.get(i));
-                        }
-                        else
-                        {
-                            ele = mutationMapper.getMutationsCounts(genes.get(i), starts.get(i), ends.get(i));
-                            if(echo.contains("start"))result.put("start", starts.get(i).toString());
-                            if(echo.contains("end"))result.put("end", ends.get(i).toString());
-                        
-                        }
-                        if(echo.contains("gene"))result.put("gene", genes.get(i));
-                        
-                        result.put("count", Integer.toString(ele.count));
-                        results.add(result);
-                    }
-                }
-                
-=======
                 if(echo == null)
                 {
                     echo = new ArrayList<String>();
@@ -213,7 +130,6 @@
                    if(per_study)result.put("studyID", ele.studyID);
                    results.add(result);
                }  
->>>>>>> 364ef52b
                
             }
             
@@ -225,10 +141,7 @@
             String type = body.type;
             Boolean per_study = body.per_study;
             List<String> echo = body.echo;
-<<<<<<< HEAD
-=======
             List<String> studyIds = body.studyId;
->>>>>>> 364ef52b
             List<Map<String, String>> data = body.data;
             List<Map<String, String>> results = new ArrayList<Map<String, String>>();
             Map<String,String> result;
@@ -236,78 +149,6 @@
             {
                 
                 Map<String, String> item = data.get(i);
-<<<<<<< HEAD
-                if(type.equals("count"))
-                {
-                    if(echo == null){
-                        echo = new ArrayList<String>();
-                        for(String key: item.keySet()){
-                            echo.add(key);
-                       }
-                    }
-                    
-        
-                    if(per_study)
-                    {
-                        List<DBAltCount> eles;
-                        if(item.get("studyId") == null)
-                        {
-                            if(item.get("start") == null || item.get("end") == null)
-                            {
-                                eles = mutationMapper.getMutationsCountsPerStudyWithoutPosition(item.get("gene")) ;
-                            }
-                            else
-                            {
-                                eles = mutationMapper.getMutationsCountsPerStudy(item.get("gene"), Integer.parseInt(item.get("start")), Integer.parseInt(item.get("end"))) ;
-                            }
-                            
-                        }
-                        else
-                        {
-                            List<String> studyIdList = new ArrayList<String>(Arrays.asList(item.get("studyId").split(",")));
-                            if(item.get("start") == null || item.get("end") == null)
-                            {
-                                eles = mutationMapper.getMutationsCountsPerStudyWithIdsWithoutPosition(item.get("gene"), studyIdList) ;
-                            }
-                            else
-                            {
-                                eles = mutationMapper.getMutationsCountsPerStudyWithIds(item.get("gene"), Integer.parseInt(item.get("start")), Integer.parseInt(item.get("end")), studyIdList) ;
-                            }
-                          
-                        }
-                        for(DBAltCount ele: eles)
-                        {
-                            result = new HashMap<String,String>();
-                            for(String key: item.keySet()){
-                                if(echo.contains(key))result.put(key, item.get(key));
-                            }
-                            result.put("count", Integer.toString(ele.count));
-                            result.put("studyID", ele.studyID);
-                            results.add(result);
-                        }
-                       
-                }
-                else
-                {
-                    DBAltCount ele;
-                    if(item.get("start") == null || item.get("end") == null)
-                    {
-                        ele = mutationMapper.getMutationsCountsWithoutPosition(item.get("gene")) ;
-                    }
-                    else
-                    {
-                        ele = mutationMapper.getMutationsCounts(item.get("gene"), Integer.parseInt(item.get("start")), Integer.parseInt(item.get("end")) ) ;
-                    }
-
-                    result = new HashMap<String,String>();
-                    for(String key: item.keySet()){
-                        if(echo.contains(key))result.put(key, item.get(key));
-                    }
-                    result.put("count", Integer.toString(ele.count));
-                    results.add(result);
-                }
-                }
-=======
                 if(echo == null)
                 {
                     echo = new ArrayList<String>();
@@ -336,7 +177,6 @@
                    results.add(result);
                 }
                 
->>>>>>> 364ef52b
                
             }   
 		return results;
