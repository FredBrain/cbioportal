<?xml version="1.0" encoding="UTF-8"?>
<project xmlns="http://maven.apache.org/POM/4.0.0" xmlns:xsi="http://www.w3.org/2001/XMLSchema-instance" xsi:schemaLocation="http://maven.apache.org/POM/4.0.0 http://maven.apache.org/xsd/maven-4.0.0.xsd">
  <!-- meta data -->
  <parent>
    <artifactId>master</artifactId>
    <groupId>org.mskcc.cbio</groupId>
    <version>1.1.0-SNAPSHOT</version>
  </parent>
  <modelVersion>4.0.0</modelVersion>
  <artifactId>business</artifactId>
  <name>Portal Business Layer</name>
  <description>Business Module for Portal</description>

  <dependencies>
<<<<<<< HEAD
    <dependency>
      <groupId>commons-collections</groupId>
      <artifactId>commons-collections</artifactId>
      <version>3.2.1</version>
    </dependency>
=======
	<dependency>
	  <groupId>commons-collections</groupId>
	  <artifactId>commons-collections</artifactId>
	  <version>3.2.2</version>
	</dependency>
>>>>>>> 048c1d3c
  </dependencies>

  <build>
    <plugins>
      <!-- java 1.7 support -->
      <plugin>
        <groupId>org.apache.maven.plugins</groupId>
        <artifactId>maven-compiler-plugin</artifactId>
        <version>2.0.2</version>
        <configuration>
          <source>1.7</source>
          <target>1.7</target>
        </configuration>
      </plugin>
      <plugin>
        <groupId>org.apache.maven.plugins</groupId>
        <artifactId>maven-shade-plugin</artifactId>
        <version>2.3</version>
        <executions>
          <execution>
            <phase>package</phase>
            <goals>
              <goal>shade</goal>
            </goals>
            <configuration>
              <artifactSet>
                <excludes>
                  <exclude>org.bouncycastle:bcprov-jdk15</exclude>
                </excludes>
              </artifactSet>
              <transformers>
                <transformer implementation="org.apache.maven.plugins.shade.resource.AppendingTransformer">
                  <resource>META-INF/spring.handlers</resource>
                </transformer>
                <transformer implementation="org.apache.maven.plugins.shade.resource.AppendingTransformer">
                  <resource>META-INF/spring.schemas</resource>
                </transformer>
              </transformers>
            </configuration>
          </execution>
        </executions>
      </plugin>
      <!-- this plugin lets us grab shared resources from our parent -->
      <plugin>
        <groupId>org.apache.maven.plugins</groupId>
        <artifactId>maven-resources-plugin</artifactId>
        <executions>
          <execution>
            <id>copy-parent-resources</id>
            <phase>process-sources</phase>
            <goals>
              <goal>copy-resources</goal>
            </goals>
            <configuration>
              <outputDirectory>${project.build.directory}/classes</outputDirectory>
              <resources>
                <resource>
                  <directory>${PORTAL_HOME}/src/main/resources</directory>
                  <includes>
                    <include>**/*.properties</include>
                  </includes>
                  <excludes>
                    <exclude>**/portal.properties.*</exclude>
                    <exclude>**/log4j.properties.*</exclude>
                    <exclude>**/*.EXAMPLE</exclude>
                  </excludes>
                </resource>
              </resources>
            </configuration>
          </execution>
        </executions>
      </plugin>
    </plugins>

    <!-- properties file used to filter our context file in resources -->
    <filters>
      <filter>${PORTAL_HOME}/src/main/resources/portal.properties</filter>
    </filters>

    <!-- prevent some resources from getting into package -->
    <resources>
      <resource>
        <directory>src/main/resources</directory>
        <!-- we want to filter application context files with values from portal.properties -->
        <filtering>true</filtering>
      </resource>
    </resources>
  </build>
</project><|MERGE_RESOLUTION|>--- conflicted
+++ resolved
@@ -12,19 +12,11 @@
   <description>Business Module for Portal</description>
 
   <dependencies>
-<<<<<<< HEAD
     <dependency>
       <groupId>commons-collections</groupId>
       <artifactId>commons-collections</artifactId>
-      <version>3.2.1</version>
+      <version>3.2.2</version>
     </dependency>
-=======
-	<dependency>
-	  <groupId>commons-collections</groupId>
-	  <artifactId>commons-collections</artifactId>
-	  <version>3.2.2</version>
-	</dependency>
->>>>>>> 048c1d3c
   </dependencies>
 
   <build>
