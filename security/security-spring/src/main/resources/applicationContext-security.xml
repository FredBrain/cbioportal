--- conflicted
+++ resolved
@@ -26,7 +26,6 @@
         User authorities determine study access in the following profiles: googleplus, openid, saml, ad, ldap
         All studies are available to all users in the following profiles: social_auth, false, noauthsessionservice
     -->
-<<<<<<< HEAD
 
     <!-- Data Access Tokens beans -->
     <b:bean id="tokenAuthenticationFilter" class="org.cbioportal.security.spring.authentication.token.TokenAuthenticationFilter">
@@ -59,8 +58,6 @@
     <!-- Used to compare token returned by authentication-provider against portal user db tables -->
     <b:bean id="tokenUserDetailsService" class="org.cbioportal.security.spring.authentication.googleplus.PortalUserDetailsService"/>
     <!-- End of Data Access Tokens beans -->
-=======
->>>>>>> 08a16dba
 
     <!-- beans shared across any authentication system -->
     <b:beans profile="googleplus,openid,saml,ad,ldap">
@@ -649,23 +646,13 @@
 	        <logout logout-url="/j_spring_security_logout" logout-success-url="/" delete-cookies="JSESSIONID"/>
 	        <!-- to enable access from matlab, r, python, etc clients -->
 	        <session-management session-fixation-protection="none"/>
-<<<<<<< HEAD
-            <csrf disabled="true"/>
-            <!-- for mounting network tab through iframe -->
-            <headers>
-                <frame-options policy="SAMEORIGIN"/>
-            </headers>
-        </http>
-
-=======
 	        <csrf disabled="true"/>
 	        <!-- for mounting network tab through iframe -->
 	        <headers>
 	            <frame-options policy="SAMEORIGIN"/>
 	        </headers>
 	    </http>
-	        
->>>>>>> 08a16dba
+
 	        <b:bean id="authenticationEntryPoint" class="org.springframework.security.web.authentication.LoginUrlAuthenticationEntryPoint">
 	            <b:constructor-arg value="/index.do" />
 	        </b:bean>
