<?xml version="1.0" encoding="UTF-8"?>
<project xmlns="http://maven.apache.org/POM/4.0.0" xmlns:xsi="http://www.w3.org/2001/XMLSchema-instance" xsi:schemaLocation="http://maven.apache.org/POM/4.0.0 http://maven.apache.org/xsd/maven-4.0.0.xsd">
  <!-- meta data -->
  <parent>
    <artifactId>master</artifactId>
    <groupId>org.mskcc.cbio</groupId>
    <version>1.13.1-SNAPSHOT</version>
  </parent>
  <modelVersion>4.0.0</modelVersion>
  <artifactId>cbioportal</artifactId>
  <packaging>war</packaging>
  <name>cBioPortal</name>
  <url>http://maven.apache.org</url>

  <dependencies>
    <dependency>
      <groupId>org.springframework.security</groupId>
      <artifactId>spring-security-taglibs</artifactId>
      <version>${spring.security.version}</version>
      <scope>runtime</scope>
    </dependency>
    <dependency>
      <groupId>org.springframework.security.extensions</groupId>
      <artifactId>spring-security-saml2-core</artifactId>
      <version>${spring.security.saml.version}</version>
      <scope>runtime</scope>
    </dependency>
    <!-- jstl -->
    <dependency>
      <groupId>jstl</groupId>
      <artifactId>jstl</artifactId>
      <version>1.2</version>
      <scope>runtime</scope>
    </dependency>
    <!-- core portal module -->
    <dependency>
      <groupId>org.mskcc.cbio</groupId>
      <artifactId>core</artifactId>
      <version>${project.version}</version>
      <scope>runtime</scope>
    </dependency>
    <!-- business portal module -->
    <dependency>
      <groupId>org.mskcc.cbio</groupId>
      <artifactId>business</artifactId>
      <version>${project.version}</version>
      <scope>runtime</scope>
    </dependency>
    <!-- web portal module -->
    <dependency>
      <groupId>org.mskcc.cbio</groupId>
      <artifactId>web</artifactId>
      <version>${project.version}</version>
      <scope>runtime</scope>
    </dependency>
    <dependency>
      <groupId>org.apache.tomcat</groupId>
      <artifactId>tomcat-catalina</artifactId>
      <version>7.0.68</version>
      <scope>
          <!--tomcat.catalina.scope is defined in master module-->
          ${tomcat.catalina.scope}
      </scope>
    </dependency>
  </dependencies>

  <repositories>
    <repository>
      <id>jitpack.io</id>
      <url>https://jitpack.io</url>
    </repository>
  </repositories>

  <build>
    <!-- final name of the app -->
    <plugins>
      <plugin>
        <groupId>org.apache.maven.plugins</groupId>
        <artifactId>maven-dependency-plugin</artifactId>
        <version>2.3</version>
        <executions>
          <execution>
            <phase>package</phase>
            <goals>
              <goal>copy</goal>
            </goals>
            <configuration>
              <artifactItems>
                <artifactItem>
                  <groupId>com.github.jsimone</groupId>
                  <artifactId>webapp-runner</artifactId>
                  <version>8.0.24.0</version>
                  <destFileName>webapp-runner.jar</destFileName>
                </artifactItem>
              </artifactItems>
            </configuration>
          </execution>
          <!-- unpack cbioportal-frontend -->
          <execution>
            <id>unpack</id>
            <phase>prepare-package</phase>
            <goals>
              <goal>unpack</goal>
            </goals>
            <configuration>
              <artifactItems>
                <artifactItem>
                  <groupId>com.github.cbioportal</groupId>
                  <artifactId>cbioportal-frontend</artifactId>
<<<<<<< HEAD
                  <version>cfba845bf8e81146b230bc2de2ebe739265e1816</version>
=======
                  <version>v1.13.0</version>
>>>>>>> 07202c27
                  <type>jar</type>
                  <outputDirectory>.</outputDirectory>
                  <excludes>*index*</excludes>
                  <overWrite>true</overWrite>
                </artifactItem>
              </artifactItems>
            </configuration>
          </execution>
        </executions>
      </plugin>
      <!-- war plugin config -->
      <plugin>
        <groupId>org.apache.maven.plugins</groupId>
        <artifactId>maven-war-plugin</artifactId>
        <version>2.2</version>
        <configuration>
          <warName>${final.war.name}</warName>
          <webappDirectory>${project.build.directory}/portal</webappDirectory>
          <filteringDeploymentDescriptors>true</filteringDeploymentDescriptors>
          <webResources>
            <resource>
              <directory>${project.parent.basedir}/business/src/main/resources</directory>
              <targetPath>WEB-INF/classes</targetPath>
              <filtering>true</filtering>
            </resource>
            <resource>
              <directory>${project.parent.basedir}/web/src/main/resources</directory>
              <targetPath>WEB-INF/classes</targetPath>
              <filtering>true</filtering>
            </resource>
            <resource>
              <directory>src/main/webapp/WEB-INF/jsp/global</directory>
              <include>footer.jsp</include>
              <targetPath>WEB-INF/jsp/global</targetPath>
              <filtering>true</filtering>
            </resource>
            <resource>
              <directory>src/main/webapp/WEB-INF</directory>
              <includes>
                <include>**/web.xml</include>
              </includes>
              <targetPath>WEB-INF</targetPath>
              <filtering>true</filtering>
            </resource>
            <resource>
              <directory>reactapp</directory>
              <targetPath>reactapp</targetPath>
            </resource>
            <resource>
                <directory>${project.parent.basedir}/db-scripts/src/main/resources</directory>
                <targetPath>db-scripts</targetPath>
                <filtering>true</filtering>
            </resource>
          </webResources>
        </configuration>
      </plugin>
      <!-- tomcat plugin -->
      <plugin>
        <groupId>org.codehaus.mojo</groupId>
        <artifactId>tomcat-maven-plugin</artifactId>
        <version>1.1</version>
        <configuration>
          <server>localhost</server>
          <url>http://localhost:8080/manager/text</url>
        </configuration>
      </plugin>
      <!-- this plugin lets us grab shared resources from our parent -->
      <plugin>
        <groupId>org.apache.maven.plugins</groupId>
        <artifactId>maven-resources-plugin</artifactId>
        <executions>
          <execution>
            <id>copy-parent-resources</id>
            <phase>process-sources</phase>
            <goals>
              <goal>copy-resources</goal>
            </goals>
            <configuration>
              <outputDirectory>${project.build.directory}/classes</outputDirectory>
              <resources>
                <resource>
                  <directory>${project.parent.basedir}/src/main/resources</directory>
                  <filtering>true</filtering>
                  <includes>
                    <include>**/*.properties</include>
                  </includes>
                  <excludes>
                    <exclude>**/portal.properties.*</exclude>
                    <exclude>**/log4j.properties.*</exclude>
                    <exclude>**/maven.properties.*</exclude>
                    <exclude>**/*.EXAMPLE</exclude>
                  </excludes>
                </resource>
              </resources>
            </configuration>
          </execution>
        </executions>
      </plugin>
    </plugins>

    <filters>
        <filter>../src/main/resources/portal.properties</filter>
        <filter>../src/main/resources/maven.properties</filter>
    </filters>
    
    <!-- prevent some resources from getting into war -->
    <resources>
      <resource>
        <directory>src/main/resources</directory>
        <filtering>true</filtering>
        <excludes>
          <exclude>**/*.jks</exclude>
          <exclude>artwork/**</exclude>
          <exclude>content/**</exclude>
          <exclude>tutorials/**</exclude>
        </excludes>
      </resource>
      <resource>
        <directory>src/main/resources</directory>
        <filtering>false</filtering>
        <includes>
          <include>**/*.jks</include>
          <include>**/applicationContext-security.xml</include>
        </includes>
      </resource>
      <resource>
        <directory>src/main/webapp/WEB-INF</directory>
        <filtering>true</filtering>
        <includes>
            <include>**/web.xml</include>
        </includes>
      </resource>
      <resource>
        <directory>src/main/webapp/WEB-INF</directory>
        <filtering>false</filtering>
        <excludes>
            <exclude>**/web.xml</exclude>
        </excludes>
      </resource>
    </resources>
  </build>

  <properties>
    <timestamp>${maven.build.timestamp}</timestamp>
    <maven.build.timestamp.format>yyyyMMdd-HHmm</maven.build.timestamp.format>
    <netbeans.hint.deploy.server>Tomcat</netbeans.hint.deploy.server>
  </properties>

  <!-- remove portal temp build files when building heroku -->
  <profiles>
    <profile>
      <id>heroku</id>
      <build>
        <plugins>
          <plugin>
            <artifactId>maven-clean-plugin</artifactId>
            <version>2.5</version>
            <executions>
              <execution>
                <id>clean-jar-artifacts</id>
                <phase>install</phase>
                <goals>
                  <goal>clean</goal>
                </goals>
                <configuration>
                  <excludeDefaultDirectories>true</excludeDefaultDirectories>
                  <filesets>
                    <fileset>
                      <directory>${project.parent.basedir}/portal/target</directory>
                      <excludes>
                        <exclude>*.war</exclude>
                        <exclude>dependency/webapp-runner.jar</exclude>
                      </excludes>
                    </fileset>
                  </filesets>
                </configuration>
              </execution>
            </executions>
          </plugin>
        </plugins>
      </build>
    </profile>
  </profiles>
</project><|MERGE_RESOLUTION|>--- conflicted
+++ resolved
@@ -107,11 +107,7 @@
                 <artifactItem>
                   <groupId>com.github.cbioportal</groupId>
                   <artifactId>cbioportal-frontend</artifactId>
-<<<<<<< HEAD
                   <version>cfba845bf8e81146b230bc2de2ebe739265e1816</version>
-=======
-                  <version>v1.13.0</version>
->>>>>>> 07202c27
                   <type>jar</type>
                   <outputDirectory>.</outputDirectory>
                   <excludes>*index*</excludes>
