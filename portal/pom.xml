--- conflicted
+++ resolved
@@ -107,11 +107,7 @@
                 <artifactItem>
                   <groupId>com.github.cbioportal</groupId>
                   <artifactId>cbioportal-frontend</artifactId>
-<<<<<<< HEAD
                   <version>iviz-SNAPSHOT</version>
-=======
-                  <version>2eb1f24a2a77c92cd8acd27c521802decb924873</version>
->>>>>>> df3a9f60
                   <type>jar</type>
                   <outputDirectory>.</outputDirectory>
                   <excludes>*index*</excludes>
