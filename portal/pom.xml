--- conflicted
+++ resolved
@@ -116,12 +116,8 @@
 			  <outputDirectory>${project.build.directory}/classes</outputDirectory>
 			  <resources>
 				<resource>
-<<<<<<< HEAD
 				  <directory>${PORTAL_HOME}/src/main/resources</directory>
-=======
-				  <directory>${property-file-dir}</directory>
                                   <filtering>true</filtering>
->>>>>>> 668b81c1
 				  <includes>
 					<include>**/*.properties</include>
 				  </includes>
