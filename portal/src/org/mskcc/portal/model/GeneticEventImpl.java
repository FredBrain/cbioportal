package org.mskcc.portal.model;

import org.mskcc.portal.oncoPrintSpecLanguage.GeneticTypeLevel;
import org.mskcc.portal.util.ValueParser;

/**
 * Implementation of Genetic Event Interface.
 *
 * @author Ethan Cerami and Arthur Goldberg.
 */
public class GeneticEventImpl implements GeneticEvent {

   public enum CNA { AMPLIFIED, GAINED, DIPLOID, HEMIZYGOUSLYDELETED, HOMODELETED, NONE } 
   
   public enum MRNA { UPREGULATED, NORMAL, DOWNREGULATED, NOTSHOWN }

<<<<<<< HEAD
   public enum RPPA { upRegulated, Normal, downRegulated, notShown }

   public enum mutations { Mutated, UnMutated, None }
=======
   public enum mutations { MUTATED, UNMUTATED, NONE }
>>>>>>> f6cfc80e

   private CNA cnaValue;
   private MRNA mrnaValue;
   private RPPA rppaValue;
   private mutations isMutated;
   private String gene;
   private String caseId;
   
   private GeneticEventComparator geneticEventComparator = null;

   /**
    * Constructor.
    * 
    */
   public GeneticEventImpl(ValueParser valueParser, String gene, String caseId) {
      this.gene = gene;
      this.caseId = caseId;
      
      /*
       * was:

      // TODO: this might be wrong! what should be the default?
      cnaValue = CNA.Diploid;
      if (valueParser.isCnaAmplified()) {
         cnaValue = CNA.Amplified;
      } else if (valueParser.isCnaHemizygouslyDeleted()) {
         cnaValue = CNA.HemizygouslyDeleted;
      } else if (valueParser.isCnaHomozygouslyDeleted()) {
         cnaValue = CNA.HomozygouslyDeleted;
      }
      */
      cnaValue = CNA.NONE;
      if( valueParser == null ){
         System.err.println( "in GeneticEventImpl w null valueParser gene: " + gene + " case: "+ caseId);
         return;
      }
      
      GeneticTypeLevel theGeneticTypeLevel = valueParser.getCNAlevel();
      if( null != theGeneticTypeLevel ){
         switch( valueParser.getCNAlevel() ){
            case Amplified:
               cnaValue = CNA.AMPLIFIED;
               break;
            case Diploid:
               cnaValue = CNA.DIPLOID;
               break;
            case Gained:
               cnaValue = CNA.GAINED;
               break;
            case HemizygouslyDeleted:
               cnaValue = CNA.HEMIZYGOUSLYDELETED;
               break;
            case HomozygouslyDeleted:
               cnaValue = CNA.HOMODELETED;
               break;
         }
      }

      mrnaValue = MRNA.NOTSHOWN;
      if (valueParser.isMRNAWayUp()) {
         mrnaValue = MRNA.UPREGULATED;
      } else if (valueParser.isMRNAWayDown()) {
         mrnaValue = MRNA.DOWNREGULATED;
      }

      rppaValue = RPPA.notShown;
      if (valueParser.isRPPAWayUp()) {
         rppaValue = RPPA.upRegulated;
      } else if (valueParser.isRPPAWayDown()) {
         rppaValue = RPPA.downRegulated;
      }
      
      isMutated = mutations.UNMUTATED;

      if (valueParser.isMutated()) {
         isMutated = mutations.MUTATED;
      }
   }
   
   // TODO: really should be static, but then there's no place to store the geneticEventComparator; think of a work-around 
   public void setGeneticEventComparator( GeneticEventComparator geneticEventComparator ){
      this.geneticEventComparator = geneticEventComparator;
   }

    /**
     * Gets the CNA Value.
     *
     * @return cna Value.
     */
    public CNA getCnaValue() {
        return cnaValue;
    }

    /**
     * Gets the MRNA Value.
     * 
     * @return mRNA Value.
     */
    public MRNA getMrnaValue() {
        return mrnaValue;
    }

    /**
     * Gets the RPPA Value.
     * 
     * @return RPPA Value.
     */
    public RPPA getRPPAValue() {
        return rppaValue;
    }

    /**
     * Gets the mutation Value.
     *
     * @return mutation Value.
     */
    public mutations getMutationValue() {
        return isMutated;
    }

    /**
     * Constructor, to be used primarily by JUnit Tests.
     *
     * @cnaValue Copy Number Value, discretized -2, -1, 0, 1, 2.
     * @mrnaValue mRNA Value, discretized: -1, 0, 1
     */
    public GeneticEventImpl(int cnaValue, int mrnaValue, boolean isMutated) {

      switch (cnaValue) {
         case 2 :
            this.cnaValue = CNA.AMPLIFIED;
            break;
         case 1 :
            this.cnaValue = CNA.GAINED;
            break;
         case 0 :
            this.cnaValue = CNA.DIPLOID;
            break;
         case -1 :
            this.cnaValue = CNA.HEMIZYGOUSLYDELETED;
            break;
         case -2 :
            this.cnaValue = CNA.HOMODELETED;
            break;
         default :
            throw new IllegalArgumentException("Illegal cnaValue: " + cnaValue);
      }

      switch (mrnaValue) {
         case 1 :
            this.mrnaValue = MRNA.UPREGULATED;
            break;
         case 0 :
            this.mrnaValue = MRNA.NORMAL;
            break;
         case -1 :
            this.mrnaValue = MRNA.DOWNREGULATED;
            break;
         default :
            throw new IllegalArgumentException("Illegal mrnaValue: "
                  + mrnaValue);
      }

      if (isMutated) {
         this.isMutated = mutations.MUTATED;
      } else {
         this.isMutated = mutations.UNMUTATED;
      }
   }

    public GeneticEventImpl(CNA cnaValue, MRNA mrnaValue, mutations isMutated) {

       this.cnaValue = cnaValue;
       this.mrnaValue = mrnaValue;
       this.isMutated = isMutated;
   }

    /**
     * Is the Gene Amplified at the Copy Number Level?
     *
     * @return true or false.
     */
    public boolean isCnaAmplified() {
        return(cnaValue == CNA.AMPLIFIED);
    }

    /**
     * Is the Gene Homozygously Deleted at the Copy Number Level?
     *
     * @return true or false.
     */
    public boolean isCnaHomozygouslyDeleted() {
       return(cnaValue == CNA.HOMODELETED);
    }

    /**
     * Is the Gene Heterozgously Deleted at the Copy Number Level?
     *
     * @return true or false.
     */
    public boolean isCnaHeterozygousDeleted() {
        return(cnaValue == CNA.HEMIZYGOUSLYDELETED);
    }

    /**
     * Is the Gene mRNA upregulated?
     *
     * @return true or false.
     */
    public boolean isMRNAUpRegulated() {
       return(mrnaValue == MRNA.UPREGULATED);
    }

    /**
     * Is the Gene mRNA down-regulated?
     *
     * @return true or false.
     */
    public boolean isMRNADownRegulated() {
       return(mrnaValue == MRNA.DOWNREGULATED);
    }

    /**
     * Is the Gene RPPA upregulated?
     *
     * @return true or false.
     */
    public boolean isRPPAUpRegulated() {
       return(rppaValue == RPPA.upRegulated);
    }

    /**
     * Is the Gene RPPA down-regulated?
     *
     * @return true or false.
     */
    public boolean isRPPADownRegulated() {
       return(rppaValue == RPPA.downRegulated);
    }

    /**
     * Is gene mutated.
     *
     * @return true or false.
     */
    public boolean isMutated() {
       return( isMutated == mutations.MUTATED);
    }

    /**
     * Gets the Gene.
     * @return Gene Symbol.
     */
    public String getGene() {
        return gene;
    }

    /**
     * Gets the Case ID.
     * @return case ID.
     */
    public String caseCaseId() {
        return caseId;
    }
    
    public boolean equals(Object obj) {
       if( geneticEventComparator != null ){
          return geneticEventComparator.equals(this, obj);
       }
       
       // TODO: should be different exception
       throw new IllegalArgumentException("Cannot execute GeneticEventImpl.equals, geneticEventComparator not set, call setGeneticEventComparator.");
   }

    @Override
    public String toString() {
        return (gene + ":" + cnaValue + ":" + mrnaValue + ":" + isMutated);
    }
}<|MERGE_RESOLUTION|>--- conflicted
+++ resolved
@@ -14,13 +14,9 @@
    
    public enum MRNA { UPREGULATED, NORMAL, DOWNREGULATED, NOTSHOWN }
 
-<<<<<<< HEAD
-   public enum RPPA { upRegulated, Normal, downRegulated, notShown }
-
-   public enum mutations { Mutated, UnMutated, None }
-=======
+   public enum RPPA { UPREGULATED, NORMAL, DOWNREGULATED, NOTSHOWN }
+
    public enum mutations { MUTATED, UNMUTATED, NONE }
->>>>>>> f6cfc80e
 
    private CNA cnaValue;
    private MRNA mrnaValue;
@@ -86,11 +82,11 @@
          mrnaValue = MRNA.DOWNREGULATED;
       }
 
-      rppaValue = RPPA.notShown;
+      rppaValue = RPPA.NOTSHOWN;
       if (valueParser.isRPPAWayUp()) {
-         rppaValue = RPPA.upRegulated;
+         rppaValue = RPPA.UPREGULATED;
       } else if (valueParser.isRPPAWayDown()) {
-         rppaValue = RPPA.downRegulated;
+         rppaValue = RPPA.DOWNREGULATED;
       }
       
       isMutated = mutations.UNMUTATED;
@@ -249,7 +245,7 @@
      * @return true or false.
      */
     public boolean isRPPAUpRegulated() {
-       return(rppaValue == RPPA.upRegulated);
+       return(rppaValue == RPPA.UPREGULATED);
     }
 
     /**
@@ -258,7 +254,7 @@
      * @return true or false.
      */
     public boolean isRPPADownRegulated() {
-       return(rppaValue == RPPA.downRegulated);
+       return(rppaValue == RPPA.DOWNREGULATED);
     }
 
     /**
