package org.mskcc.portal.util;

import org.mskcc.portal.model.GeneticEventImpl.CNA;
import org.mskcc.portal.model.GeneticEventImpl.MRNA;
import org.mskcc.portal.model.GeneticEventImpl.RPPA;
import org.mskcc.portal.model.*;
import org.mskcc.portal.util.GlobalProperties;
import org.mskcc.portal.oncoPrintSpecLanguage.*;
import org.mskcc.cgds.model.CaseList;
import org.mskcc.cgds.model.GeneticProfile;
import org.mskcc.cgds.model.ExtendedMutation;
import org.mskcc.portal.model.ExtendedMutationMap;

import org.apache.commons.lang.StringUtils;

import java.io.IOException;
import java.util.*;

/**
 * Generates the Genomic OncoPrint.
 *
 * @author Ethan Cerami, Arthur Goldberg.
 */
public class MakeOncoPrint {
	public static int CELL_HEIGHT = 18; // if this changes, ALTERATION_HEIGHT in raphaeljs-oncoprint.js should change
	private static String PERCENT_ALTERED_COLUMN_HEADING = "Total\\naltered";
	private static String COPY_NUMBER_ALTERATION_FOOTNOTE = "Copy number alterations are putative.";

    /**
     * Generate the OncoPrint in HTML or SVG.
     * @param cancerTypeID              Cancer Study ID.
     * @param geneList                  List of Genes.
     * @param mergedProfile             Merged Data Profile.
	 * @param mutationList              List of Mutations
     * @param caseSets                  All Case Sets for this Cancer Study.
     * @param caseSetId                 Selected Case Set ID.
     * @param zScoreThreshold           Z-Score Threshhold
     * @param geneticProfileIdSet       IDs for all Genomic Profiles.
     * @param profileList               List of all Genomic Profiles.
	 * @param forSummaryTab             If we are providing content for the Summary Tab (otherwise assume Cross Cancer Study Page)
     * @throws IOException IO Error.
     */
<<<<<<< HEAD
    public static String makeOncoPrint(String geneList, ProfileData mergedProfile,
									   ArrayList<CaseList> caseSets,
                                                                           String caseSetId,
                                                                           double zScoreThreshold,
                                                                           double rppaScoreThreshold,
									   OncoPrintType theOncoPrintType,
									   boolean showAlteredColumns,
=======
    public static String makeOncoPrint(String cancerTypeID,
									   String geneList,
									   ProfileData mergedProfile,
									   ArrayList<ExtendedMutation> mutationList,
									   ArrayList<CaseList> caseSets,
									   String caseSetId,
									   double zScoreThreshold,
>>>>>>> b853c1be
									   HashSet<String> geneticProfileIdSet,
									   ArrayList<GeneticProfile> profileList,
									   boolean forSummaryTab) throws IOException {

        StringBuffer out = new StringBuffer();

        ParserOutput theOncoPrintSpecParserOutput =
                OncoPrintSpecificationDriver.callOncoPrintSpecParserDriver(geneList,
                geneticProfileIdSet, profileList, zScoreThreshold, rppaScoreThreshold);

        ArrayList<String> listOfGenes =
                theOncoPrintSpecParserOutput.getTheOncoPrintSpecification().listOfGenes();
        String[] listOfGeneNames = new String[listOfGenes.size()];
        listOfGeneNames = listOfGenes.toArray(listOfGeneNames);

		ExtendedMutationMap mutationMap =
			(mutationList == null) ? null : new ExtendedMutationMap(mutationList, mergedProfile.getCaseIdList());

        ProfileDataSummary dataSummary = new ProfileDataSummary(mergedProfile,
                theOncoPrintSpecParserOutput.getTheOncoPrintSpecification(), zScoreThreshold, rppaScoreThreshold);

        ArrayList<GeneWithScore> geneWithScoreList = dataSummary.getGeneFrequencyList();

        // TODO: make the gene sort order a user param, then call a method in ProfileDataSummary to sort
<<<<<<< HEAD
        GeneticEvent matrix[][] = ConvertProfileDataToGeneticEvents.convert
                (dataSummary, listOfGeneNames,
                theOncoPrintSpecParserOutput.getTheOncoPrintSpecification(), zScoreThreshold, rppaScoreThreshold);
=======
        GeneticEvent sortedMatrix[][] = ConvertProfileDataToGeneticEvents.convert
			(dataSummary, listOfGeneNames,
			 theOncoPrintSpecParserOutput.getTheOncoPrintSpecification(), zScoreThreshold);
        GeneticEvent unsortedMatrix[][] = ConvertProfileDataToGeneticEvents.convert
			(dataSummary, listOfGeneNames,
			 theOncoPrintSpecParserOutput.getTheOncoPrintSpecification(), zScoreThreshold);
>>>>>>> b853c1be

        //  Sort Columns via Cascade Sorter
        ArrayList<EnumSet<CNA>> CNAsortOrder = new ArrayList<EnumSet<CNA>>();
        CNAsortOrder.add(EnumSet.of(CNA.amplified));
        CNAsortOrder.add(EnumSet.of(CNA.homoDeleted));
        CNAsortOrder.add(EnumSet.of(CNA.Gained));
        CNAsortOrder.add(EnumSet.of(CNA.HemizygouslyDeleted));
        // combined because these are represented by the same color in the OncoPring
        CNAsortOrder.add(EnumSet.of(CNA.diploid, CNA.None));

        ArrayList<EnumSet<MRNA>> MRNAsortOrder = new ArrayList<EnumSet<MRNA>>();
        MRNAsortOrder.add(EnumSet.of(MRNA.upRegulated));
        MRNAsortOrder.add(EnumSet.of(MRNA.downRegulated));

        // combined because these are represented by the same color in the OncoPrint
        MRNAsortOrder.add(EnumSet.of(MRNA.Normal, MRNA.notShown));

        ArrayList<EnumSet<RPPA>> RPPAsortOrder = new ArrayList<EnumSet<RPPA>>();
        RPPAsortOrder.add(EnumSet.of(RPPA.upRegulated));
        RPPAsortOrder.add(EnumSet.of(RPPA.downRegulated));

        // combined because these are represented by the same color in the OncoPrint
        RPPAsortOrder.add(EnumSet.of(RPPA.Normal, RPPA.notShown));

        GeneticEventComparator comparator = new GeneticEventComparator(
                CNAsortOrder,
                MRNAsortOrder,
                RPPAsortOrder,
                GeneticEventComparator.defaultMutationsSortOrder());

        CascadeSortOfMatrix sorter = new CascadeSortOfMatrix(comparator);
        for (GeneticEvent[] row : sortedMatrix) {
            for (GeneticEvent element : row) {
                element.setGeneticEventComparator(comparator);
            }
        }
        sortedMatrix = (GeneticEvent[][]) sorter.sort(sortedMatrix);

		writeOncoPrint(out, cancerTypeID, unsortedMatrix, sortedMatrix,
					   dataSummary, mutationMap, caseSets, caseSetId,
					   theOncoPrintSpecParserOutput.getTheOncoPrintSpecification(),
					   forSummaryTab);

		// outta here
        return out.toString();
    }

    /**
     * Generates an OncoPrint in HTML.
	 *
	 * @param out StringBuffer
	 * @param cancerTypeID String
	 * @param unsortedMatrix GeneticEvent[][]
	 * @param sortedMatrix GeneticEvent[][]
	 * @param dataSummary ProfileDataSummary
	 * @param mutationMap ExtendedMutationMap
     * @param caseSets List<CaseList>
     * @param caseSetId String
     * @param theOncoPrintSpecification OncoPrintSpecification
	 * @param forSummaryTab boolean
     */
    static void writeOncoPrint(StringBuffer out,
							   String cancerTypeID,
							   GeneticEvent unsortedMatrix[][],
							   GeneticEvent sortedMatrix[][],
							   ProfileDataSummary dataSummary,
							   ExtendedMutationMap mutationMap,
							   List<CaseList> caseSets, String caseSetId,
							   OncoPrintSpecification theOncoPrintSpecification,
							   boolean forSummaryTab) {
		//
		// the follow vars are values of various HTML elements and javascript vars that get generated below
		//

		// the overall div for the oncoprint
		String oncoprintSection = "oncoprint_section_" + cancerTypeID;
		// each oncoprint is composed of a header, body & footer
		String oncoprintHeaderDivName = "oncoprint_header_" + cancerTypeID;
		String oncoprintBodyDivName = "oncoprint_body_" + cancerTypeID;
		String oncoprintLegendDivName = "oncoprint_legend_" + cancerTypeID;
		// the name of the unsort checkbox and its label (span).
		// these are not hardcoded as the name is shared between routines below
		String unsortSamplesCheckboxName = "unsortSamples";
		String unsortSamplesLabelName = "unsortSamplesLabel";
		// names of various javascript variables used by the raphaeljs-oncoprint.js
		String headerVariablesVarName = "HEADER_VARIABLES_" + cancerTypeID;
		String longestLabelVarName = "LONGEST_LABEL_" + cancerTypeID;
		String sortedGeneticAlterationsVarName = "GENETIC_ALTERATIONS_SORTED_" + cancerTypeID;
		String unsortedGeneticAlterationsVarName = "GENETIC_ALTERATIONS_UNSORTED_" + cancerTypeID;
		String geneticAlterationsLegendVarName = "GENETIC_ALTERATIONS_LEGEND_" + cancerTypeID;
		String legendFootnoteVarName = "LEGEND_FOOTNOTE_" + cancerTypeID;
		String oncoprintReferenceVarName = "ONCOPRINT_" + cancerTypeID;

		// oncoprint header
		if (forSummaryTab) {
			out.append("<div id=\"" + oncoprintSection + "\" class=\"oncoprint_section\">\n");
			out.append("<p><h4>OncoPrint&nbsp;&nbsp;&nbsp;&nbsp;&nbsp;&nbsp;<small>(<a href=\"faq.jsp#what-are-oncoprints\">What are OncoPrints?</a>)</small></h4>\n");
			out.append("<p></p>\n");
			out.append("<div style=\"width:800px;\">\n");
			out.append("<div id=\"" + oncoprintSection + "\" class=\"oncoprint\">\n");
		}

		// include some javascript libs
		out.append("<script type=\"text/javascript\" src=\"js/raphael/raphael.js\"></script>\n");
		out.append("<script type=\"text/javascript\" src=\"js/raphaeljs-oncoprint.js\"></script>\n");
		out.append("<script type=\"text/javascript\">\n");
		// output oncoprint variables
		out.append(writeOncoPrintHeaderVariables(sortedMatrix, dataSummary, caseSets, caseSetId, headerVariablesVarName));
		// output longest label variable
		out.append(writeJavascriptConstVariable(longestLabelVarName, getLongestLabel(sortedMatrix, dataSummary)));
		// output sorted genetic alteration variable for oncoprint body
		out.append(writeOncoPrintGeneticAlterationVariable(unsortedMatrix, dataSummary, mutationMap, unsortedGeneticAlterationsVarName));
		out.append(writeOncoPrintGeneticAlterationVariable(sortedMatrix, dataSummary, mutationMap, sortedGeneticAlterationsVarName));
		// output lengend footnote
		String legendFootnote = getLegendFootnote(theOncoPrintSpecification.getUnionOfPossibleLevels());
		out.append(writeJavascriptConstVariable(legendFootnoteVarName, legendFootnote));
		// output genetic alteration variable for oncoprint legend
		out.append(writeOncoPrintLegendGeneticAlterationVariable(geneticAlterationsLegendVarName,
																 theOncoPrintSpecification.getUnionOfPossibleLevels()));
		// on document ready, draw oncoprint header, oncoprint, oncoprint legend
		out.append(writeOncoPrintDocumentReadyJavascript(oncoprintSection, oncoprintReferenceVarName,
														 oncoprintHeaderDivName, oncoprintBodyDivName, oncoprintLegendDivName,
														 longestLabelVarName, headerVariablesVarName,
														 sortedGeneticAlterationsVarName, geneticAlterationsLegendVarName,
														 legendFootnoteVarName, unsortSamplesLabelName, forSummaryTab));
		out.append("</script>\n");
		if (forSummaryTab) {
			out.append(writeHTMLControls(oncoprintReferenceVarName, longestLabelVarName, headerVariablesVarName,unsortSamplesCheckboxName,
										 unsortSamplesLabelName, sortedGeneticAlterationsVarName, unsortedGeneticAlterationsVarName, forSummaryTab));
		}
		out.append("<div id=\"" + oncoprintHeaderDivName + "\" class=\"oncoprint\"></div>\n");
		out.append("<div id=\"" + oncoprintBodyDivName + "\" class=\"oncoprint\"></div>\n");
		out.append("<br>\n");
		out.append("<div id=\"" + oncoprintLegendDivName + "\" class=\"oncoprint\"></div>\n");

		// oncoprint footer
		if (forSummaryTab) {
			out.append("</div>\n");
			out.append("</div>\n");
			out.append("<p>\n");
			out.append("</div>\n");
		}
	}

	/**
	 * Creates javascript variable for header variables.
	 *
	 * @param matrix[][] GeneticEvent
     * @param caseSets List<CaseList>
     * @param caseSetId String
	 * @param dataSummary ProfileDataSummary
	 * @param varName String
	 *
	 * @return String
	 */
	static String writeOncoPrintHeaderVariables(GeneticEvent matrix[][],
												ProfileDataSummary dataSummary,
												List<CaseList> caseSets,
												String caseSetId,
												String varName) {
		// output case set description
		String caseSetDescription = getCaseSetDescription(caseSetId, caseSets);
		String alteredStats = ("Altered in " + dataSummary.getNumCasesAffected() + " (" +
							   alterationValueToString(dataSummary.getPercentCasesAffected())
							   + ") of cases.");
		String percentAlteredColumnHeading = PERCENT_ALTERED_COLUMN_HEADING;
		String allSamplesColumnHeading = "All " + pluralize(matrix[0].length, " case") + " -->";
		String alteredSamplesColumnHeading = (pluralize(dataSummary.getNumCasesAffected(), " case")
											  + " with altered genes, out of " + pluralize(matrix[0].length, " total case") + " -->");
															
		StringBuilder builder = new StringBuilder("\tvar " + varName + " = (function() {\n");
		builder.append("\t\tvar private = {\n");
		builder.append("\t\t\t'CASE_SET_DESCRIPTION' : \"" + caseSetDescription + "\",\n");
		builder.append("\t\t\t'ALTERED_STATS' : \"" + alteredStats + "\",\n");
		builder.append("\t\t\t'PERCENT_ALTERED_COLUMN_HEADING' : \"" + percentAlteredColumnHeading + "\",\n");
		builder.append("\t\t\t'ALL_SAMPLES_COLUMN_HEADING' : \"" + allSamplesColumnHeading + "\",\n");
		builder.append("\t\t\t'ALTERED_SAMPLES_COLUMN_HEADING' : \"" + alteredSamplesColumnHeading + "\",\n");
		// zap off last ',\n'
		builder.delete(builder.length()-2, builder.length());
		builder.append("\t\t};\n");
		builder.append("\t\treturn {\n");
		builder.append("\t\t\tget : function(name) { return private[name]; }\n");
		builder.append("\t\t};\n");
		builder.append("\t})();\n");

		// outta here
		return builder.toString();
	}

	/**
	 * Creates javascript that represents genetic alteration matrix used for OncoPrint rendering.
	 *
	 * @param matrix[][] GeneticEvent
	 * @param dataSummary ProfileDataSummary
	 * @param mutationMap ExtendedMutationMap
	 * @param varName String
	 *
	 * @return String
	 */
	static String writeOncoPrintGeneticAlterationVariable(GeneticEvent matrix[][],
														  ProfileDataSummary dataSummary,
														  ExtendedMutationMap mutationMap,
														  String varName) {

		StringBuilder builder = new StringBuilder("\tvar " + varName + " = (function() {\n");
		builder.append("\t\tvar private = {\n");
		builder.append("\t\t\t'" + varName + "' : [\n");

		for (int i = 0; i < matrix.length; i++) {
			GeneticEvent rowEvent = matrix[i][0];
			String gene = rowEvent.getGene().toUpperCase();
			String alterationValue =
				alterationValueToString(dataSummary.getPercentCasesWhereGeneIsAltered(rowEvent.getGene()));
			builder.append("\t\t\t\t{\n\t\t\t\t 'hugoGeneSymbol' : \"" + gene + "\",\n");
			builder.append("\t\t\t\t 'percentAltered' : \"" + alterationValue  + "\",\n");
			builder.append("\t\t\t\t 'alterations' : [\n");
			for (int j = 0; j < matrix[0].length; j++) {
                GeneticEvent event = matrix[i][j];
                // get level of each datatype; concatenate to make image name
                // color could later could be in configuration file
<<<<<<< HEAD
                GeneticEventImpl.CNA CNAlevel = event.getCnaValue();
                GeneticEventImpl.MRNA MRNAlevel = event.getMrnaValue();
                GeneticEventImpl.RPPA RPPAlevel = event.getRPPAValue();

                // construct filename of icon representing this gene's genetic alteration event
                StringBuffer iconFileName = new StringBuffer();

                // TODO: fix; IMHO this is wrong; diploid should be different from None
                String cnaName = CNAlevel.name();
                if (cnaName.equals("None")) {
                    cnaName = "diploid";
                }
                iconFileName.append(cnaName);
                iconFileName.append("-");

                iconFileName.append(MRNAlevel.name());
                iconFileName.append("-");
                
                //iconFileName.append(RPPAlevel.name());
                //iconFileName.append("-");

                if (event.isMutated()) {
                    iconFileName.append("mutated");
                } else {
                    iconFileName.append("normal");
                }
                iconFileName.append(".png");



                out.append("<td class='op_data_cell'>"

                        + IMG(iconFileName.toString(), width, height, event.caseCaseId())

                        // temporary tooltip = event.toString()+"\n"+event.caseCaseId()
                        //+ IMG(iconFileName.toString(), width, height, event.toString()+"&lt;br/&gt;"+event.caseCaseId())
                        + "</td>\n");

            }

            // TODO: learn how to fix: maybe Caitlin knows
            // ugly hack to make table wide enough to fit legend
            for (int c = numColumnsToShow; c < columnWidthOfLegend; c++) {
                out.append("<td></td>\n");
=======
                String cnaName = event.getCnaValue().name().toUpperCase();
                String mrnaName = event.getMrnaValue().name().toUpperCase();
				String mutationName = (event.isMutated()) ? "MUTATED" : "NORMAL";
				String alterationSettings = cnaName + " | " + mrnaName + " | " + mutationName;
				StringBuilder mutationDetails = new StringBuilder();
				if (event.isMutated() && mutationMap != null) {
					mutationDetails.append(", 'mutation' : [");
					List<ExtendedMutation> mutations = mutationMap.getExtendedMutations(gene, event.caseCaseId());
					for (ExtendedMutation mutation : mutations) {
						mutationDetails.append("\"" + mutation.getAminoAcidChange() + "\", ");
					}
					// zap off last ', '
					mutationDetails.delete(mutationDetails.length()-2, mutationDetails.length());
					mutationDetails.append("]");
				}
				builder.append("\t\t\t\t\t{ 'sample' : \"" + event.caseCaseId() + "\", " +
							   "'alteration' : " + alterationSettings +
							   mutationDetails.toString()  + "},\n");
>>>>>>> b853c1be
            }
			// zap off last ',\n'
			builder.delete(builder.length()-2, builder.length());
			builder.append("]\n");
			builder.append("\t\t\t\t},\n");
		}
		// zap off last ',\n'
		builder.delete(builder.length()-2, builder.length());
		builder.append("\n\t\t\t]\n");
		builder.append("\t\t};\n");
		builder.append("\t\treturn {\n");
		builder.append("\t\t\tget : function(name) { return private[name]; }\n");
		builder.append("\t\t};\n");
		builder.append("\t})();\n");

		// outta here
		return builder.toString();
	}

	/**
	 * Creates javascript that represents genetic alteration matrix used for legend rendering.
	 *
	 * @param varName String
	 * @param allPossibleAlterations OncoPrintGeneDisplaySpec
	 *
	 * @return String
	 */
	static String writeOncoPrintLegendGeneticAlterationVariable(String varName,
																OncoPrintGeneDisplaySpec allPossibleAlterations) {

		StringBuilder builder = new StringBuilder("\tvar " + varName + " = (function() {\n");

		builder.append("\t\tvar private = {\n");
		builder.append("\t\t\t'" + varName + "' : [\n");
        if (allPossibleAlterations.satisfy(GeneticDataTypes.CopyNumberAlteration, GeneticTypeLevel.Amplified)) {
			builder.append("\t\t\t\t{\n\t\t\t\t 'label' : \"Amplification\",\n");
			builder.append("\t\t\t\t 'alteration' : AMPLIFIED | NOTSHOWN | NORMAL\n\t\t\t\t},\n");
		}
        if (allPossibleAlterations.satisfy(GeneticDataTypes.CopyNumberAlteration, GeneticTypeLevel.HomozygouslyDeleted)) {
			builder.append("\t\t\t\t{\n\t\t\t\t 'label' : \"Homozygous Deletion\",\n");
			builder.append("\t\t\t\t 'alteration' : HOMODELETED | NOTSHOWN | NORMAL\n\t\t\t\t},\n");
		}
        if (allPossibleAlterations.satisfy(GeneticDataTypes.CopyNumberAlteration, GeneticTypeLevel.Gained)) {
			builder.append("\t\t\t\t{\n\t\t\t\t 'label' : \"Gain\",\n");
			builder.append("\t\t\t\t 'alteration' : GAINED | NOTSHOWN | NORMAL\n\t\t\t\t},\n");
		}
        if (allPossibleAlterations.satisfy(GeneticDataTypes.CopyNumberAlteration, GeneticTypeLevel.HemizygouslyDeleted)) {
			builder.append("\t\t\t\t{\n\t\t\t\t 'label' : \"Hemizygous Deletion\",\n");
			builder.append("\t\t\t\t 'alteration' : HEMIZYGOUSLYDELETED | NOTSHOWN | NORMAL\n\t\t\t\t},\n");
		}
        ResultDataTypeSpec theResultDataTypeSpec = allPossibleAlterations.getResultDataTypeSpec(GeneticDataTypes.Expression);
        if (theResultDataTypeSpec != null) {
			if (theResultDataTypeSpec.getCombinedGreaterContinuousDataTypeSpec() != null) {
				builder.append("\t\t\t\t{\n\t\t\t\t 'label' : \"Up-regulation\",\n");
				builder.append("\t\t\t\t 'alteration' : DIPLOID | UPREGULATED | NORMAL\n\t\t\t\t},\n");
			}
			if (theResultDataTypeSpec.getCombinedLesserContinuousDataTypeSpec() != null) {
				builder.append("\t\t\t\t{\n\t\t\t\t 'label' : \"Down-regulation\",\n");
				builder.append("\t\t\t\t 'alteration' : DIPLOID | DOWNREGULATED | NORMAL\n\t\t\t\t},\n");
			}
		}
        if (allPossibleAlterations.satisfy(GeneticDataTypes.Mutation, GeneticTypeLevel.Mutated)) {
			builder.append("\t\t\t\t{\n\t\t\t\t 'label' : \"Mutation\",\n");
			builder.append("\t\t\t\t 'alteration' : DIPLOID | NOTSHOWN | MUTATED\n\t\t\t\t},\n");
		}

		// zap off last ',\n'
		builder.delete(builder.length()-2, builder.length());
		builder.append("\n\t\t\t]\n");
		builder.append("\t\t};\n");
		builder.append("\t\treturn {\n");
		builder.append("\t\t\tget : function(name) { return private[name]; }\n");
		builder.append("\t\t};\n");
		builder.append("\t})();\n");

		// outta here
		return builder.toString();
	}

	/**
	 * Creates javascript which invokes (via jquery) OncoPrint drawing 
	 * when document is ready.
	 *
	 * @param oncoprintSectionVarName String
	 * @param oncoprintReferenceVarName String
	 * @param headerElement String
	 * @param bodyElement String
	 * @param legendElement String
	 * @param logestLabelVarName String
	 * @param headerVariablesVarName String
	 * @param geneticAlterationsVarName String
	 * @param geneticAlterationsLegendVarName String
	 * @param legendFootnoteVarName String
	 * @param unsortSamplesLabelName String
	 * @param forSummaryTab String
	 *
	 * @return String
	 */
	static String writeOncoPrintDocumentReadyJavascript(String oncoprintSectionVarName,
														String oncoprintReferenceVarName,
														String headerElement,
														String bodyElement,
														String legendElement,
														String longestLabelVarName,
														String headerVariablesVarName,
														String geneticAlterationsVarName,
														String geneticAlterationsLegendVarName,
														String legendFootnoteVarName,
														String unsortSamplesLabelName,
														boolean forSummaryTab) {

		StringBuilder builder = new StringBuilder();

		// declare the oncoprint ref outside .ready so it is accessilble by page widgets
		builder.append("\tvar " + oncoprintReferenceVarName + " = null;\n");
		// jquery on document ready
		builder.append("\t$(document).ready(function() {\n");
		// setup default properties
		builder.append("\t\t" + oncoprintReferenceVarName + " = OncoPrintInit(" +
					   headerElement + ", " + bodyElement + ", " + legendElement + ");\n");
		// oncoprint header
		builder.append("\t\tDrawOncoPrintHeader(" + oncoprintReferenceVarName + ", " +
					   longestLabelVarName + ".get('" + longestLabelVarName + "'), " + 
					   headerVariablesVarName + ", " + forSummaryTab  + ");\n");
		// draw oncoprint
		builder.append("\t\tDrawOncoPrintBody(" + oncoprintReferenceVarName + ", " +
					   longestLabelVarName + ".get('" + longestLabelVarName + "'), " + 
					   geneticAlterationsVarName  + ".get('" + geneticAlterationsVarName + "'), " +
					   forSummaryTab + ");\n");
		if (forSummaryTab) {
			// draw legend
			builder.append("\t\tDrawOncoPrintLegend(" + oncoprintReferenceVarName + ", " +
						   longestLabelVarName + ".get('" + longestLabelVarName + "'), " + 
						   geneticAlterationsLegendVarName  + ".get('" + geneticAlterationsLegendVarName + "'), " +
						   legendFootnoteVarName  + ".get('" + legendFootnoteVarName + "'));\n");
			// handle tooltip drawing when page is first loaded
			builder.append("\t\tvar currentLocation = window.location.pathname;\n");
			builder.append("\t\tif (currentLocation.indexOf(\"index.do\") != -1) { \n");
			builder.append("\t\t\tDrawOncoPrintTooltipRegion(" + oncoprintReferenceVarName +
						   ", document.getElementById(\"" + oncoprintSectionVarName +
						   "\"), document.getElementById(\"" + unsortSamplesLabelName + "\"));\n");
			builder.append("\t\t}\n");
			// handle tooltip drawing when other tabs are clicked
			builder.append("\t\t$(\"a\").click(function(event) {\n");
			builder.append("\t\t\t\tvar tab = $(this).attr(\"href\");\n");
			builder.append("\t\t\tif (tab == \"#summary\") {\n");
			builder.append("\t\t\t\tDrawOncoPrintTooltipRegion(" + oncoprintReferenceVarName +
						   ", document.getElementById(\"" + oncoprintSectionVarName +
						   "\"), document.getElementById(\"" + unsortSamplesLabelName + "\"));\n");
			builder.append("\t\t\t}\n");
			builder.append("\t\t\t// we only clear if one of the inner index.do tabs are clicked\n"); 
			builder.append("\t\t\t// otherwise we get a noticable tooltip clear before the page is reloaded\n");
			builder.append("\t\t\telse if (tab.indexOf(\".jsp\") == -1) {\n");
			builder.append("\t\t\t\tClearOncoPrintTooltipRegion(" + oncoprintReferenceVarName + ");\n");
			builder.append("\t\t\t}\n");
			builder.append("\t\t});\n");
			// handle tooltip drawing when browser is resized
			builder.append("\t\t$(window).resize(function() {\n");
			builder.append("\t\t\tClearOncoPrintTooltipRegion(" + oncoprintReferenceVarName + ");\n");
			builder.append("\t\t\tDrawOncoPrintTooltipRegion(" + oncoprintReferenceVarName +
						   ", document.getElementById(\"" + oncoprintSectionVarName +
						   "\"), document.getElementById(\"" + unsortSamplesLabelName + "\"));\n");
			builder.append("\t\t});\n");
		}
		// end on document ready
		builder.append("\t});\n");

		// outta here
		return builder.toString();
	}

	/**
	 * Creates OncoPrint Control (checkboxes, submit button, etc).
	 *
	 * @param oncoprintReferenceVarName String
	 * @param longestLabelVarName String
	 * @param headerVariablesVarName String
	 * @param unsortSamplesCheckboxName String
	 * @param unsortSamplesLabelName String
	 * @param sortedGeneticAlterationsVarName String
	 * @param unsortedGeneticAlterationsVarName String
	 * @param forSummaryTab String
	 *
	 * @return String
	 */
	static String writeHTMLControls(String oncoprintReferenceVarName,
									String longestLabelVarName,
									String headerVariablesVarName,
									String unsortSamplesCheckboxName,
									String unsortSamplesLabelName,
									String sortedGeneticAlterationsVarName,
									String unsortedGeneticAlterationsVarName,
									boolean forSummaryTab) {

		String formID = "oncoprintForm";
		StringBuilder builder = new StringBuilder();

		// form start
		builder.append("<form id=\"" + formID + "\" action=\"oncoprint_converter.svg\" method=\"POST\"" +
					   "onsubmit=\"this.elements['longest_label_length'].value=GetLongestLabelLength(" + oncoprintReferenceVarName + "); "+ 
					   "this.elements['xml'].value=GetOncoPrintBodyXML(" + oncoprintReferenceVarName + "); return true;\"" +
					   " target=\"_blank\">\n");
		// add some hidden elements
		builder.append("<input type=hidden name=\"xml\">\n");
		builder.append("<input type=hidden name=\"longest_label_length\">\n");
		builder.append("<input type=hidden name=\"format\" value=\"svg\">\n");

		// export SVG button
		builder.append("<P>Get OncoPrint:&nbsp;&nbsp<input type=\"submit\" value=\"SVG\">\n");
		
		// show altered checkbox
		builder.append("&nbsp;&nbsp<input type=\"checkbox\" id= \"showAlteredColumns\" name=\"showAlteredColumns\" value=\"false\" " +
					   "onClick=\"ShowAlteredSamples(" + oncoprintReferenceVarName + ", this.checked); " +
					   "DrawOncoPrintHeader(" + oncoprintReferenceVarName + ", " +
					   longestLabelVarName + ".get('" + longestLabelVarName + "'), " + 
					   headerVariablesVarName + ", true); " +
					   "if (document.getElementById('" + unsortSamplesCheckboxName + "').checked) { DrawOncoPrintBody(" + oncoprintReferenceVarName + ", " +
					   longestLabelVarName + ".get('" + longestLabelVarName + "'), " +
					   unsortedGeneticAlterationsVarName  + ".get('" + unsortedGeneticAlterationsVarName + "'), " + forSummaryTab  + "); } else { " +
					   "DrawOncoPrintBody(" + oncoprintReferenceVarName + ", " +
					   longestLabelVarName + ".get('" + longestLabelVarName + "'), " +
					   sortedGeneticAlterationsVarName  + ".get('" + sortedGeneticAlterationsVarName + "'), " + forSummaryTab  + "); } return true;\"" +
					   "><span id=\"showAlteredCasesLabel\">Only show altered cases.</span>\n");

		// sort/unsort altered checkbox
		builder.append("&nbsp;&nbsp<input type=\"checkbox\" id=\"" + unsortSamplesCheckboxName + "\" name=\"" + unsortSamplesCheckboxName + "\" value=\"false\" " +
					   "onClick=\"if (this.checked) { DrawOncoPrintBody(" + oncoprintReferenceVarName + ", " +
					   longestLabelVarName + ".get('" + longestLabelVarName + "'), " +
					   unsortedGeneticAlterationsVarName  + ".get('" + unsortedGeneticAlterationsVarName + "'), " + forSummaryTab + "); } else { " +
					   "DrawOncoPrintBody(" + oncoprintReferenceVarName + ", " +
					   longestLabelVarName + ".get('" + longestLabelVarName + "'), " +
					   sortedGeneticAlterationsVarName  + ".get('" + sortedGeneticAlterationsVarName + "'), " + forSummaryTab + "); } return true;\"" +
					   "><span id=\"" + unsortSamplesLabelName + "\">Unsort Samples.</span>\n");

		// form end
		builder.append("</form>\n");
	
		// outta here
		return builder.toString();
	}

	/**
	 * Creates javascript var for given var name/value.
	 *
	 * @param varName String
	 * @param varValue Sting
	 *
	 * @return String
	 */
	static String writeJavascriptConstVariable(String varName, String varValue) {

		StringBuilder builder = new StringBuilder("\tvar " + varName + " = (function() {\n");

		builder.append("\t\tvar private = {\n");
		builder.append("\t\t\t'" + varName + "' : \"" + varValue + "\"\n");
		builder.append("\t\t};\n");
		builder.append("\t\treturn {\n");
		builder.append("\t\t\tget : function(name) { return private[name]; }\n");
		builder.append("\t\t};\n");
		builder.append("\t})();\n");

		// outta here
		return builder.toString();
	}

    /**
	 * pluralize a count + name; dumb, because doesn't consider adding 'es' to pluralize
	 *
	 * @param num  The count.
	 * @param s The string to pluralize.
	 *
	 * @return String
	 */
    static String pluralize(int num, String s) {
        if (num == 1) {
            return new String(num + s);
        } else {
            return new String(num + s + "s");
        }
    }

    /**
     * Format percentage.
	 *
     * <p/>
     * if value == 0 return "--"
     * case value
     * 0: return "--"
     * 0<value<=0.01: return "<1%"
     * 1<value: return "<value>%"
     *
     * @param value double
	 *
     * @return String
     */
    static String alterationValueToString(double value) {

        // in oncoPrint show 0 percent as 0%, not --
        if (0.0 < value && value <= 0.01) {
            return "<1%";
        }

        // if( 1.0 < value ){
        Formatter f = new Formatter();
        f.format("%.0f", value * 100.0);
        return f.out().toString() + "%";
    }

<<<<<<< HEAD
    // directory containing images
    static String imageDirectory = "images/oncoPrint/";

    static String IMG(String theImage, int width, int height) {
        return IMG(theImage, width, height, null);
    }

    static String IMG(String theImage, int width, int height, String toolTip) {
        StringBuffer sb = new StringBuffer();
        sb.append("<img src='" + imageDirectory + theImage +
                "' alt='" + theImage + // TODO: FOR PRODUCTION; real ALT, should be description of genetic alteration
                "' width='" + width + "' height='" + height+"'");
        if (null != toolTip) {
            sb.append(" class=\"oncoprint_help\" title=\"" + toolTip + "\"");
        }
        return sb.append("/>").toString();
    }

    /**
     * write legend for HTML OncoPrint
     *
     * @param out         writer for the output
     * @param width       width of an icon
     * @param height      height of an icon
     * @param cellspacing TABLE attribute
     * @param cellpadding TABLE attribute
     * @param horizontalSpaceAfterDescription
     *                    blank space, in pixels, after each description
     */
    public static void writeLegend(StringBuffer out, OncoPrintGeneDisplaySpec allPossibleAlterations,
            int colsIndented, int colspan, int width, int height,
            int cellspacing, int cellpadding,
            int horizontalSpaceAfterDescription, float gap) {

        int rowHeight = (int) ((1.0 + gap) * height);

        // indent in enclosing table
        // for horiz alignment, skip colsIndented columns
        for (int i = 0; i < colsIndented; i++) {
            out.append("<td></td>");
        }

        // TODO: FIX; LOOKS BAD WHEN colspan ( == number of columns == cases) is small
        out.append("<td colspan='" + colspan + "'>");

        // output table header
        out.append(
                "\n<table cellspacing='" + cellspacing +
                        "' cellpadding='" + cellpadding + "'>" +
                        "\n<tbody>");

        out.append("\n<tr>");

        /*
        * TODO: make this data driven; use enumerations
        */
        // { "amplified-notShown-normal", "Amplification" }
        if (allPossibleAlterations.satisfy(GeneticDataTypes.CopyNumberAlteration,
                GeneticTypeLevel.Amplified)) {
            outputLegendEntry(out, "amplified-notShown-normal", "Amplification",
                    rowHeight, width, height,
                    horizontalSpaceAfterDescription);
        }
        // { "homoDeleted-notShown-normal", "Homozygous Deletion" },
        if (allPossibleAlterations.satisfy(GeneticDataTypes.CopyNumberAlteration,
                GeneticTypeLevel.HomozygouslyDeleted)) {
            outputLegendEntry(out, "homoDeleted-notShown-normal", "Homozygous Deletion",
                    rowHeight, width, height,
                    horizontalSpaceAfterDescription);
        }
        // { "Gained-notShown-normal", "Gain" },
        if (allPossibleAlterations.satisfy(GeneticDataTypes.CopyNumberAlteration,
                GeneticTypeLevel.Gained)) {
            outputLegendEntry(out, "Gained-notShown-normal", "Gain",
                    rowHeight, width, height,
                    horizontalSpaceAfterDescription);
        }

        // { "HemizygouslyDeleted-notShown-normal", "Hemizygous Deletion" },
        if (allPossibleAlterations.satisfy(GeneticDataTypes.CopyNumberAlteration,
                GeneticTypeLevel.HemizygouslyDeleted)) {
            outputLegendEntry(out, "HemizygouslyDeleted-notShown-normal", "Hemizygous Deletion",
                    rowHeight, width, height,
                    horizontalSpaceAfterDescription);
        }

        // { "diploid-upRegulated-normal", "Up-regulation (mRNA)" },
        ResultDataTypeSpec theResultDataTypeSpec = allPossibleAlterations
                .getResultDataTypeSpec(GeneticDataTypes.Expression);
        if (null != theResultDataTypeSpec &&
                (null != theResultDataTypeSpec.getCombinedGreaterContinuousDataTypeSpec())) {
            outputLegendEntry(out, "diploid-upRegulated-normal", "Up-regulation (mRNA)", rowHeight,
                    width, height,
                    horizontalSpaceAfterDescription);
        }

        // { "diploid-downRegulated-normal", "Down-regulation (mRNA)" },
        theResultDataTypeSpec = allPossibleAlterations.getResultDataTypeSpec
                (GeneticDataTypes.Expression);
        if (null != theResultDataTypeSpec &&
                (null != theResultDataTypeSpec.getCombinedLesserContinuousDataTypeSpec())) {
            outputLegendEntry(out, "diploid-downRegulated-normal", "Down-regulation (mRNA)",
                    rowHeight, width, height,
                    horizontalSpaceAfterDescription);
        }

        // { "upRegulated-RPPA", "Up-regulation (Protein)" },
        theResultDataTypeSpec = allPossibleAlterations
                .getResultDataTypeSpec(GeneticDataTypes.RPPA);
        if (null != theResultDataTypeSpec &&
                (null != theResultDataTypeSpec.getCombinedGreaterContinuousDataTypeSpec())) {
            outputLegendEntry(out, "upRegulated-RPPA", "Up-regulation (Protein)", rowHeight,
                    width, height,
                    horizontalSpaceAfterDescription);
        }

        // { "downRegulated-RPPA", "Down-regulation (Protein)" },
        theResultDataTypeSpec = allPossibleAlterations.getResultDataTypeSpec
                (GeneticDataTypes.RPPA);
        if (null != theResultDataTypeSpec &&
                (null != theResultDataTypeSpec.getCombinedLesserContinuousDataTypeSpec())) {
            outputLegendEntry(out, "upRegulated-RPPA", "Down-regulation (Protein)",
                    rowHeight, width, height,
                    horizontalSpaceAfterDescription);
        }

        // { "diploid-notShown-mutated", "Mutation" },
        if (allPossibleAlterations.satisfy(GeneticDataTypes.Mutation, GeneticTypeLevel.Mutated)) {
            outputLegendEntry(out, "diploid-notShown-mutated", "Mutation", rowHeight, width, height,
                    horizontalSpaceAfterDescription);
        }

        out.append("</tr>\n");
        if (allPossibleAlterations.satisfy(GeneticDataTypes.CopyNumberAlteration)) {
            out.append("<tr>\n");
            out.append("<td colspan='" + colspan / 4
                    + "' style=\"vertical-align:bottom\" >"
                    + "<div class=\"tiny\"> Copy number alterations are putative.<br/></div></td>\n");
            out.append("</tr>");
        }
        out.append("</tbody></table></td></tr>");
    }

    private static void outputLegendEntry(StringBuffer out, String imageName,
            String imageDescription, int rowHeight, int width, int height,
            int horizontalSpaceAfterDescription) {
        out.append("<td height='" + rowHeight + "' style=\"vertical-align:bottom\" >"
                + IMG(imageName + ".png", width, height));
        out.append("</td>\n");
        out.append("<td height='" + rowHeight + "' style=\"vertical-align:bottom\" >"
                + imageDescription);

        // add some room after description
        out.append("</td>\n");
        out.append("<td width='" + horizontalSpaceAfterDescription + "'></td>\n");

    }

    /**
     * Gets the Correct Copy Number color for OncoPrint.
     */
    private static String getCopyNumberStyle(GeneticEvent event) {

        switch (event.getCnaValue()) {
            case amplified:
                return "red";
            case Gained:
                return "lightpink";
            case HemizygouslyDeleted:
                return "lightblue";
            case homoDeleted:
                return "blue";
            case diploid:
            case None:
                return "lightgray";
        }
        // TODO: throw exception
        return "shouldNotBeReached"; // never reached
    }

    /**
     * Gets the Correct mRNA color.
     * Displayed in the rectangle boundary.
     */
    private static String getMRNAStyle(GeneticEvent event) {

        switch (event.getMrnaValue()) {

            case upRegulated:
                // if the mRNA is UpRegulated, then pink boundary;
                // see colors at http://www.december.com/html/spec/colorsafecodes.html
                return "#FF9999";
            case notShown:
                // white is the default, not showing mRNA expression level
                return "white";
            case downRegulated:
                // downregulated, then blue boundary
                return "#6699CC";
        }
        // TODO: throw exception
        return "shouldNotBeReached"; // never reached
    }
=======
	/**
	 * Gets the legend footnote (if any).
	 *
	 * @param allPossibleAlterations OncoPrintGeneDisplaySpec
	 *
	 * @return String
	 */
	static String getLegendFootnote(OncoPrintGeneDisplaySpec allPossibleAlterations) {

        return (allPossibleAlterations.satisfy(GeneticDataTypes.CopyNumberAlteration)) ?
			COPY_NUMBER_ALTERATION_FOOTNOTE  : "";
	}

	/**
	 * Constructs the OncoPrint case set description.
	 *
     * @param caseSetId String
	 * @param caseSets List<CaseList>
	 *
	 * @return String
	 */
	static String getCaseSetDescription(String caseSetId, List<CaseList> caseSets) {

		StringBuilder builder = new StringBuilder();
		for (CaseList caseSet : caseSets) {
			if (caseSetId.equals(caseSet.getStableId())) {
				builder.append("Case Set: " + caseSet.getName() +
							   ":  " + caseSet.getDescription());
			}
		}

		// outta here
		return builder.toString();
	}

	/**
	 * Computes the longest (in pixels) gene, % altered string pairing.
	 *
	 * @param matrix[][] GeneticEvent
	 * @param dataSummary ProfileDataSummary
	 *
	 * @return String
	 */
	private static String getLongestLabel(GeneticEvent matrix[][], ProfileDataSummary dataSummary) {

		// this font/size corresponds to .oncoprint td specified in global_portal.css
		java.awt.image.BufferedImage image =
			new java.awt.image.BufferedImage(100, 100, java.awt.image.BufferedImage.TYPE_INT_RGB);
		java.awt.Font portalFont = new java.awt.Font("verdana", java.awt.Font.PLAIN, 12);
		java.awt.FontMetrics fontMetrics = image.getGraphics().getFontMetrics(portalFont);
                
		int maxWidth = 0;
		String longestLabel = null;
        for (int lc = 0; lc < matrix.length; lc++) {
            GeneticEvent rowEvent = matrix[lc][0];
			String gene = rowEvent.getGene().toUpperCase();
			String alterationValue =
				alterationValueToString(dataSummary.getPercentCasesWhereGeneIsAltered(rowEvent.getGene()));
			String label = gene + alterationValue;
			int width = fontMetrics.stringWidth(label);
			if (width > maxWidth) {
				maxWidth = width;
				longestLabel = label;
			}
		}
		
		// outta here
		return longestLabel;
	}
>>>>>>> b853c1be
}<|MERGE_RESOLUTION|>--- conflicted
+++ resolved
@@ -40,15 +40,6 @@
 	 * @param forSummaryTab             If we are providing content for the Summary Tab (otherwise assume Cross Cancer Study Page)
      * @throws IOException IO Error.
      */
-<<<<<<< HEAD
-    public static String makeOncoPrint(String geneList, ProfileData mergedProfile,
-									   ArrayList<CaseList> caseSets,
-                                                                           String caseSetId,
-                                                                           double zScoreThreshold,
-                                                                           double rppaScoreThreshold,
-									   OncoPrintType theOncoPrintType,
-									   boolean showAlteredColumns,
-=======
     public static String makeOncoPrint(String cancerTypeID,
 									   String geneList,
 									   ProfileData mergedProfile,
@@ -56,7 +47,7 @@
 									   ArrayList<CaseList> caseSets,
 									   String caseSetId,
 									   double zScoreThreshold,
->>>>>>> b853c1be
+                                                                           double rppaScoreThreshold,
 									   HashSet<String> geneticProfileIdSet,
 									   ArrayList<GeneticProfile> profileList,
 									   boolean forSummaryTab) throws IOException {
@@ -81,18 +72,12 @@
         ArrayList<GeneWithScore> geneWithScoreList = dataSummary.getGeneFrequencyList();
 
         // TODO: make the gene sort order a user param, then call a method in ProfileDataSummary to sort
-<<<<<<< HEAD
-        GeneticEvent matrix[][] = ConvertProfileDataToGeneticEvents.convert
-                (dataSummary, listOfGeneNames,
-                theOncoPrintSpecParserOutput.getTheOncoPrintSpecification(), zScoreThreshold, rppaScoreThreshold);
-=======
         GeneticEvent sortedMatrix[][] = ConvertProfileDataToGeneticEvents.convert
 			(dataSummary, listOfGeneNames,
-			 theOncoPrintSpecParserOutput.getTheOncoPrintSpecification(), zScoreThreshold);
+			 theOncoPrintSpecParserOutput.getTheOncoPrintSpecification(), zScoreThreshold, rppaScoreThreshold);
         GeneticEvent unsortedMatrix[][] = ConvertProfileDataToGeneticEvents.convert
 			(dataSummary, listOfGeneNames,
-			 theOncoPrintSpecParserOutput.getTheOncoPrintSpecification(), zScoreThreshold);
->>>>>>> b853c1be
+			 theOncoPrintSpecParserOutput.getTheOncoPrintSpecification(), zScoreThreshold, rppaScoreThreshold);
 
         //  Sort Columns via Cascade Sorter
         ArrayList<EnumSet<CNA>> CNAsortOrder = new ArrayList<EnumSet<CNA>>();
@@ -313,71 +298,25 @@
                 GeneticEvent event = matrix[i][j];
                 // get level of each datatype; concatenate to make image name
                 // color could later could be in configuration file
-<<<<<<< HEAD
-                GeneticEventImpl.CNA CNAlevel = event.getCnaValue();
-                GeneticEventImpl.MRNA MRNAlevel = event.getMrnaValue();
-                GeneticEventImpl.RPPA RPPAlevel = event.getRPPAValue();
-
-                // construct filename of icon representing this gene's genetic alteration event
-                StringBuffer iconFileName = new StringBuffer();
-
-                // TODO: fix; IMHO this is wrong; diploid should be different from None
-                String cnaName = CNAlevel.name();
-                if (cnaName.equals("None")) {
-                    cnaName = "diploid";
-                }
-                iconFileName.append(cnaName);
-                iconFileName.append("-");
-
-                iconFileName.append(MRNAlevel.name());
-                iconFileName.append("-");
-                
-                //iconFileName.append(RPPAlevel.name());
-                //iconFileName.append("-");
-
-                if (event.isMutated()) {
-                    iconFileName.append("mutated");
-                } else {
-                    iconFileName.append("normal");
-                }
-                iconFileName.append(".png");
-
-
-
-                out.append("<td class='op_data_cell'>"
-
-                        + IMG(iconFileName.toString(), width, height, event.caseCaseId())
-
-                        // temporary tooltip = event.toString()+"\n"+event.caseCaseId()
-                        //+ IMG(iconFileName.toString(), width, height, event.toString()+"&lt;br/&gt;"+event.caseCaseId())
-                        + "</td>\n");
-
-            }
-
-            // TODO: learn how to fix: maybe Caitlin knows
-            // ugly hack to make table wide enough to fit legend
-            for (int c = numColumnsToShow; c < columnWidthOfLegend; c++) {
-                out.append("<td></td>\n");
-=======
                 String cnaName = event.getCnaValue().name().toUpperCase();
                 String mrnaName = event.getMrnaValue().name().toUpperCase();
-				String mutationName = (event.isMutated()) ? "MUTATED" : "NORMAL";
-				String alterationSettings = cnaName + " | " + mrnaName + " | " + mutationName;
-				StringBuilder mutationDetails = new StringBuilder();
-				if (event.isMutated() && mutationMap != null) {
-					mutationDetails.append(", 'mutation' : [");
-					List<ExtendedMutation> mutations = mutationMap.getExtendedMutations(gene, event.caseCaseId());
-					for (ExtendedMutation mutation : mutations) {
-						mutationDetails.append("\"" + mutation.getAminoAcidChange() + "\", ");
-					}
-					// zap off last ', '
-					mutationDetails.delete(mutationDetails.length()-2, mutationDetails.length());
-					mutationDetails.append("]");
-				}
-				builder.append("\t\t\t\t\t{ 'sample' : \"" + event.caseCaseId() + "\", " +
-							   "'alteration' : " + alterationSettings +
-							   mutationDetails.toString()  + "},\n");
->>>>>>> b853c1be
+                String rppaName = event.getRPPAValue().name().toUpperCase();
+		String mutationName = (event.isMutated()) ? "MUTATED" : "NORMAL";
+                String alterationSettings = cnaName + " | " + mrnaName + " | " + mutationName;
+                StringBuilder mutationDetails = new StringBuilder();
+                if (event.isMutated() && mutationMap != null) {
+                    mutationDetails.append(", 'mutation' : [");
+                    List<ExtendedMutation> mutations = mutationMap.getExtendedMutations(gene, event.caseCaseId());
+                    for (ExtendedMutation mutation : mutations) {
+                        mutationDetails.append("\"" + mutation.getAminoAcidChange() + "\", ");
+                    }
+                    // zap off last ', '
+                    mutationDetails.delete(mutationDetails.length()-2, mutationDetails.length());
+                    mutationDetails.append("]");
+                }
+                builder.append("\t\t\t\t\t{ 'sample' : \"" + event.caseCaseId() + "\", " +
+                                            "'alteration' : " + alterationSettings +
+                                            mutationDetails.toString()  + "},\n");
             }
 			// zap off last ',\n'
 			builder.delete(builder.length()-2, builder.length());
@@ -428,17 +367,33 @@
 			builder.append("\t\t\t\t{\n\t\t\t\t 'label' : \"Hemizygous Deletion\",\n");
 			builder.append("\t\t\t\t 'alteration' : HEMIZYGOUSLYDELETED | NOTSHOWN | NORMAL\n\t\t\t\t},\n");
 		}
+        
+        // gene expression
         ResultDataTypeSpec theResultDataTypeSpec = allPossibleAlterations.getResultDataTypeSpec(GeneticDataTypes.Expression);
         if (theResultDataTypeSpec != null) {
 			if (theResultDataTypeSpec.getCombinedGreaterContinuousDataTypeSpec() != null) {
-				builder.append("\t\t\t\t{\n\t\t\t\t 'label' : \"Up-regulation\",\n");
+				builder.append("\t\t\t\t{\n\t\t\t\t 'label' : \"Up-regulation (RNA)\",\n");
 				builder.append("\t\t\t\t 'alteration' : DIPLOID | UPREGULATED | NORMAL\n\t\t\t\t},\n");
 			}
 			if (theResultDataTypeSpec.getCombinedLesserContinuousDataTypeSpec() != null) {
-				builder.append("\t\t\t\t{\n\t\t\t\t 'label' : \"Down-regulation\",\n");
+				builder.append("\t\t\t\t{\n\t\t\t\t 'label' : \"Down-regulation (RNA)\",\n");
 				builder.append("\t\t\t\t 'alteration' : DIPLOID | DOWNREGULATED | NORMAL\n\t\t\t\t},\n");
 			}
 		}
+        
+        // RPPA
+        theResultDataTypeSpec = allPossibleAlterations.getResultDataTypeSpec(GeneticDataTypes.RPPA);
+        if (theResultDataTypeSpec != null) {
+			if (theResultDataTypeSpec.getCombinedGreaterContinuousDataTypeSpec() != null) {
+				builder.append("\t\t\t\t{\n\t\t\t\t 'label' : \"Up-regulation (Protein)\",\n");
+				builder.append("\t\t\t\t 'alteration' : DIPLOID | UPREGULATED | NORMAL\n\t\t\t\t},\n");
+			}
+			if (theResultDataTypeSpec.getCombinedLesserContinuousDataTypeSpec() != null) {
+				builder.append("\t\t\t\t{\n\t\t\t\t 'label' : \"Down-regulation (Protein)\",\n");
+				builder.append("\t\t\t\t 'alteration' : DIPLOID | DOWNREGULATED | NORMAL\n\t\t\t\t},\n");
+			}
+		}
+        
         if (allPossibleAlterations.satisfy(GeneticDataTypes.Mutation, GeneticTypeLevel.Mutated)) {
 			builder.append("\t\t\t\t{\n\t\t\t\t 'label' : \"Mutation\",\n");
 			builder.append("\t\t\t\t 'alteration' : DIPLOID | NOTSHOWN | MUTATED\n\t\t\t\t},\n");
@@ -686,210 +641,6 @@
         return f.out().toString() + "%";
     }
 
-<<<<<<< HEAD
-    // directory containing images
-    static String imageDirectory = "images/oncoPrint/";
-
-    static String IMG(String theImage, int width, int height) {
-        return IMG(theImage, width, height, null);
-    }
-
-    static String IMG(String theImage, int width, int height, String toolTip) {
-        StringBuffer sb = new StringBuffer();
-        sb.append("<img src='" + imageDirectory + theImage +
-                "' alt='" + theImage + // TODO: FOR PRODUCTION; real ALT, should be description of genetic alteration
-                "' width='" + width + "' height='" + height+"'");
-        if (null != toolTip) {
-            sb.append(" class=\"oncoprint_help\" title=\"" + toolTip + "\"");
-        }
-        return sb.append("/>").toString();
-    }
-
-    /**
-     * write legend for HTML OncoPrint
-     *
-     * @param out         writer for the output
-     * @param width       width of an icon
-     * @param height      height of an icon
-     * @param cellspacing TABLE attribute
-     * @param cellpadding TABLE attribute
-     * @param horizontalSpaceAfterDescription
-     *                    blank space, in pixels, after each description
-     */
-    public static void writeLegend(StringBuffer out, OncoPrintGeneDisplaySpec allPossibleAlterations,
-            int colsIndented, int colspan, int width, int height,
-            int cellspacing, int cellpadding,
-            int horizontalSpaceAfterDescription, float gap) {
-
-        int rowHeight = (int) ((1.0 + gap) * height);
-
-        // indent in enclosing table
-        // for horiz alignment, skip colsIndented columns
-        for (int i = 0; i < colsIndented; i++) {
-            out.append("<td></td>");
-        }
-
-        // TODO: FIX; LOOKS BAD WHEN colspan ( == number of columns == cases) is small
-        out.append("<td colspan='" + colspan + "'>");
-
-        // output table header
-        out.append(
-                "\n<table cellspacing='" + cellspacing +
-                        "' cellpadding='" + cellpadding + "'>" +
-                        "\n<tbody>");
-
-        out.append("\n<tr>");
-
-        /*
-        * TODO: make this data driven; use enumerations
-        */
-        // { "amplified-notShown-normal", "Amplification" }
-        if (allPossibleAlterations.satisfy(GeneticDataTypes.CopyNumberAlteration,
-                GeneticTypeLevel.Amplified)) {
-            outputLegendEntry(out, "amplified-notShown-normal", "Amplification",
-                    rowHeight, width, height,
-                    horizontalSpaceAfterDescription);
-        }
-        // { "homoDeleted-notShown-normal", "Homozygous Deletion" },
-        if (allPossibleAlterations.satisfy(GeneticDataTypes.CopyNumberAlteration,
-                GeneticTypeLevel.HomozygouslyDeleted)) {
-            outputLegendEntry(out, "homoDeleted-notShown-normal", "Homozygous Deletion",
-                    rowHeight, width, height,
-                    horizontalSpaceAfterDescription);
-        }
-        // { "Gained-notShown-normal", "Gain" },
-        if (allPossibleAlterations.satisfy(GeneticDataTypes.CopyNumberAlteration,
-                GeneticTypeLevel.Gained)) {
-            outputLegendEntry(out, "Gained-notShown-normal", "Gain",
-                    rowHeight, width, height,
-                    horizontalSpaceAfterDescription);
-        }
-
-        // { "HemizygouslyDeleted-notShown-normal", "Hemizygous Deletion" },
-        if (allPossibleAlterations.satisfy(GeneticDataTypes.CopyNumberAlteration,
-                GeneticTypeLevel.HemizygouslyDeleted)) {
-            outputLegendEntry(out, "HemizygouslyDeleted-notShown-normal", "Hemizygous Deletion",
-                    rowHeight, width, height,
-                    horizontalSpaceAfterDescription);
-        }
-
-        // { "diploid-upRegulated-normal", "Up-regulation (mRNA)" },
-        ResultDataTypeSpec theResultDataTypeSpec = allPossibleAlterations
-                .getResultDataTypeSpec(GeneticDataTypes.Expression);
-        if (null != theResultDataTypeSpec &&
-                (null != theResultDataTypeSpec.getCombinedGreaterContinuousDataTypeSpec())) {
-            outputLegendEntry(out, "diploid-upRegulated-normal", "Up-regulation (mRNA)", rowHeight,
-                    width, height,
-                    horizontalSpaceAfterDescription);
-        }
-
-        // { "diploid-downRegulated-normal", "Down-regulation (mRNA)" },
-        theResultDataTypeSpec = allPossibleAlterations.getResultDataTypeSpec
-                (GeneticDataTypes.Expression);
-        if (null != theResultDataTypeSpec &&
-                (null != theResultDataTypeSpec.getCombinedLesserContinuousDataTypeSpec())) {
-            outputLegendEntry(out, "diploid-downRegulated-normal", "Down-regulation (mRNA)",
-                    rowHeight, width, height,
-                    horizontalSpaceAfterDescription);
-        }
-
-        // { "upRegulated-RPPA", "Up-regulation (Protein)" },
-        theResultDataTypeSpec = allPossibleAlterations
-                .getResultDataTypeSpec(GeneticDataTypes.RPPA);
-        if (null != theResultDataTypeSpec &&
-                (null != theResultDataTypeSpec.getCombinedGreaterContinuousDataTypeSpec())) {
-            outputLegendEntry(out, "upRegulated-RPPA", "Up-regulation (Protein)", rowHeight,
-                    width, height,
-                    horizontalSpaceAfterDescription);
-        }
-
-        // { "downRegulated-RPPA", "Down-regulation (Protein)" },
-        theResultDataTypeSpec = allPossibleAlterations.getResultDataTypeSpec
-                (GeneticDataTypes.RPPA);
-        if (null != theResultDataTypeSpec &&
-                (null != theResultDataTypeSpec.getCombinedLesserContinuousDataTypeSpec())) {
-            outputLegendEntry(out, "upRegulated-RPPA", "Down-regulation (Protein)",
-                    rowHeight, width, height,
-                    horizontalSpaceAfterDescription);
-        }
-
-        // { "diploid-notShown-mutated", "Mutation" },
-        if (allPossibleAlterations.satisfy(GeneticDataTypes.Mutation, GeneticTypeLevel.Mutated)) {
-            outputLegendEntry(out, "diploid-notShown-mutated", "Mutation", rowHeight, width, height,
-                    horizontalSpaceAfterDescription);
-        }
-
-        out.append("</tr>\n");
-        if (allPossibleAlterations.satisfy(GeneticDataTypes.CopyNumberAlteration)) {
-            out.append("<tr>\n");
-            out.append("<td colspan='" + colspan / 4
-                    + "' style=\"vertical-align:bottom\" >"
-                    + "<div class=\"tiny\"> Copy number alterations are putative.<br/></div></td>\n");
-            out.append("</tr>");
-        }
-        out.append("</tbody></table></td></tr>");
-    }
-
-    private static void outputLegendEntry(StringBuffer out, String imageName,
-            String imageDescription, int rowHeight, int width, int height,
-            int horizontalSpaceAfterDescription) {
-        out.append("<td height='" + rowHeight + "' style=\"vertical-align:bottom\" >"
-                + IMG(imageName + ".png", width, height));
-        out.append("</td>\n");
-        out.append("<td height='" + rowHeight + "' style=\"vertical-align:bottom\" >"
-                + imageDescription);
-
-        // add some room after description
-        out.append("</td>\n");
-        out.append("<td width='" + horizontalSpaceAfterDescription + "'></td>\n");
-
-    }
-
-    /**
-     * Gets the Correct Copy Number color for OncoPrint.
-     */
-    private static String getCopyNumberStyle(GeneticEvent event) {
-
-        switch (event.getCnaValue()) {
-            case amplified:
-                return "red";
-            case Gained:
-                return "lightpink";
-            case HemizygouslyDeleted:
-                return "lightblue";
-            case homoDeleted:
-                return "blue";
-            case diploid:
-            case None:
-                return "lightgray";
-        }
-        // TODO: throw exception
-        return "shouldNotBeReached"; // never reached
-    }
-
-    /**
-     * Gets the Correct mRNA color.
-     * Displayed in the rectangle boundary.
-     */
-    private static String getMRNAStyle(GeneticEvent event) {
-
-        switch (event.getMrnaValue()) {
-
-            case upRegulated:
-                // if the mRNA is UpRegulated, then pink boundary;
-                // see colors at http://www.december.com/html/spec/colorsafecodes.html
-                return "#FF9999";
-            case notShown:
-                // white is the default, not showing mRNA expression level
-                return "white";
-            case downRegulated:
-                // downregulated, then blue boundary
-                return "#6699CC";
-        }
-        // TODO: throw exception
-        return "shouldNotBeReached"; // never reached
-    }
-=======
 	/**
 	 * Gets the legend footnote (if any).
 	 *
@@ -959,5 +710,4 @@
 		// outta here
 		return longestLabel;
 	}
->>>>>>> b853c1be
 }