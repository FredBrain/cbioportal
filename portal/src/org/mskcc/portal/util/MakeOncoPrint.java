package org.mskcc.portal.util;

import org.mskcc.portal.model.GeneticEventImpl.CNA;
import org.mskcc.portal.model.GeneticEventImpl.MRNA;
import org.mskcc.portal.model.GeneticEventImpl.RPPA;
import org.mskcc.portal.model.*;
import org.mskcc.portal.util.GlobalProperties;
import org.mskcc.portal.oncoPrintSpecLanguage.*;
import org.mskcc.cgds.model.CaseList;
import org.mskcc.cgds.model.GeneticProfile;
import org.mskcc.cgds.model.ExtendedMutation;
import org.mskcc.portal.model.ExtendedMutationMap;

import org.apache.commons.lang.StringUtils;

import java.io.IOException;
import java.util.*;

/**
 * Generates the Genomic OncoPrint.
 *
 * @author Ethan Cerami, Arthur Goldberg.
 */
public class MakeOncoPrint {
<<<<<<< HEAD
	public static int CELL_HEIGHT = 21; // if this changes, ALTERATION_HEIGHT in raphaeljs-oncoprint.js should change
	private static String PERCENT_ALTERED_COLUMN_HEADING = "Total\\naltered";
=======
	public static int CELL_HEIGHT = 18; // if this changes, ALTERATION_HEIGHT in raphaeljs-oncoprint.js should change
	private static String PERCENT_ALTERED_COLUMN_HEADING = "Total\\naltered";  // if new line is removed, raphaeljs-oncoprint.js - drawOncoPrintHeaderForSummaryTab & drawOncoPrintHeaderForCrossCancerSummary should change
>>>>>>> 970b99df
	private static String COPY_NUMBER_ALTERATION_FOOTNOTE = "Copy number alterations are putative.";
	private static String CASE_SET_DESCRIPTION_LABEL = "Case Set: "; // if this changes, CASE_SET_DESCRIPTION_LABEL in raphaeljs-oncoprint.js should change

    /**
     * Generate the OncoPrint in HTML or SVG.
     * @param cancerTypeID              Cancer Study ID.
     * @param geneList                  List of Genes.
     * @param mergedProfile             Merged Data Profile.
	 * @param mutationList              List of Mutations
     * @param caseSets                  All Case Sets for this Cancer Study.
     * @param caseSetId                 Selected Case Set ID.
     * @param zScoreThreshold           Z-Score Threshhold
     * @param geneticProfileIdSet       IDs for all Genomic Profiles.
     * @param profileList               List of all Genomic Profiles.
	 * @param forSummaryTab             If we are providing content for the Summary Tab (otherwise assume Cross Cancer Study Page)
     * @throws IOException IO Error.
     */
    public static String makeOncoPrint(String cancerTypeID,
									   String geneList,
									   ProfileData mergedProfile,
									   ArrayList<ExtendedMutation> mutationList,
									   ArrayList<CaseList> caseSets,
									   String caseSetId,
									   double zScoreThreshold,
                                                                           double rppaScoreThreshold,
									   HashSet<String> geneticProfileIdSet,
									   ArrayList<GeneticProfile> profileList,
									   boolean forSummaryTab) throws IOException {

        StringBuffer out = new StringBuffer();

        ParserOutput theOncoPrintSpecParserOutput =
                OncoPrintSpecificationDriver.callOncoPrintSpecParserDriver(geneList,
                geneticProfileIdSet, profileList, zScoreThreshold, rppaScoreThreshold);

        ArrayList<String> listOfGenes =
                theOncoPrintSpecParserOutput.getTheOncoPrintSpecification().listOfGenes();
        String[] listOfGeneNames = new String[listOfGenes.size()];
        listOfGeneNames = listOfGenes.toArray(listOfGeneNames);

		ExtendedMutationMap mutationMap =
			(mutationList == null) ? null : new ExtendedMutationMap(mutationList, mergedProfile.getCaseIdList());

        ProfileDataSummary dataSummary = new ProfileDataSummary(mergedProfile,
                theOncoPrintSpecParserOutput.getTheOncoPrintSpecification(), zScoreThreshold, rppaScoreThreshold);

        ArrayList<GeneWithScore> geneWithScoreList = dataSummary.getGeneFrequencyList();

        // TODO: make the gene sort order a user param, then call a method in ProfileDataSummary to sort
        GeneticEvent sortedMatrix[][] = ConvertProfileDataToGeneticEvents.convert
			(dataSummary, listOfGeneNames,
			 theOncoPrintSpecParserOutput.getTheOncoPrintSpecification(), zScoreThreshold, rppaScoreThreshold);
        GeneticEvent unsortedMatrix[][] = ConvertProfileDataToGeneticEvents.convert
			(dataSummary, listOfGeneNames,
			 theOncoPrintSpecParserOutput.getTheOncoPrintSpecification(), zScoreThreshold, rppaScoreThreshold);

        //  Sort Columns via Cascade Sorter
        ArrayList<EnumSet<CNA>> CNAsortOrder = new ArrayList<EnumSet<CNA>>();
        CNAsortOrder.add(EnumSet.of(CNA.AMPLIFIED));
        CNAsortOrder.add(EnumSet.of(CNA.HOMODELETED));
        CNAsortOrder.add(EnumSet.of(CNA.GAINED));
        CNAsortOrder.add(EnumSet.of(CNA.HEMIZYGOUSLYDELETED));
        // combined because these are represented by the same color in the OncoPring
        CNAsortOrder.add(EnumSet.of(CNA.DIPLOID, CNA.NONE));

        ArrayList<EnumSet<MRNA>> MRNAsortOrder = new ArrayList<EnumSet<MRNA>>();
        MRNAsortOrder.add(EnumSet.of(MRNA.UPREGULATED));
        MRNAsortOrder.add(EnumSet.of(MRNA.DOWNREGULATED));

        // combined because these are represented by the same color in the OncoPrint
        MRNAsortOrder.add(EnumSet.of(MRNA.NORMAL, MRNA.NOTSHOWN));

        ArrayList<EnumSet<RPPA>> RPPAsortOrder = new ArrayList<EnumSet<RPPA>>();
        RPPAsortOrder.add(EnumSet.of(RPPA.UPREGULATED));
        RPPAsortOrder.add(EnumSet.of(RPPA.DOWNREGULATED));

        // combined because these are represented by the same color in the OncoPrint
        RPPAsortOrder.add(EnumSet.of(RPPA.NORMAL, RPPA.NOTSHOWN));

        GeneticEventComparator comparator = new GeneticEventComparator(
                CNAsortOrder,
                MRNAsortOrder,
                RPPAsortOrder,
                GeneticEventComparator.defaultMutationsSortOrder());

        CascadeSortOfMatrix sorter = new CascadeSortOfMatrix(comparator);
        for (GeneticEvent[] row : sortedMatrix) {
            for (GeneticEvent element : row) {
                element.setGeneticEventComparator(comparator);
            }
        }
        sortedMatrix = (GeneticEvent[][]) sorter.sort(sortedMatrix);

		writeOncoPrint(out, cancerTypeID, unsortedMatrix, sortedMatrix,
					   dataSummary, mutationMap, caseSets, caseSetId,
					   theOncoPrintSpecParserOutput.getTheOncoPrintSpecification(),
					   forSummaryTab);

		// outta here
        return out.toString();
    }

    /**
     * Generates an OncoPrint in HTML.
	 *
	 * @param out StringBuffer
	 * @param cancerTypeID String
	 * @param unsortedMatrix GeneticEvent[][]
	 * @param sortedMatrix GeneticEvent[][]
	 * @param dataSummary ProfileDataSummary
	 * @param mutationMap ExtendedMutationMap
     * @param caseSets List<CaseList>
     * @param caseSetId String
     * @param theOncoPrintSpecification OncoPrintSpecification
	 * @param forSummaryTab boolean
     */
    static void writeOncoPrint(StringBuffer out,
							   String cancerTypeID,
							   GeneticEvent unsortedMatrix[][],
							   GeneticEvent sortedMatrix[][],
							   ProfileDataSummary dataSummary,
							   ExtendedMutationMap mutationMap,
							   List<CaseList> caseSets, String caseSetId,
							   OncoPrintSpecification theOncoPrintSpecification,
							   boolean forSummaryTab) {
		//
		// the follow vars are values of various HTML elements and javascript vars that get generated below
		//

		// the overall div for the oncoprint
		String oncoprintSection = "oncoprint_section_" + cancerTypeID;
		// each oncoprint is composed of a header, body & footer
		String oncoprintHeaderDivName = "oncoprint_header_" + cancerTypeID;
		String oncoprintBodyDivName = "oncoprint_body_" + cancerTypeID;
		String oncoprintLegendDivName = "oncoprint_legend_" + cancerTypeID;
		// the name of the unsort checkbox and its label (span).
		// these are not hardcoded as the name is shared between routines below
		String unsortSamplesCheckboxName = "unsortSamples";
		String unsortSamplesLabelName = "unsortSamplesLabel";
		// names of various javascript variables used by the raphaeljs-oncoprint.js
		String headerVariablesVarName = "HEADER_VARIABLES_" + cancerTypeID;
		String longestLabelVarName = "LONGEST_LABEL_" + cancerTypeID;
		String sortedGeneticAlterationsVarName = "GENETIC_ALTERATIONS_SORTED_" + cancerTypeID;
		String unsortedGeneticAlterationsVarName = "GENETIC_ALTERATIONS_UNSORTED_" + cancerTypeID;
		String geneticAlterationsLegendVarName = "GENETIC_ALTERATIONS_LEGEND_" + cancerTypeID;
		String legendFootnoteVarName = "LEGEND_FOOTNOTE_" + cancerTypeID;
		String oncoprintReferenceVarName = "ONCOPRINT_" + cancerTypeID;

		// oncoprint header
		if (forSummaryTab) {
			out.append("<div id=\"" + oncoprintSection + "\" class=\"oncoprint_section\">\n");
			out.append("<p><h4>OncoPrint&nbsp;&nbsp;&nbsp;&nbsp;&nbsp;&nbsp;<small>(<a href=\"faq.jsp#what-are-oncoprints\">What are OncoPrints?</a>)</small></h4>\n");
			out.append("<p></p>\n");
			out.append("<div style=\"width:800px;\">\n");
			out.append("<div id=\"" + oncoprintSection + "\" class=\"oncoprint\">\n");
		}

		// include some javascript libs
		out.append("<script type=\"text/javascript\" src=\"js/raphael/raphael.js\"></script>\n");
		out.append("<script type=\"text/javascript\" src=\"js/raphaeljs-oncoprint.js\"></script>\n");
		out.append("<script type=\"text/javascript\">\n");
		// output oncoprint variables
		out.append(writeOncoPrintHeaderVariables(sortedMatrix, dataSummary, caseSets, caseSetId, headerVariablesVarName));
		// output longest label variable
		out.append(writeJavascriptConstVariable(longestLabelVarName, getLongestLabel(sortedMatrix, dataSummary)));
		// output sorted genetic alteration variable for oncoprint body
		out.append(writeOncoPrintGeneticAlterationVariable(unsortedMatrix, dataSummary, mutationMap, unsortedGeneticAlterationsVarName));
		out.append(writeOncoPrintGeneticAlterationVariable(sortedMatrix, dataSummary, mutationMap, sortedGeneticAlterationsVarName));
		// output lengend footnote
		String legendFootnote = getLegendFootnote(theOncoPrintSpecification.getUnionOfPossibleLevels());
		out.append(writeJavascriptConstVariable(legendFootnoteVarName, legendFootnote));
		// output genetic alteration variable for oncoprint legend
		out.append(writeOncoPrintLegendGeneticAlterationVariable(geneticAlterationsLegendVarName,
																 theOncoPrintSpecification.getUnionOfPossibleLevels()));
		// on document ready, draw oncoprint header, oncoprint, oncoprint legend
		out.append(writeOncoPrintDocumentReadyJavascript(oncoprintSection, oncoprintReferenceVarName,
														 oncoprintHeaderDivName, oncoprintBodyDivName, oncoprintLegendDivName,
														 longestLabelVarName, headerVariablesVarName,
														 sortedGeneticAlterationsVarName, geneticAlterationsLegendVarName,
														 legendFootnoteVarName, unsortSamplesLabelName, forSummaryTab));
		out.append("</script>\n");
		if (forSummaryTab) {
			out.append(writeHTMLControls(oncoprintReferenceVarName, longestLabelVarName, headerVariablesVarName,unsortSamplesCheckboxName,
										 unsortSamplesLabelName, sortedGeneticAlterationsVarName, unsortedGeneticAlterationsVarName, forSummaryTab));
		}
		out.append("<div id=\"" + oncoprintHeaderDivName + "\" class=\"oncoprint\"></div>\n");
		out.append("<div id=\"" + oncoprintBodyDivName + "\" class=\"oncoprint\"></div>\n");
		out.append("<br>\n");
		out.append("<div id=\"" + oncoprintLegendDivName + "\" class=\"oncoprint\"></div>\n");

		// oncoprint footer
		if (forSummaryTab) {
			out.append("</div>\n");
			out.append("</div>\n");
			out.append("<p>\n");
			out.append("</div>\n");
		}
	}

	/**
	 * Creates javascript variable for header variables.
	 *
	 * @param matrix[][] GeneticEvent
     * @param caseSets List<CaseList>
     * @param caseSetId String
	 * @param dataSummary ProfileDataSummary
	 * @param varName String
	 *
	 * @return String
	 */
	static String writeOncoPrintHeaderVariables(GeneticEvent matrix[][],
												ProfileDataSummary dataSummary,
												List<CaseList> caseSets,
												String caseSetId,
												String varName) {
		// output case set description
		String caseSetDescription = getCaseSetDescription(caseSetId, caseSets);
		String alteredStats = ("Altered in " + dataSummary.getNumCasesAffected() + " (" +
							   alterationValueToString(dataSummary.getPercentCasesAffected())
							   + ") of cases.");
		String percentAlteredColumnHeading = PERCENT_ALTERED_COLUMN_HEADING;
		String allSamplesColumnHeading = "All " + pluralize(matrix[0].length, " case") + " -->";
		String alteredSamplesColumnHeading = (pluralize(dataSummary.getNumCasesAffected(), " case")
											  + " with altered genes, out of " + pluralize(matrix[0].length, " total case") + " -->");
															
		StringBuilder builder = new StringBuilder("\tvar " + varName + " = (function() {\n");
		builder.append("\t\tvar private = {\n");
		builder.append("\t\t\t'CASE_SET_DESCRIPTION' : \"" + caseSetDescription + "\",\n");
		builder.append("\t\t\t'ALTERED_STATS' : \"" + alteredStats + "\",\n");
		builder.append("\t\t\t'PERCENT_ALTERED_COLUMN_HEADING' : \"" + percentAlteredColumnHeading + "\",\n");
		builder.append("\t\t\t'ALL_SAMPLES_COLUMN_HEADING' : \"" + allSamplesColumnHeading + "\",\n");
		builder.append("\t\t\t'ALTERED_SAMPLES_COLUMN_HEADING' : \"" + alteredSamplesColumnHeading + "\",\n");
		// zap off last ',\n'
		builder.delete(builder.length()-2, builder.length());
		builder.append("\t\t};\n");
		builder.append("\t\treturn {\n");
		builder.append("\t\t\tget : function(name) { return private[name]; }\n");
		builder.append("\t\t};\n");
		builder.append("\t})();\n");

		// outta here
		return builder.toString();
	}

	/**
	 * Creates javascript that represents genetic alteration matrix used for OncoPrint rendering.
	 *
	 * @param matrix[][] GeneticEvent
	 * @param dataSummary ProfileDataSummary
	 * @param mutationMap ExtendedMutationMap
	 * @param varName String
	 *
	 * @return String
	 */
	static String writeOncoPrintGeneticAlterationVariable(GeneticEvent matrix[][],
                ProfileDataSummary dataSummary, ExtendedMutationMap mutationMap, String varName) {

            StringBuilder builder = new StringBuilder("\tvar " + varName + " = (function() {\n");
            builder.append("\t\tvar private = {\n");
            builder.append("\t\t\t'" + varName + "' : [\n");

            for (int i = 0; i < matrix.length; i++) {
                GeneticEvent rowEvent = matrix[i][0];
                String gene = rowEvent.getGene().toUpperCase();
                String alterationValue =
                        alterationValueToString(dataSummary.getPercentCasesWhereGeneIsAltered(rowEvent.getGene()));
                builder.append("\t\t\t\t{\n\t\t\t\t 'hugoGeneSymbol' : \"" + gene + "\",\n");
                builder.append("\t\t\t\t 'percentAltered' : \"" + alterationValue  + "\",\n");
                builder.append("\t\t\t\t 'alterations' : [\n");
                for (int j = 0; j < matrix[0].length; j++) {
                    GeneticEvent event = matrix[i][j];
                    // get level of each datatype; concatenate to make image name
                    // color could later could be in configuration file
                    String cnaName = "CNA_" + event.getCnaValue().name().toUpperCase();
                    String mrnaName = "MRNA_" + event.getMrnaValue().name().toUpperCase();
                    String rppaName = "RPPA_" + event.getRPPAValue().name().toUpperCase();
                    String mutationName = (event.isMutated()) ? "MUTATED" : "NORMAL";
                    String alterationSettings = cnaName + " | " + mrnaName + " | " + mutationName + " | " + rppaName;
                    StringBuilder mutationDetails = new StringBuilder();
                    if (event.isMutated() && mutationMap != null) {
                        mutationDetails.append(", 'mutation' : [");
                        List<ExtendedMutation> mutations = mutationMap.getExtendedMutations(gene, event.caseCaseId());
                        for (ExtendedMutation mutation : mutations) {
                            mutationDetails.append("\"" + mutation.getAminoAcidChange() + "\", ");
                        }
                        // zap off last ', '
                        mutationDetails.delete(mutationDetails.length()-2, mutationDetails.length());
                        mutationDetails.append("]");
                    }
                    builder.append("\t\t\t\t\t{ 'sample' : \"" + event.caseCaseId() + "\", " +
                                                "'alteration' : " + alterationSettings +
                                                mutationDetails.toString()  + "},\n");
                }
                
                // zap off last ',\n'
                builder.delete(builder.length()-2, builder.length());
                builder.append("]\n");
                builder.append("\t\t\t\t},\n");
            }
            
            // zap off last ',\n'
            builder.delete(builder.length()-2, builder.length());
            builder.append("\n\t\t\t]\n");
            builder.append("\t\t};\n");
            builder.append("\t\treturn {\n");
            builder.append("\t\t\tget : function(name) { return private[name]; }\n");
            builder.append("\t\t};\n");
            builder.append("\t})();\n");

            // outta here
            return builder.toString();
	}

	/**
	 * Creates javascript that represents genetic alteration matrix used for legend rendering.
	 *
	 * @param varName String
	 * @param allPossibleAlterations OncoPrintGeneDisplaySpec
	 *
	 * @return String
	 */
	static String writeOncoPrintLegendGeneticAlterationVariable(String varName,
																OncoPrintGeneDisplaySpec allPossibleAlterations) {

		StringBuilder builder = new StringBuilder("\tvar " + varName + " = (function() {\n");

		builder.append("\t\tvar private = {\n");
		builder.append("\t\t\t'" + varName + "' : [\n");
        if (allPossibleAlterations.satisfy(GeneticDataTypes.CopyNumberAlteration, GeneticTypeLevel.Amplified)) {
			builder.append("\t\t\t\t{\n\t\t\t\t 'label' : \"Amplification\",\n");
			builder.append("\t\t\t\t 'alteration' : CNA_AMPLIFIED | MRNA_NOTSHOWN | NORMAL | RPPA_NOTSHOWN\n\t\t\t\t},\n");
		}
        if (allPossibleAlterations.satisfy(GeneticDataTypes.CopyNumberAlteration, GeneticTypeLevel.HomozygouslyDeleted)) {
			builder.append("\t\t\t\t{\n\t\t\t\t 'label' : \"Homozygous Deletion\",\n");
			builder.append("\t\t\t\t 'alteration' : CNA_HOMODELETED | MRNA_NOTSHOWN | NORMAL | RPPA_NOTSHOWN\n\t\t\t\t},\n");
		}
        if (allPossibleAlterations.satisfy(GeneticDataTypes.CopyNumberAlteration, GeneticTypeLevel.Gained)) {
			builder.append("\t\t\t\t{\n\t\t\t\t 'label' : \"Gain\",\n");
			builder.append("\t\t\t\t 'alteration' : CNA_GAINED | MRNA_NOTSHOWN | NORMAL | RPPA_NOTSHOWN\n\t\t\t\t},\n");
		}
        if (allPossibleAlterations.satisfy(GeneticDataTypes.CopyNumberAlteration, GeneticTypeLevel.HemizygouslyDeleted)) {
			builder.append("\t\t\t\t{\n\t\t\t\t 'label' : \"Hemizygous Deletion\",\n");
			builder.append("\t\t\t\t 'alteration' : CNA_HEMIZYGOUSLYDELETED | MRNA_NOTSHOWN | NORMAL | RPPA_NOTSHOWN\n\t\t\t\t},\n");
		}
        
        // gene expression
        ResultDataTypeSpec theResultDataTypeSpec = allPossibleAlterations.getResultDataTypeSpec(GeneticDataTypes.Expression);
        if (theResultDataTypeSpec != null) {
			if (theResultDataTypeSpec.getCombinedGreaterContinuousDataTypeSpec() != null) {
				builder.append("\t\t\t\t{\n\t\t\t\t 'label' : \"Up-regulation (RNA)\",\n");
				builder.append("\t\t\t\t 'alteration' : CNA_DIPLOID | MRNA_UPREGULATED | NORMAL | RPPA_NOTSHOWN\n\t\t\t\t},\n");
			}
			if (theResultDataTypeSpec.getCombinedLesserContinuousDataTypeSpec() != null) {
				builder.append("\t\t\t\t{\n\t\t\t\t 'label' : \"Down-regulation (RNA)\",\n");
				builder.append("\t\t\t\t 'alteration' : CNA_DIPLOID | MRNA_DOWNREGULATED | NORMAL | RPPA_NOTSHOWN\n\t\t\t\t},\n");
			}
		}
        
        // RPPA
        theResultDataTypeSpec = allPossibleAlterations.getResultDataTypeSpec(GeneticDataTypes.RPPA);
        if (theResultDataTypeSpec != null) {
			if (theResultDataTypeSpec.getCombinedGreaterContinuousDataTypeSpec() != null) {
				builder.append("\t\t\t\t{\n\t\t\t\t 'label' : \"Up-regulation (RPPA)\",\n");
				builder.append("\t\t\t\t 'alteration' : CNA_DIPLOID | MRNA_NOTSHOWN | NORMAL | RPPA_UPREGULATED\n\t\t\t\t},\n");
			}
			if (theResultDataTypeSpec.getCombinedLesserContinuousDataTypeSpec() != null) {
				builder.append("\t\t\t\t{\n\t\t\t\t 'label' : \"Down-regulation (RPPA)\",\n");
				builder.append("\t\t\t\t 'alteration' : CNA_DIPLOID | MRNA_NOTSHOWN | NORMAL | RPPA_DOWNREGULATED\n\t\t\t\t},\n");
			}
		}
        
        if (allPossibleAlterations.satisfy(GeneticDataTypes.Mutation, GeneticTypeLevel.Mutated)) {
			builder.append("\t\t\t\t{\n\t\t\t\t 'label' : \"Mutation\",\n");
			builder.append("\t\t\t\t 'alteration' : CNA_DIPLOID | MRNA_NOTSHOWN | MUTATED | RPPA_NOTSHOWN\n\t\t\t\t},\n");
		}

		// zap off last ',\n'
		builder.delete(builder.length()-2, builder.length());
		builder.append("\n\t\t\t]\n");
		builder.append("\t\t};\n");
		builder.append("\t\treturn {\n");
		builder.append("\t\t\tget : function(name) { return private[name]; }\n");
		builder.append("\t\t};\n");
		builder.append("\t})();\n");

		// outta here
		return builder.toString();
	}

	/**
	 * Creates javascript which invokes (via jquery) OncoPrint drawing 
	 * when document is ready.
	 *
	 * @param oncoprintSectionVarName String
	 * @param oncoprintReferenceVarName String
	 * @param headerElement String
	 * @param bodyElement String
	 * @param legendElement String
	 * @param logestLabelVarName String
	 * @param headerVariablesVarName String
	 * @param geneticAlterationsVarName String
	 * @param geneticAlterationsLegendVarName String
	 * @param legendFootnoteVarName String
	 * @param unsortSamplesLabelName String
	 * @param forSummaryTab String
	 *
	 * @return String
	 */
	static String writeOncoPrintDocumentReadyJavascript(String oncoprintSectionVarName,
														String oncoprintReferenceVarName,
														String headerElement,
														String bodyElement,
														String legendElement,
														String longestLabelVarName,
														String headerVariablesVarName,
														String geneticAlterationsVarName,
														String geneticAlterationsLegendVarName,
														String legendFootnoteVarName,
														String unsortSamplesLabelName,
														boolean forSummaryTab) {

		StringBuilder builder = new StringBuilder();

		// declare the oncoprint ref outside .ready so it is accessilble by page widgets
		builder.append("\tvar " + oncoprintReferenceVarName + " = null;\n");
		// jquery on document ready
		builder.append("\t$(document).ready(function() {\n");
		// setup default properties
		builder.append("\t\t" + oncoprintReferenceVarName + " = OncoPrintInit(" +
					   headerElement + ", " + bodyElement + ", " + legendElement + ");\n");
		// oncoprint header
		builder.append("\t\tDrawOncoPrintHeader(" + oncoprintReferenceVarName + ", " +
					   longestLabelVarName + ".get('" + longestLabelVarName + "'), " + 
					   headerVariablesVarName + ", " + forSummaryTab  + ");\n");
		// draw oncoprint
		builder.append("\t\tDrawOncoPrintBody(" + oncoprintReferenceVarName + ", " +
					   longestLabelVarName + ".get('" + longestLabelVarName + "'), " + 
					   geneticAlterationsVarName  + ".get('" + geneticAlterationsVarName + "'), " +
					   forSummaryTab + ");\n");
		if (forSummaryTab) {
			// draw legend
			builder.append("\t\tDrawOncoPrintLegend(" + oncoprintReferenceVarName + ", " +
						   longestLabelVarName + ".get('" + longestLabelVarName + "'), " + 
						   geneticAlterationsLegendVarName  + ".get('" + geneticAlterationsLegendVarName + "'), " +
						   legendFootnoteVarName  + ".get('" + legendFootnoteVarName + "'));\n");
			// handle tooltip drawing when page is first loaded
			builder.append("\t\tvar currentLocation = window.location.pathname;\n");
			builder.append("\t\tif (currentLocation.indexOf(\"index.do\") != -1) { \n");
			builder.append("\t\t\tDrawOncoPrintTooltipRegion(" + oncoprintReferenceVarName +
						   ", document.getElementById(\"" + oncoprintSectionVarName +
						   "\"), document.getElementById(\"" + unsortSamplesLabelName + "\"));\n");
			builder.append("\t\t}\n");
			// handle tooltip drawing when other tabs are clicked
			builder.append("\t\t$(\"a\").click(function(event) {\n");
			builder.append("\t\t\t\tvar tab = $(this).attr(\"href\");\n");
			builder.append("\t\t\tif (tab == \"#summary\") {\n");
			builder.append("\t\t\t\tDrawOncoPrintTooltipRegion(" + oncoprintReferenceVarName +
						   ", document.getElementById(\"" + oncoprintSectionVarName +
						   "\"), document.getElementById(\"" + unsortSamplesLabelName + "\"));\n");
			builder.append("\t\t\t}\n");
			builder.append("\t\t\t// we only clear if one of the inner index.do tabs are clicked\n"); 
			builder.append("\t\t\t// otherwise we get a noticable tooltip clear before the page is reloaded\n");
			builder.append("\t\t\telse if (tab.indexOf(\".jsp\") == -1) {\n");
			builder.append("\t\t\t\tClearOncoPrintTooltipRegion(" + oncoprintReferenceVarName + ");\n");
			builder.append("\t\t\t}\n");
			builder.append("\t\t});\n");
			// handle tooltip drawing when browser is resized
			builder.append("\t\t$(window).resize(function() {\n");
			builder.append("\t\t\tClearOncoPrintTooltipRegion(" + oncoprintReferenceVarName + ");\n");
			builder.append("\t\t\tDrawOncoPrintTooltipRegion(" + oncoprintReferenceVarName +
						   ", document.getElementById(\"" + oncoprintSectionVarName +
						   "\"), document.getElementById(\"" + unsortSamplesLabelName + "\"));\n");
			builder.append("\t\t});\n");
		}
		// end on document ready
		builder.append("\t});\n");

		// outta here
		return builder.toString();
	}

	/**
	 * Creates OncoPrint Control (checkboxes, submit button, etc).
	 *
	 * @param oncoprintReferenceVarName String
	 * @param longestLabelVarName String
	 * @param headerVariablesVarName String
	 * @param unsortSamplesCheckboxName String
	 * @param unsortSamplesLabelName String
	 * @param sortedGeneticAlterationsVarName String
	 * @param unsortedGeneticAlterationsVarName String
	 * @param forSummaryTab String
	 *
	 * @return String
	 */
	static String writeHTMLControls(String oncoprintReferenceVarName,
									String longestLabelVarName,
									String headerVariablesVarName,
									String unsortSamplesCheckboxName,
									String unsortSamplesLabelName,
									String sortedGeneticAlterationsVarName,
									String unsortedGeneticAlterationsVarName,
									boolean forSummaryTab) {

		String formID = "oncoprintForm";
		StringBuilder builder = new StringBuilder();

		// form start
		builder.append("<form id=\"" + formID + "\" action=\"oncoprint_converter.svg\" method=\"POST\"" +
					   "onsubmit=\"this.elements['longest_label_length'].value=GetLongestLabelLength(" + oncoprintReferenceVarName + "); "+ 
					   "this.elements['xml'].value=GetOncoPrintBodyXML(" + oncoprintReferenceVarName + "); return true;\"" +
					   " target=\"_blank\">\n");
		// add some hidden elements
		builder.append("<input type=hidden name=\"xml\">\n");
		builder.append("<input type=hidden name=\"longest_label_length\">\n");
		builder.append("<input type=hidden name=\"format\" value=\"svg\">\n");

		// export SVG button
		builder.append("<P>Get OncoPrint:&nbsp;&nbsp<input type=\"submit\" value=\"SVG\">\n");
		
		// show altered checkbox
		builder.append("&nbsp;&nbsp<input type=\"checkbox\" id= \"showAlteredColumns\" name=\"showAlteredColumns\" value=\"false\" " +
					   "onClick=\"ShowAlteredSamples(" + oncoprintReferenceVarName + ", this.checked); " +
					   "DrawOncoPrintHeader(" + oncoprintReferenceVarName + ", " +
					   longestLabelVarName + ".get('" + longestLabelVarName + "'), " + 
					   headerVariablesVarName + ", true); " +
					   "if (document.getElementById('" + unsortSamplesCheckboxName + "').checked) { DrawOncoPrintBody(" + oncoprintReferenceVarName + ", " +
					   longestLabelVarName + ".get('" + longestLabelVarName + "'), " +
					   unsortedGeneticAlterationsVarName  + ".get('" + unsortedGeneticAlterationsVarName + "'), " + forSummaryTab  + "); } else { " +
					   "DrawOncoPrintBody(" + oncoprintReferenceVarName + ", " +
					   longestLabelVarName + ".get('" + longestLabelVarName + "'), " +
					   sortedGeneticAlterationsVarName  + ".get('" + sortedGeneticAlterationsVarName + "'), " + forSummaryTab  + "); } return true;\"" +
					   "><span id=\"showAlteredCasesLabel\">Only show altered cases.</span>\n");

		// sort/unsort altered checkbox
		builder.append("&nbsp;&nbsp<input type=\"checkbox\" id=\"" + unsortSamplesCheckboxName + "\" name=\"" + unsortSamplesCheckboxName + "\" value=\"false\" " +
					   "onClick=\"if (this.checked) { DrawOncoPrintBody(" + oncoprintReferenceVarName + ", " +
					   longestLabelVarName + ".get('" + longestLabelVarName + "'), " +
					   unsortedGeneticAlterationsVarName  + ".get('" + unsortedGeneticAlterationsVarName + "'), " + forSummaryTab + "); } else { " +
					   "DrawOncoPrintBody(" + oncoprintReferenceVarName + ", " +
					   longestLabelVarName + ".get('" + longestLabelVarName + "'), " +
					   sortedGeneticAlterationsVarName  + ".get('" + sortedGeneticAlterationsVarName + "'), " + forSummaryTab + "); } return true;\"" +
					   "><span id=\"" + unsortSamplesLabelName + "\">Unsort Samples.</span>\n");

		// form end
		builder.append("</form>\n");
	
		// outta here
		return builder.toString();
	}

	/**
	 * Creates javascript var for given var name/value.
	 *
	 * @param varName String
	 * @param varValue Sting
	 *
	 * @return String
	 */
	static String writeJavascriptConstVariable(String varName, String varValue) {

		StringBuilder builder = new StringBuilder("\tvar " + varName + " = (function() {\n");

		builder.append("\t\tvar private = {\n");
		builder.append("\t\t\t'" + varName + "' : \"" + varValue + "\"\n");
		builder.append("\t\t};\n");
		builder.append("\t\treturn {\n");
		builder.append("\t\t\tget : function(name) { return private[name]; }\n");
		builder.append("\t\t};\n");
		builder.append("\t})();\n");

		// outta here
		return builder.toString();
	}

    /**
	 * pluralize a count + name; dumb, because doesn't consider adding 'es' to pluralize
	 *
	 * @param num  The count.
	 * @param s The string to pluralize.
	 *
	 * @return String
	 */
    static String pluralize(int num, String s) {
        if (num == 1) {
            return new String(num + s);
        } else {
            return new String(num + s + "s");
        }
    }

    /**
     * Format percentage.
	 *
     * <p/>
     * if value == 0 return "--"
     * case value
     * 0: return "--"
     * 0<value<=0.01: return "<1%"
     * 1<value: return "<value>%"
     *
     * @param value double
	 *
     * @return String
     */
    static String alterationValueToString(double value) {

        // in oncoPrint show 0 percent as 0%, not --
        if (0.0 < value && value <= 0.01) {
            return "<1%";
        }

        // if( 1.0 < value ){
        Formatter f = new Formatter();
        f.format("%.0f", value * 100.0);
        return f.out().toString() + "%";
    }

	/**
	 * Gets the legend footnote (if any).
	 *
	 * @param allPossibleAlterations OncoPrintGeneDisplaySpec
	 *
	 * @return String
	 */
	static String getLegendFootnote(OncoPrintGeneDisplaySpec allPossibleAlterations) {

        return (allPossibleAlterations.satisfy(GeneticDataTypes.CopyNumberAlteration)) ?
			COPY_NUMBER_ALTERATION_FOOTNOTE  : "";
	}

	/**
	 * Constructs the OncoPrint case set description.
	 *
     * @param caseSetId String
	 * @param caseSets List<CaseList>
	 *
	 * @return String
	 */
	static String getCaseSetDescription(String caseSetId, List<CaseList> caseSets) {

		StringBuilder builder = new StringBuilder();
		for (CaseList caseSet : caseSets) {
			if (caseSetId.equals(caseSet.getStableId())) {
				builder.append(CASE_SET_DESCRIPTION_LABEL + caseSet.getName() +
							   ":  " + caseSet.getDescription());
			}
		}

		// we need to replace " in string with \" otherwise javascript will puke
		String toReturn = builder.toString();
		return toReturn.replace("\"", "\\\"");
	}

	/**
	 * Computes the longest (in pixels) gene, % altered string pairing.
	 *
	 * @param matrix[][] GeneticEvent
	 * @param dataSummary ProfileDataSummary
	 *
	 * @return String
	 */
	private static String getLongestLabel(GeneticEvent matrix[][], ProfileDataSummary dataSummary) {

		// this font/size corresponds to .oncoprint td specified in global_portal.css
		java.awt.image.BufferedImage image =
			new java.awt.image.BufferedImage(100, 100, java.awt.image.BufferedImage.TYPE_INT_RGB);
		java.awt.Font portalFont = new java.awt.Font("verdana", java.awt.Font.PLAIN, 12);
		java.awt.FontMetrics fontMetrics = image.getGraphics().getFontMetrics(portalFont);
                
		int maxWidth = 0;
		String longestLabel = null;
        for (int lc = 0; lc < matrix.length; lc++) {
            GeneticEvent rowEvent = matrix[lc][0];
			String gene = rowEvent.getGene().toUpperCase();
			String alterationValue =
				alterationValueToString(dataSummary.getPercentCasesWhereGeneIsAltered(rowEvent.getGene()));
			String label = gene + alterationValue;
			int width = fontMetrics.stringWidth(label);
			if (width > maxWidth) {
				maxWidth = width;
				longestLabel = label;
			}
		}
		
		// outta here
		return longestLabel;
	}
}<|MERGE_RESOLUTION|>--- conflicted
+++ resolved
@@ -22,13 +22,9 @@
  * @author Ethan Cerami, Arthur Goldberg.
  */
 public class MakeOncoPrint {
-<<<<<<< HEAD
+
 	public static int CELL_HEIGHT = 21; // if this changes, ALTERATION_HEIGHT in raphaeljs-oncoprint.js should change
-	private static String PERCENT_ALTERED_COLUMN_HEADING = "Total\\naltered";
-=======
-	public static int CELL_HEIGHT = 18; // if this changes, ALTERATION_HEIGHT in raphaeljs-oncoprint.js should change
 	private static String PERCENT_ALTERED_COLUMN_HEADING = "Total\\naltered";  // if new line is removed, raphaeljs-oncoprint.js - drawOncoPrintHeaderForSummaryTab & drawOncoPrintHeaderForCrossCancerSummary should change
->>>>>>> 970b99df
 	private static String COPY_NUMBER_ALTERATION_FOOTNOTE = "Copy number alterations are putative.";
 	private static String CASE_SET_DESCRIPTION_LABEL = "Case Set: "; // if this changes, CASE_SET_DESCRIPTION_LABEL in raphaeljs-oncoprint.js should change
 
