package org.mskcc.portal.servlet;

import org.rosuda.REngine.REXP;
import org.rosuda.REngine.Rserve.RConnection;
<<<<<<< HEAD
import org.rosuda.REngine.Rserve.RserveException;
import org.mskcc.portal.util.CaseSetUtil;
=======
>>>>>>> 0d591330
import org.owasp.validator.html.PolicyException;
import org.apache.log4j.Logger;

import javax.servlet.ServletException;
import javax.servlet.http.HttpServlet;
import javax.servlet.http.HttpServletRequest;
import javax.servlet.http.HttpServletResponse;
import java.io.IOException;
import java.util.regex.Pattern;
import java.util.ArrayList;

/**
 * Generates Plots via RServe.
 *
 * @author Anders Jacobsen, Ethan Cerami.
 */
public class PlotServlet extends HttpServlet {
    private static Logger logger = Logger.getLogger(PlotServlet.class);
    public static final String SKIN = "skin";
    public static final String SKIN_COL_GROUP = "skin_col_gp";
	public static final String LEGEND_POS = "legendPos";
    public static final String SKIN_NORMALS = "skin_normals";
    public static final int PLOT_WIDTH = 600;
    public static final int PLOT_HEIGHT = 600;
    private static final String UNDEFINED = "undefined";
	private static final String R_RETURN_MESG = ("An error occurred processing your request.\\n" +
												 "It may be that your gene/case set combination has no data\\n" +
												 "for this data type.  If you believe this is an error,\\n" +
												 "please contact us at cbioportal@googlegroups.com.");

    private static ServletXssUtil servletXssUtil;

    /**
     * Initializes the servlet.
     *
     * @throws ServletException Serlvet Init Error.
     */
    public void init() throws ServletException {
        super.init();
        try {
            servletXssUtil = ServletXssUtil.getInstance();
        } catch (PolicyException e) {
            throw new ServletException (e);
		}
    }

    /**
     * Processes GET Request.
     *
     * @param req       Http Servlet Request.
     * @param res       http Servlet Response.
     * @throws ServletException Servlet Error.
     * @throws IOException IO Error.
     */
    public void doGet(HttpServletRequest req,
                      HttpServletResponse res)
            throws ServletException, IOException {
        try {

            // Get All Parameters Safely
            Pattern p = Pattern.compile(",");
            // TODO: Later: ACCESS CONTROL: change to cancer study, etc.
            String cancerTypeId = servletXssUtil.getCleanInput(req, QueryBuilder.CANCER_STUDY_ID);
            String[] genesList = p.split(servletXssUtil.getCleanInput(req, QueryBuilder.GENE_LIST));
            String[] geneticProfilesList = p.split
                    (servletXssUtil.getCleanInput(req, QueryBuilder.GENETIC_PROFILE_IDS));
            String skin = servletXssUtil.getCleanInput(req, SKIN);
            String caseSetId = servletXssUtil.getCleanInput(req, QueryBuilder.CASE_SET_ID);         
            String caseIdsKey = servletXssUtil.getCleanInput(req, QueryBuilder.CASE_IDS_KEY);
            String format = servletXssUtil.getCleanInput(req, QueryBuilder.FORMAT);
            String skinColGroup = servletXssUtil.getCleanInput(req, SKIN_COL_GROUP);
            String skinNormals = servletXssUtil.getCleanInput(req, SKIN_NORMALS);
			String legendPos = servletXssUtil.getCleanInput(req, LEGEND_POS);

            if (format == null || !format.equals("pdf")) {
                format = "png"; // default is png
            }

            // Split Gene List
            String genes = "";
            for (String s : genesList) {
                genes += "'" + s + "',";
            }

            genes = genes.substring(0, genes.length() - 1);
            String geneticProfiles = "";
            for (String s : geneticProfilesList) {
                geneticProfiles += "'" + s + "',";
            }

            geneticProfiles = geneticProfiles.substring(0, geneticProfiles.length() - 1);
			RConnection c = new RConnection();

            if (format.equals("pdf")) {
                res.setContentType("application/pdf");
            } else {
                res.setContentType("image/png");
            }

            String tmpfile = "tmp" + String.valueOf(System.currentTimeMillis() + "." + format);

            // Must use Cairo Library, so that we can generate Images without GUI
            StringBuffer plot = new StringBuffer("library(cgdsr);\n");

            plot.append("library(Cairo);\n");
            if (format.equals("png")) {
                plot.append("Cairo(width=" + PLOT_WIDTH + ", height="
                    + PLOT_HEIGHT + ", file='" + tmpfile + "', type='" + format + "', units=\"px\")\n");
            } else {
                plot.append("pdf(width=6, height=6, file='" + tmpfile + "')\n");
            }

            String currentUrl = req.getRequestURL().toString();
            String localHost = "127.0.0.1";
            logger.debug("Current URL is:  " + currentUrl);
            // locate host name to replace
            int startOfHostname = currentUrl.indexOf("//") + 2;
            int endOfHostname = currentUrl.indexOf(":", startOfHostname);
            // port not included in url
            if (endOfHostname == -1) {
                endOfHostname = currentUrl.indexOf("/", startOfHostname);
                // we need to append port number
                localHost += ":38080";
            }
            String hostname = currentUrl.substring(startOfHostname, endOfHostname);
            String cgdsUrl = currentUrl.replaceAll("plot.(do|pdf)", "");
            cgdsUrl = cgdsUrl.replace(hostname, localHost);
            logger.debug("Web API URL is:  " + cgdsUrl);

            plot.append ("c = CGDS('" + cgdsUrl + "',TRUE);\n");
			// add our own return mesg - must come before call to plot
			plot.append("setPlotErrorMsg(c, \"" + R_RETURN_MESG + "\");\n");
            if (caseSetId != null && !caseSetId.equals("-1")) {
                plot.append (String.format("plot(c, '%s', c(%s), c(%s), '%s', skin='%s' ",
                        cancerTypeId, genes, geneticProfiles, caseSetId, skin));
            } else {
                ArrayList <String> caseList = new ArrayList<String>();
                String caseIds = CaseSetUtil.getCaseIds(caseIdsKey);
                
                for (String currentCase : caseIds.split("[\\s,]+")) {
                    currentCase = currentCase.trim();
                    if (currentCase.length() > 0) {
                        caseList.add(currentCase);
                    }
                }
                StringBuffer caseBuffer = new StringBuffer();
                for (int i=0; i<caseList.size(); i++) {
                    caseBuffer.append ("\"" + caseList.get(i) + "\"");
                    if (i < caseList.size() -1) {
                        caseBuffer.append (",");
                    }
                }

                plot.append (String.format("plot(c, '%s', c(%s), c(%s), cases=c(%s), skin='%s' ",
                        cancerTypeId, genes, geneticProfiles, caseBuffer.toString(), skin));
            }
            if (skinColGroup != null && !skinColGroup.equals(UNDEFINED)) {
                plot.append (", skin.col.gp=c(");
                if (skinColGroup.contains(",")) {
                    String colGroups [] = skinColGroup.split(",");
                    for (int i=0; i<colGroups.length; i++) {
                        plot.append ("'" + colGroups[i] +"'");
                        if (i < colGroups.length -1) {
                            plot.append (",");
                        }
                    }
                }
                else {
                    plot.append ("'" + skinColGroup + "'");
                }
                plot.append (")");
            }

            if (skinNormals != null) {
                plot.append (", skin.normals='" + skinNormals + "'");   
            }

            if (legendPos != null) {
                plot.append (", legend.pos='" + legendPos + "'");   
            }

            plot.append (");\n");
            plot.append ("dev.off();\n");

            logger.debug("Call to R Follows:");
            logger.debug(plot.toString());

            // open device
            c.parseAndEval(plot.toString());

            // There is no I/O API in REngine because it's actually more efficient to use R for this
            // we limit the file size to 1MB which should be sufficient and we delete the file as well
            REXP xp = c.parseAndEval("r=readBin('" + tmpfile
                    + "','raw',1024*1024); unlink('" + tmpfile + "'); r;");

            // now this is pretty boring AWT stuff - create an image from the data and display it ...
            byte[] imageBytes = xp.asBytes();
            res.setContentLength(imageBytes.length);
            res.getOutputStream().write(imageBytes);
			c.close();
        } catch (Exception e) {
            //  In the event of an exception, redirect to the Plot NA Image.
            logger.error(e);
            res.sendRedirect("images/plots_na.png");
        }
    }
}
<|MERGE_RESOLUTION|>--- conflicted
+++ resolved
@@ -2,11 +2,6 @@
 
 import org.rosuda.REngine.REXP;
 import org.rosuda.REngine.Rserve.RConnection;
-<<<<<<< HEAD
-import org.rosuda.REngine.Rserve.RserveException;
-import org.mskcc.portal.util.CaseSetUtil;
-=======
->>>>>>> 0d591330
 import org.owasp.validator.html.PolicyException;
 import org.apache.log4j.Logger;
 
@@ -74,8 +69,8 @@
             String[] geneticProfilesList = p.split
                     (servletXssUtil.getCleanInput(req, QueryBuilder.GENETIC_PROFILE_IDS));
             String skin = servletXssUtil.getCleanInput(req, SKIN);
-            String caseSetId = servletXssUtil.getCleanInput(req, QueryBuilder.CASE_SET_ID);         
-            String caseIdsKey = servletXssUtil.getCleanInput(req, QueryBuilder.CASE_IDS_KEY);
+            String caseSetId = servletXssUtil.getCleanInput(req, QueryBuilder.CASE_SET_ID);
+            String caseIds = servletXssUtil.getCleanInput(req, QueryBuilder.CASE_IDS);            
             String format = servletXssUtil.getCleanInput(req, QueryBuilder.FORMAT);
             String skinColGroup = servletXssUtil.getCleanInput(req, SKIN_COL_GROUP);
             String skinNormals = servletXssUtil.getCleanInput(req, SKIN_NORMALS);
@@ -144,8 +139,6 @@
                         cancerTypeId, genes, geneticProfiles, caseSetId, skin));
             } else {
                 ArrayList <String> caseList = new ArrayList<String>();
-                String caseIds = CaseSetUtil.getCaseIds(caseIdsKey);
-                
                 for (String currentCase : caseIds.split("[\\s,]+")) {
                     currentCase = currentCase.trim();
                     if (currentCase.length() > 0) {
