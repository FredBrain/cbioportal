--- conflicted
+++ resolved
@@ -145,13 +145,8 @@
         
         Map <String, String>[] ret;
 
-<<<<<<< HEAD
-        ArrayList<ProteinArrayInfo> pais =
-                daoPAI.getProteinArrayInfoForEntrezId(entrezGeneId, Collections.singleton(type));
-=======
         ArrayList<ProteinArrayInfo> pais = daoPAI.getProteinArrayInfoForEntrezId(
                 cancerStudyId, entrezGeneId, Collections.singleton(type));
->>>>>>> 60ee647a
         if (pais.isEmpty()) {
             ret = new Map[1];
             Map <String, String> map = Collections.emptyMap();
