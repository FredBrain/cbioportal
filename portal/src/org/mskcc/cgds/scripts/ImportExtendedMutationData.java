package org.mskcc.cgds.scripts;

import org.mskcc.cgds.dao.*;
import org.mskcc.cgds.model.CanonicalGene;
import org.mskcc.cgds.model.ExtendedMutation;
import org.mskcc.cgds.util.ConsoleUtil;
import org.mskcc.cgds.util.ProgressMonitor;

import java.io.BufferedReader;
import java.io.File;
import java.io.FileReader;
import java.io.IOException;
import java.util.HashSet;
import java.util.HashMap;

/**
 * Import an extended mutation file.
 * Columns may be in any order.
 * <p>
 * @author Ethan Cerami
 * <br>
 * @author Arthur Goldberg goldberg@cbio.mskcc.org
 * <br>
 */
public class ImportExtendedMutationData{

    private ProgressMonitor pMonitor;
    private File mutationFile;
    private int geneticProfileId;
    private HashMap <String, Integer> headerMap;
    private static final String NOT_AVAILABLE = "NA";
    private MutationFilter myMutationFilter;
    
    /**
     * construct an ImportExtendedMutationData with no white lists.
     * Filter mutations according to the no argument MutationFilter().
     */
    public ImportExtendedMutationData(File mutationFile, int geneticProfileId, 
             ProgressMonitor pMonitor) {
       this.mutationFile = mutationFile;
       this.geneticProfileId = geneticProfileId;
       this.pMonitor = pMonitor;

       // create default MutationFilter
       myMutationFilter = new MutationFilter( );
   }
    
    /**
     * Construct an ImportExtendedMutationData with germline and somatic whitelists.
     * Filter mutations according to the 2 argument MutationFilter().
     */
    public ImportExtendedMutationData( File mutationFile, 
             int geneticProfileId, 
             ProgressMonitor pMonitor,
             String germline_white_list_file) throws IllegalArgumentException {
       this.mutationFile = mutationFile;
       this.geneticProfileId = geneticProfileId;
       this.pMonitor = pMonitor;

       // create MutationFilter
       myMutationFilter = new MutationFilter(germline_white_list_file);
   }

    public void importData() throws IOException, DaoException {
        HashSet <String> sequencedCaseSet = new HashSet<String>();

        FileReader reader = new FileReader(mutationFile);
        BufferedReader buf = new BufferedReader(reader);

        DaoGeneOptimized daoGene = DaoGeneOptimized.getInstance();
        DaoCase daoCase = new DaoCase();
        DaoGeneticAlteration daoGeneticAlteration = DaoGeneticAlteration.getInstance();
        DaoMutation daoMutation = DaoMutation.getInstance();
        
        //  The MAF File Changes fairly frequently, and we cannot use column index constants.
        String line = buf.readLine();
        line = line.trim();
        String[] headers = line.split("\t");
        headerMap = new HashMap<String, Integer>();
        for( int i=0; i<headers.length; i++) {
            String header = headers[i];
            headerMap.put(header, i);
        }

        boolean fileHasOMAData = false;

        try {
           
           // fail gracefully if a non-essential column is missing
           // e.g. if there is no MA_link.var column, we assume that the value is NA and insert it as such
            fileHasOMAData = true;
            pMonitor.setCurrentMessage("Extracting OMA Scores from Column Number:  "
                + getHeaderIndex( "MA:FImpact" ));
        } catch( IllegalArgumentException e) {
            fileHasOMAData = false;
        }

        line = buf.readLine();
        while( line != null) {
            if( pMonitor != null) {
                pMonitor.incrementCurValue();
                ConsoleUtil.showProgress(pMonitor);
            }
            if( !line.startsWith("#") && line.trim().length() > 0) {
                String[] parts = line.split("\t", -1 ); // the -1 keeps trailing empty strings; see JavaDoc for String

                // process case id
                // an example bar code looks like this:  TCGA-13-1479-01A-01W
                String barCode = getField( parts, "Tumor_Sample_Barcode" );
                String barCodeParts[] = barCode.split("-");

                String caseId = null;
                try {
                    caseId = barCodeParts[0] + "-" + barCodeParts[1] + "-" + barCodeParts[2];
                } catch( ArrayIndexOutOfBoundsException e) {
                    caseId = barCode;
                }
                if( !daoCase.caseExistsInGeneticProfile(caseId, geneticProfileId)) {
   					daoCase.addCase(caseId, geneticProfileId);
   				}

                String center = getField( parts, "Center" );
                String sequencer = getField(parts, "Sequencer");
                String chr = getField( parts, "Chromosome");

                long startPosition = 0;
                try {
                    startPosition = Integer.parseInt( getField( parts, "Start_position"));
                } catch( NumberFormatException e) {
                    startPosition = 0;
                }

                long endPosition = 0;
                try {
                    endPosition = Integer.parseInt( getField( parts, "End_position"));
                } catch( NumberFormatException e) {
                    endPosition = 0;
                }
                
                String aminoAcidChange = "MUTATED";
                String mutationType = getField( parts, "Variant_Classification");
                String validationStatus = getField( parts, "Validation_Status");
                String mutationStatus = getField( parts, "Mutation_Status");
                String functionalImpactScore = "";
                String linkXVar = "";  
                String linkMsa = "";
                String linkPdb = "";
                if( fileHasOMAData) {
                   String[] aminoAcidChangeHeaders = { "amino_acid_change", "MA:variant" };
                    aminoAcidChange = getField( parts, aminoAcidChangeHeaders );
                    if( aminoAcidChange != null && aminoAcidChange.equalsIgnoreCase( NOT_AVAILABLE )) {
                        aminoAcidChange = "MUTATED";
                    }

                    functionalImpactScore = getField(parts, "MA:FImpact" );
                    functionalImpactScore = transformOMAScore(functionalImpactScore);
                    linkXVar = getField(parts, "MA:link.var" );  
                    linkXVar = linkXVar.replace("\"", "");  
                    linkMsa = getField(parts, "MA:link.MSA" );
                    linkPdb = getField(parts, "MA:link.PDB" );
                }

                //  Assume we are dealing with Entrez Gene Ids (this is the best / most stable option)
                String geneSymbol = getField(parts, "Hugo_Symbol" );
                String entrezGeneIdStr = getField(parts, "Entrez_Gene_Id");
                CanonicalGene gene = null;
                try {
                    long entrezGeneId = Long.parseLong(entrezGeneIdStr);
                    gene = daoGene.getGene(entrezGeneId);
                } catch(NumberFormatException e) {
                    pMonitor.logWarning("Entrez Gene ID not an integer: " + entrezGeneIdStr );
                }
                
                if(gene == null) {
                    // If Entrez Gene ID Fails, try Symbol.
                    gene = daoGene.getNonAmbiguousGene(geneSymbol);
                }
                    
                if(gene == null) {
                    pMonitor.logWarning("Gene not found:  " + geneSymbol + " ["
                            + entrezGeneIdStr + "]. Ignoring it "
                            + "and all mutation data associated with it!");
<<<<<<< HEAD
                    }
   				}
                if (gene != null) {
=======
                } else {
>>>>>>> 15b36bd8
                    ExtendedMutation mutation = new ExtendedMutation();
                    mutation.setGeneticProfileId(geneticProfileId);
                    mutation.setCaseId(caseId);
                    mutation.setGene(gene);
                    mutation.setSequencingCenter(center);
                    mutation.setSequencer(sequencer);
                    mutation.setAminoAcidChange(aminoAcidChange);
                    mutation.setMutationType(mutationType);
                    mutation.setChr(chr);
                    mutation.setStartPosition(startPosition);
                    mutation.setEndPosition(endPosition);
                    mutation.setValidationStatus(validationStatus);
                    mutation.setMutationStatus(mutationStatus);
                    mutation.setFunctionalImpactScore(functionalImpactScore);
                    mutation.setLinkXVar(linkXVar);  
                    mutation.setLinkPdb(linkPdb);
                    mutation.setLinkMsa(linkMsa);
                    sequencedCaseSet.add(caseId);

                    //  Filter out Mutations
                    if( myMutationFilter.acceptMutation( mutation )) {
                        // add record to db
                        daoMutation.addMutation(mutation);
                    }
                }
            }
            line = buf.readLine();
        }
        if( MySQLbulkLoader.isBulkLoad()) {
           daoGeneticAlteration.flushGeneticAlteration();
           daoMutation.flushMutations();
        }
        pMonitor.setCurrentMessage(myMutationFilter.getStatistics() );
           
    }
    
    private int getHeaderIndex( String headerName ) {
        if( headerMap.containsKey(headerName)) {
            return headerMap.get(headerName);
        } else {
            throw new IllegalArgumentException( "MAF file does not contain column:  " + headerName);
        }
    }
    
    // try one of several column names
    // TODO: one notification if the column isn't available
    private int getHeaderIndex( String[] possibleHeaderNames ) {       
       StringBuffer sb = new StringBuffer();
       
       for( String possibleHeader : possibleHeaderNames ){
          if( headerMap.containsKey( possibleHeader )) {
             return headerMap.get(possibleHeader);
          }
          sb.append( possibleHeader + ", " );
       }
       throw new IllegalArgumentException( "MAF file does not contain any of these columns:  "
               + sb.substring(0, sb.length() - 2 ) );
   }

    private String transformOMAScore( String omaScore) {
        if( omaScore == null || omaScore.length() ==0) {
            return omaScore;
        }
        if( omaScore.equalsIgnoreCase("H") || omaScore.equalsIgnoreCase("high")) {
            return "H";
        } else if( omaScore.equalsIgnoreCase("M") || omaScore.equalsIgnoreCase("medium")) {
            return "M";
        } else if( omaScore.equalsIgnoreCase("L") || omaScore.equalsIgnoreCase("low")) {
            return "L";
        } else if( omaScore.equalsIgnoreCase("N") || omaScore.equalsIgnoreCase("neutral")) {
            return "N";
        } else {
            return omaScore;
        }
    }

    // get the value for field colName
    private String getField( String parts[], String colName ) {
       String colNames[] = { colName };
       return getField( parts, colNames );
    }

    // get the value for field colName
    // return NOT_AVAILABLE if the column isn't available or the string is empty
    private String getField( String parts[], String possibleColNames[] ) {
        int index;
         try {
            index = getHeaderIndex( possibleColNames );
            String value;
            try {
               value = parts[index];
               if( value.trim().equals("")) {
                  return NOT_AVAILABLE;
              } else {
                  return value.trim();
              }
            } catch (java.lang.ArrayIndexOutOfBoundsException e) {
               return NOT_AVAILABLE;
            }
         } catch( IllegalArgumentException e) {
            return NOT_AVAILABLE;
         }
    }
    
    @Override
    public String toString(){
       return "geneticProfileId: " + this.geneticProfileId + "\n" +
          "mutationFile: " + this.mutationFile + "\n" +
          this.myMutationFilter.toString();
    }
}<|MERGE_RESOLUTION|>--- conflicted
+++ resolved
@@ -180,13 +180,7 @@
                     pMonitor.logWarning("Gene not found:  " + geneSymbol + " ["
                             + entrezGeneIdStr + "]. Ignoring it "
                             + "and all mutation data associated with it!");
-<<<<<<< HEAD
-                    }
-   				}
-                if (gene != null) {
-=======
                 } else {
->>>>>>> 15b36bd8
                     ExtendedMutation mutation = new ExtendedMutation();
                     mutation.setGeneticProfileId(geneticProfileId);
                     mutation.setCaseId(caseId);
