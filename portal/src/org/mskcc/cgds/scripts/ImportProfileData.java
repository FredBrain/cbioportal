--- conflicted
+++ resolved
@@ -71,15 +71,6 @@
        OptionSpec<String> germlineWhiteList = parser.accepts( "germlineWhiteList",
                "list of genes whose non-missense germline mutations should be loaded into the dbms; optional" )
           .withRequiredArg().describedAs( "filename" ).ofType( String.class );
-<<<<<<< HEAD
-       OptionSpec<String> somaticWhiteLists = parser.accepts( "somaticWhiteList",
-               "list of genes whose somatic mutations should be loaded into the dbms; optional" +
-       		"may be used multiple times to specify multiple lists" )
-          .withRequiredArg().describedAs( "filename" ).ofType( String.class );
-       OptionSpec<Void> acceptRemainingMutations = parser.accepts( "acceptRemainingMutations",
-               "if set, when loading mutations load mutations not rejected by other criteria" );
-=======
->>>>>>> c219959e
        OptionSet options = null;
       try {
          options = parser.parse( args );
