--- conflicted
+++ resolved
@@ -200,9 +200,10 @@
      * @return ArrayList of Interaction Objects.
      * @throws DaoException Database Error.
      */
-    public ArrayList<Interaction> getInteractionsAmongSeeds (Collection<Long> entrezGeneIds)
-        throws DaoException {
-        return getInteractions(entrezGeneIds, true, false, null);
+    public ArrayList<Interaction> getInteractionsAmongSeeds (Collection<Long> entrezGeneIds,
+            Collection<String> dataSources)
+        throws DaoException {
+        return getInteractions(entrezGeneIds, true, false, dataSources, null);
     }
 
     /**
@@ -214,12 +215,8 @@
      * @throws DaoException Database Error.
      */
     public ArrayList<Interaction> getInteractions (Collection<Long> entrezGeneIds,
-<<<<<<< HEAD
-            boolean seedGeneOnly, boolean includeEdgesAmongLinkerGenes, Connection con)
-=======
             boolean seedGeneOnly, boolean includeEdgesAmongLinkerGenes, 
             Collection<String> dataSources, Connection con)
->>>>>>> fb7efa6e
         throws DaoException {
         ArrayList <Interaction> interactionList = new ArrayList <Interaction>();
         if (entrezGeneIds.isEmpty()) {
