/** Copyright (c) 2012 Memorial Sloan-Kettering Cancer Center.
**
** This library is free software; you can redistribute it and/or modify it
** under the terms of the GNU Lesser General Public License as published
** by the Free Software Foundation; either version 2.1 of the License, or
** any later version.
**
** This library is distributed in the hope that it will be useful, but
** WITHOUT ANY WARRANTY, WITHOUT EVEN THE IMPLIED WARRANTY OF
** MERCHANTABILITY OR FITNESS FOR A PARTICULAR PURPOSE.  The software and
** documentation provided hereunder is on an "as is" basis, and
** Memorial Sloan-Kettering Cancer Center 
** has no obligations to provide maintenance, support,
** updates, enhancements or modifications.  In no event shall
** Memorial Sloan-Kettering Cancer Center
** be liable to any party for direct, indirect, special,
** incidental or consequential damages, including lost profits, arising
** out of the use of this software and its documentation, even if
** Memorial Sloan-Kettering Cancer Center 
** has been advised of the possibility of such damage.  See
** the GNU Lesser General Public License for more details.
**
** You should have received a copy of the GNU Lesser General Public License
** along with this library; if not, write to the Free Software Foundation,
** Inc., 59 Temple Place, Suite 330, Boston, MA 02111-1307 USA.
**/


package org.mskcc.cbio.portal.network;

import java.io.BufferedReader;
import java.io.IOException;
import java.io.InputStream;
import java.io.InputStreamReader;
import java.util.*;
import org.apache.commons.httpclient.HttpClient;
import org.apache.commons.httpclient.HttpException;
import org.apache.commons.httpclient.HttpStatus;
import org.apache.commons.httpclient.MultiThreadedHttpConnectionManager;
import org.apache.commons.httpclient.methods.GetMethod;
import org.apache.commons.lang.StringEscapeUtils;
import org.mskcc.cbio.cgds.dao.*;
import org.mskcc.cbio.cgds.model.CanonicalGene;
import org.mskcc.cbio.cgds.model.Drug;
import org.mskcc.cbio.cgds.model.DrugInteraction;
import org.mskcc.cbio.cgds.model.Interaction;
import org.mskcc.cbio.cgds.scripts.drug.AbstractDrugInfoImporter;
import org.mskcc.cbio.portal.remote.ConnectionManager;
import org.mskcc.cbio.portal.util.GlobalProperties;

/**
 *
 * @author jj
 */
public final class NetworkIO {
    
    public static enum NetworkSize {
        SMALL,
        MEDIUM,
        LARGE
    }
    
    /**
     * private constructor for utility class.
     */
    private NetworkIO(){}
    
    /**
     * Interface for get label from a node
     */
    public static interface NodeLabelHandler {
        /**
         * 
         * @param node a node
         * @return label for the node
         */
        String getLabel(Node node);
    }
    
    public static String getCPath2URL(Set<String> genes) {
        StringBuilder sbUrl = new StringBuilder(GlobalProperties.getPathwayCommonsUrl());
			sbUrl.append("/graph?format=EXTENDED_BINARY_SIF&kind=NEIGHBORHOOD");
        for (String gene : genes) {
            sbUrl.append("&source=urn:biopax:RelationshipXref:HGNC_");
            sbUrl.append(gene.toUpperCase());
        }
        
        return sbUrl.toString();
    }
    
    public static Network readNetworkFromCPath2(Set<String> genes, boolean removeSelfEdge) 
            throws DaoException, IOException {
        String cPath2Url = getCPath2URL(genes);
        
        MultiThreadedHttpConnectionManager connectionManager =
                ConnectionManager.getConnectionManager();
        HttpClient client = new HttpClient(connectionManager);

        GetMethod method = new GetMethod(cPath2Url.toString());
        try {
            int statusCode = client.executeMethod(method);
            if (statusCode == HttpStatus.SC_OK) {
                Network network = readNetworkFromCPath2(method.getResponseBodyAsStream(), true);
                Set<Node> seedNodes = addMissingGenesAndReturnSeedNodes(network, genes);
                classifyNodes(network, seedNodes);
                return network;
            } else {
                //  Otherwise, throw HTTP Exception Object
                throw new HttpException(statusCode + ": " + HttpStatus.getStatusText(statusCode)
                        + " Base URL:  " + cPath2Url);
            }            

        } finally {
            //  Must release connection back to Apache Commons Connection Pool
            method.releaseConnection();
        }
    }
    
    /**
     * Read a network from extended SIF of cPath2
     * @param isSif input stream of SIF
     * @return a network
     * @throws IOException if connection failed
     */
    public static Network readNetworkFromCPath2(InputStream isSif, boolean removeSelfEdge) throws IOException {
        Network network = new Network();
        BufferedReader bufReader = new BufferedReader(new InputStreamReader(isSif));

        // read edges
        String line = bufReader.readLine();
        if (!line.startsWith("PARTICIPANT_A\tINTERACTION_TYPE\tPARTICIPANT_B")) {// if empty
            return network;
        }

        String[] edgeHeaders = line.split("\t");
        ArrayList<String> edgeLines = new ArrayList<String>();
        for (line = bufReader.readLine(); !line.isEmpty(); line = bufReader.readLine()) {
            edgeLines.add(line);
        }

        // read nodes
        line = bufReader.readLine();
        if (!line.startsWith("PARTICIPANT\tPARTICIPANT_TYPE\tPARTICIPANT_NAME\t"
                + "UNIFICATION_XREF\tRELATIONSHIP_XREF")) {
            System.err.print("cPath2 format changed.");
            //return network;
        }

        String[] nodeHeaders = line.split("\t");
        for (line = bufReader.readLine(); line!=null && !line.isEmpty(); line = bufReader.readLine()) {
            String[] strs = line.split("\t");
            Node node = new Node(strs[0]);
            for (int i=1; i<strs.length && i<nodeHeaders.length; i++) {
                if (nodeHeaders[i].equals("PARTICIPANT_TYPE")) {
                    NodeType type = NodeType.getByCpath2Keyword(strs[i]);
                    node.setType(type);
                } else {
                    node.setAttribute(nodeHeaders[i], strs[i]);
                }
            }

            network.addNode(node);
        }

        // add edges
        for (String edgeLine : edgeLines) {
            String[] strs = edgeLine.split("\t");

            if (strs.length<3) {// sth. is wrong
                continue;
            }

            if (removeSelfEdge && strs[0].equals(strs[2])) {
                continue;
            }

            String interaction = strs[1];
            boolean isDirect = isEdgeDirected(interaction);
            Edge edge = new Edge(isDirect, interaction);

            for (int i=3; i<strs.length&&i<edgeHeaders.length; i++) {
                if (edgeHeaders[i].equals("INTERACTION_PUBMED_ID")
                        && !strs[i].startsWith("PubMed:")) {
                    //TODO: REMOVE THIS CHECK AFTER THE CPATH2 PUBMED ISSUE IS FIXED
                    continue;
                }

                edge.addAttribute(edgeHeaders[i], strs[i]);
            }
            network.addEdge(edge, strs[0], strs[2]);
        }
        
        NetworkUtils.mergeNodesWithSameSymbol(network);

        return network;
    }
    
    private static boolean isEdgeDirected(String interaction) {
        if (interaction==null) {
            return false;
        }

        if (interaction.equals(AbstractDrugInfoImporter.DRUG_INTERACTION_TYPE)) {
            return true;
        }
        
        if (interaction.equals("COMPONENT_OF")) {
            return true;
        }
        
        if (interaction.equals("CO_CONTROL")) {
            return false;
        }
        
        if (interaction.equals("INTERACTS_WITH")) {
            return false;
        }
        
        if (interaction.equals("IN_SAME_COMPONENT")) {
            return false;
        }
        
        if (interaction.equals("METABOLIC_CATALYSIS")) {
            return true;
        }
        
        if (interaction.equals("METABOLIC_CATALYSIS")) {
            return false;
        }
        
        if (interaction.equals("SEQUENTIAL_CATALYSIS")) {
            return true;
        }
        
        if (interaction.equals("STATE_CHANGE")) {
            return true;
        }
        
        if (interaction.equals("GENERIC_OF")) {
            return true;
        }
        
        return false;        
    }
    
    /**
     * Read network in CGDS database
     * @param genes
     * @return
     * @throws Exception 
     */
<<<<<<< HEAD
    public static Network readNetworkFromCGDS(Set<String> genes, boolean removeSelfEdge, NetworkSize netSize) throws DaoException {
        DaoInteraction daoInteraction = DaoInteraction.getInstance();
        Map<Long,String> entrezHugoMap = getEntrezHugoMap(genes);
        Set<Long> seedGenes = new HashSet<Long>(entrezHugoMap.keySet());
        List<Interaction> interactionList;
        if (netSize==NetworkSize.SMALL) {
            interactionList = daoInteraction.getInteractionsAmongSeeds(seedGenes);
        } else {
            interactionList = daoInteraction.getInteractions(seedGenes);
        }
=======
    public static Network readNetworkFromCGDS(Set<String> genes,
            Collection<String> dataSources, boolean removeSelfEdge) throws DaoException {
        DaoInteraction daoInteraction = DaoInteraction.getInstance();
        Map<Long,String> entrezHugoMap = getEntrezHugoMap(genes);
        Set<Long> seedGenes = new HashSet<Long>(entrezHugoMap.keySet());
        List<Interaction> interactionList = daoInteraction.getInteractions(seedGenes, dataSources);
>>>>>>> fb7efa6e
        Network net = new Network();
        for (Interaction interaction : interactionList) {
            long geneA = interaction.getGeneA();
            long geneB = interaction.getGeneB();
            if (removeSelfEdge && geneA == geneB) {
                continue;
            }
            
            String geneAID = Long.toString(geneA);
            String geneBID = Long.toString(geneB);
            
            addNode(net, geneAID, entrezToHugo(entrezHugoMap,geneA));
            addNode(net, geneBID, entrezToHugo(entrezHugoMap,geneB));
            
            String interactionType = interaction.getInteractionType();
            String pubmed = interaction.getPmids();
            String source = interaction.getSource();
            String exp = interaction.getExperimentTypes();
            boolean isDirected = isEdgeDirected(interactionType); //TODO: how about HPRD
            Edge edge = new Edge(isDirected, interactionType);
            if (pubmed!=null) {
                edge.addAttribute("INTERACTION_PUBMED_ID", pubmed);
            }
            if (source!=null) {
                edge.addAttribute("INTERACTION_DATA_SOURCE", source);
            }
            if (exp!=null) {
                edge.addAttribute("EXPERIMENTAL_TYPE", exp);
            }

            net.addEdge(edge, geneAID, geneBID);
        }
        
        Set<Node> seedNodes = addMissingGenesAndReturnSeedNodes(net, genes);
        classifyNodes(net, seedNodes);
        if (netSize==NetworkSize.MEDIUM) {
            pruneMediumNetwork(net, seedNodes);
        }

        DaoDrugInteraction daoDrugInteraction = DaoDrugInteraction.getInstance();
        DaoDrug daoDrug = DaoDrug.getInstance();
        for(DrugInteraction interaction: daoDrugInteraction.getInteractions(seedGenes)) {
            String drugID = interaction.getDrug();
            Long targetGene = interaction.getTargetGene();
            String geneID = Long.toString(targetGene);

            addDrugNode(net, daoDrug.getDrug(drugID));
            addNode(net, geneID, entrezToHugo(entrezHugoMap, targetGene));

            String interactionType = interaction.getInteractionType();
            String pubmed = interaction.getPubMedIDs();
            String source = interaction.getDataSource();

            String exp = interaction.getExperimentTypes();
            boolean isDirected = isEdgeDirected(interactionType);
            Edge edge = new Edge(isDirected, interactionType);

            if (pubmed!=null) {
                edge.addAttribute("INTERACTION_PUBMED_ID", pubmed);
            }
            if (source!=null) {
                edge.addAttribute("INTERACTION_DATA_SOURCE", source);
            }
            if (exp!=null) {
                edge.addAttribute("EXPERIMENTAL_TYPE", exp);
            }

            net.addEdge(edge, drugID, geneID);
        }
        
        return net;
    }
    
    private static Set<Node> addMissingGenesAndReturnSeedNodes(Network net, Set<String> seedGenes)
            throws DaoException {
        Set<Node> seedNodes = new HashSet<Node>(seedGenes.size());
        Set<String> missingGenes = new HashSet<String>(seedGenes);
        for (Node node : net.getNodes()) {
            String symbol = NetworkUtils.getSymbol(node);
            if (missingGenes.remove(symbol)) {
                seedNodes.add(node);
            }
        }
        
        Map<Long,String> entrezHugoMap = getEntrezHugoMap(missingGenes);
        for (Map.Entry<Long,String> entry : entrezHugoMap.entrySet()) {
            Node node = addNode(net, entry.getKey().toString(), entry.getValue());
            seedNodes.add(node);
        }
        
        return seedNodes;
    }
    
    private static void classifyNodes(Network net, Set<Node> seedNodes) {
        for (Node seed : seedNodes) {
            seed.setAttribute("IN_QUERY", "true");
            //seed.setAttribute("IN_MEDIUM", "true");
        }
        
        for (Node node:  net.getNodes()) {
            if (seedNodes.contains(node)) {
                continue;
            }

            node.setAttribute("IN_QUERY", "false"); //TODO: remove this
        }
    }
    
    /**
     * remove linker nodes that connect to only one query gene
     * @param net
     * @param seedNodes 
     */
    private static void pruneMediumNetwork(final Network net, final Set<Node> seedNodes) {
        NetworkUtils.pruneNetwork(net, new NetworkUtils.NodeSelector() {
            public boolean select(Node node) {
                if (seedNodes.contains(node)) {
                    return false;
                }
                
                int seedDegree = 0;
                for (Node neighbor : net.getNeighbors(node)) {
                    if (seedNodes.contains(neighbor)) {
                        if (++seedDegree >= 2) {
                            return false;
                        }
                    }
                }
                return true;
            }
        });
    }
    
    private static Node addNode(Network net, String entrez, String hugo) {
        Node node = net.getNodeById(entrez);
        if (node != null) {
            return node;
        }

        node = new Node(entrez);
        node.setType(NodeType.PROTEIN);
        node.setAttribute("RELATIONSHIP_XREF", "HGNC:"+hugo+";Entrez Gene:"+entrez);
        net.addNode(node);
        return node;
    }

    private static Node addDrugNode(Network net, Drug drug) throws DaoException {
        Node node = net.getNodeById(drug.getId());
        if (node != null) {
            return node;
        }

        node = new Node(drug.getId());
        node.setType(NodeType.DRUG);
        node.setAttribute("NAME", drug.getName());
        node.setAttribute("RELATIONSHIP_XREF", drug.getResource() + ":" + drug.getId());
        node.setAttribute("ATC_CODE", drug.getATCCode());
        node.setAttribute("FDA_APPROVAL", drug.isApprovedFDA() + "");
        node.setAttribute("DESCRIPTION", drug.getDescription());
        node.setAttribute("SYNONYMS", drug.getSynonyms());
        node.setAttribute("TARGETS", createDrugTargetList(drug));

        net.addNode(node);
        return node;
    }

    private static String createDrugTargetList(Drug drug) throws DaoException {
        DaoDrugInteraction daoDrugInteraction = DaoDrugInteraction.getInstance();
        DaoGeneOptimized daoGeneOptimized = DaoGeneOptimized.getInstance();
        String targets = "";

        for (DrugInteraction interaction : daoDrugInteraction.getTargets(drug)) {
            CanonicalGene gene = daoGeneOptimized.getGene(interaction.getTargetGene());
            targets += gene.getStandardSymbol() + ";";
        }
        if(targets.length() > 0)
            targets = targets.substring(0, targets.length()-1);

        return targets;
    }

    private static Map<Long,String> getEntrezHugoMap(Set<String> genes) throws DaoException {
        Map<Long,String> map = new HashMap<Long,String>(genes.size());
        DaoGeneOptimized daoGeneOptimized = DaoGeneOptimized.getInstance();
        for (String gene : genes) {
            CanonicalGene cGene = daoGeneOptimized.getGene(gene);
            if (cGene!=null) {
                map.put(cGene.getEntrezGeneId(),gene.toUpperCase());
            }
        }
        return map;
    }
    
    private static String entrezToHugo(Map<Long,String> mapEntrezHugo, long entrez) throws DaoException {
        String hugo = mapEntrezHugo.get(entrez);
        if (hugo==null) {
            hugo = DaoGeneOptimized.getInstance().getGene(entrez).getHugoGeneSymbolAllCaps();
            mapEntrezHugo.put(entrez, hugo);
        }
        return hugo;
    }
    
    /**
     * Write network to SIF format
     * @param network network to write
     * @param nlh 
     * @return a string in SIF format
     */    
    public static String writeNetwork2Sif(Network network, NodeLabelHandler nlh) {
        StringBuilder sb = new StringBuilder();
        
        for (Edge edge : network.getEdges()) {
            Node[] nodes = network.getNodes(edge);
            sb.append(nlh.getLabel(nodes[0]));
            sb.append("\t");
            sb.append(edge.getInteractionType());
            sb.append("\t");
            sb.append(nlh.getLabel(nodes[1]));
            sb.append("\n");
        }
        
        return sb.toString();   
    }
    
    /**
     * Write network to GraphML format
     * @param network network to write
     * @param nlh 
     * @return a tring in GraphML format
     */    
    public static String writeNetwork2GraphML(Network network, NodeLabelHandler nlh) {
        Map<String,String> mapNodeAttrNameType = new HashMap<String,String>();
        Map<String,String> mapEdgeAttrNameType = new HashMap<String,String>();
        
        StringBuilder sbNodeEdge = new StringBuilder();
        
        for (Node node : network.getNodes()) {
            sbNodeEdge.append("  <node id=\"");
            sbNodeEdge.append(node.getId());
            sbNodeEdge.append("\">\n");
            sbNodeEdge.append("   <data key=\"label\">");
            sbNodeEdge.append(nlh.getLabel(node));
            sbNodeEdge.append("</data>\n");
            
            sbNodeEdge.append("   <data key=\"type\">");
            sbNodeEdge.append(node.getType().toString());
            sbNodeEdge.append("</data>\n");
            
            exportAttributes(node.getAttributes(),sbNodeEdge,mapNodeAttrNameType);
            sbNodeEdge.append("  </node>\n");
        }
        
        for (Edge edge : network.getEdges()) {
            Node[] nodes = network.getNodes(edge);
            sbNodeEdge.append("  <edge source=\"");
            sbNodeEdge.append(nodes[0].getId());
            sbNodeEdge.append("\" target=\"");
            sbNodeEdge.append(nodes[1].getId());
            sbNodeEdge.append("\" directed=\"");
            sbNodeEdge.append(Boolean.toString(edge.isDirected()));
            sbNodeEdge.append("\">\n");
            
            sbNodeEdge.append("   <data key=\"type\">");
            sbNodeEdge.append(edge.getInteractionType());
            sbNodeEdge.append("</data>\n");
            
            exportAttributes(edge.getAttributes(),sbNodeEdge,mapEdgeAttrNameType);
            sbNodeEdge.append("  </edge>\n");
        }
        
        StringBuilder sb = new StringBuilder();
        sb.append("<graphml>\n");
        sb.append(" <key id=\"label\" for=\"node\" attr.name=\"label\" attr.type=\"string\"/>\n");
        sb.append(" <key id=\"type\" for=\"all\" attr.name=\"type\" attr.type=\"string\"/>\n");
        
        for (Map.Entry<String,String> entry : mapNodeAttrNameType.entrySet()) {
            sb.append(" <key id=\"")
              .append(entry.getKey())
              .append("\" for=\"node\" attr.name=\"")
              .append(entry.getKey())
              .append("\" attr.type=\"")
              .append(entry.getValue())
              .append("\"/>\n");
        }
        
        for (Map.Entry<String,String> entry : mapEdgeAttrNameType.entrySet()) {
            sb.append(" <key id=\"")
              .append(entry.getKey())
              .append("\" for=\"edge\" attr.name=\"")
              .append(entry.getKey())
              .append("\" attr.type=\"")
              .append(entry.getValue())
              .append("\"/>\n");
        }
        
        sb.append(" <graph edgedefault=\"undirected\">\n");        
        sb.append(sbNodeEdge);
        sb.append(" </graph>\n");
        
        sb.append("</graphml>\n");
        
        return sb.toString();
    }
    
    private static void exportAttributes(Map<String,Object> attrs, 
            StringBuilder to, Map<String,String> mapAttrNameType) {
        for (Map.Entry<String,Object> entry : attrs.entrySet()) {
            String attr = entry.getKey();
            Object value = entry.getValue();
            
            to.append("   <data key=\"");
            to.append(attr);
            to.append("\">");
            to.append(StringEscapeUtils.escapeXml(value.toString()));
            to.append("</data>\n");

            String type = getAttrType(value);

            String pre = mapAttrNameType.get(attr);
            if (pre!=null) {
                if (!pre.equals(type)) {
                    mapAttrNameType.put(attr, "string");
                }
            } else {
                mapAttrNameType.put(attr, type);
            }
        }
    }
    
    private static String getAttrType(Object obj) {
        if (obj instanceof Integer) {
            return "integer";
        }
        
        if (obj instanceof Float || obj instanceof Double) {
            return "double";
        }
        
        if (obj instanceof Boolean) {
            return "boolean";
        }
        
        return "string";
    }
}<|MERGE_RESOLUTION|>--- conflicted
+++ resolved
@@ -249,25 +249,17 @@
      * @return
      * @throws Exception 
      */
-<<<<<<< HEAD
-    public static Network readNetworkFromCGDS(Set<String> genes, boolean removeSelfEdge, NetworkSize netSize) throws DaoException {
+    public static Network readNetworkFromCGDS(Set<String> genes, NetworkSize netSize,
+            Collection<String> dataSources, boolean removeSelfEdge) throws DaoException {
         DaoInteraction daoInteraction = DaoInteraction.getInstance();
         Map<Long,String> entrezHugoMap = getEntrezHugoMap(genes);
         Set<Long> seedGenes = new HashSet<Long>(entrezHugoMap.keySet());
         List<Interaction> interactionList;
         if (netSize==NetworkSize.SMALL) {
-            interactionList = daoInteraction.getInteractionsAmongSeeds(seedGenes);
+            interactionList = daoInteraction.getInteractionsAmongSeeds(seedGenes, dataSources);
         } else {
-            interactionList = daoInteraction.getInteractions(seedGenes);
-        }
-=======
-    public static Network readNetworkFromCGDS(Set<String> genes,
-            Collection<String> dataSources, boolean removeSelfEdge) throws DaoException {
-        DaoInteraction daoInteraction = DaoInteraction.getInstance();
-        Map<Long,String> entrezHugoMap = getEntrezHugoMap(genes);
-        Set<Long> seedGenes = new HashSet<Long>(entrezHugoMap.keySet());
-        List<Interaction> interactionList = daoInteraction.getInteractions(seedGenes, dataSources);
->>>>>>> fb7efa6e
+            interactionList = daoInteraction.getInteractions(seedGenes, dataSources);
+        }
         Network net = new Network();
         for (Interaction interaction : interactionList) {
             long geneA = interaction.getGeneA();
