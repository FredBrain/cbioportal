/* CSS THAT APPLIES TO ALLLLLL PORTALS */

body {
  font-family: verdana, arial, sans-serif;
  table-layout:fixed;
  text-align: center;
  margin-top:10px !important;
  margin-bottom:10px !important;
  color:#666666;
  background-color: #E0E0E0 !important;
}

#page_wrapper {
  margin-left: auto;
  margin-right: auto;
  min-width: 780px;
  max-width: 1300px;
  text-align: left;
  background: #FFFFFF;
  padding: 5px;
}

#header_wrapper {
  background: #fff ;
  margin:0px; padding:0px;
}

#login_header_wrapper {
  background: #fff ;
  margin:0px; padding:0px;
  height:50px;
}

#header_site_name{
  font-size:24px;
  font-weight:bold;
  color:#1974b8;
}

#header h1 {
  margin:0px;
  font-family: verdana, arial, sans-serif;
  font-size: 28px;
  color:#1974b8;
  letter-spacing: -1px;
  text-align: left;
}

#header h2 {
  margin:0px;
  font-family: verdana, arial, sans-serif;
  font-size: 14px;
  color:#B1C6EB;
  letter-spacing: 1px;
  text-align: left;
}

#content {
  /* margin-top: 10px; */
  margin-bottom: 0px;
}

img {
  border: 0px;
}

A:link {
  COLOR: #0000FF; text-decoration: none;
}
A:visited {
  COLOR: #0000FF; text-decoration: none;
}
A:active {
  COLOR: #0000FF; text-decoration: none;
}
A:hover {
  COLOR: #FF0000; text-decoration: underline;
}

#instructions {
  margin-left: auto;
  margin-right: auto;
  text-align: left;
  background: #FFFFFF;
  border: 8px solid #FFFFFF;
}

.error {
    color:red;
    font-weight:bold;
    font-family: verdana, arial, sans-serif;
    font-size:12px;
    background-image: url('../images/warning.gif');
    background-repeat: no-repeat;
    padding-left:25px;
    padding-bottom:5px;
}

.user_message {
    color:red;
    font-weight:bold;
    font-family: verdana, arial, sans-serif;
    font-size:13px;
    padding-left:0px;
    padding-bottom:25px;
    padding-top:5px;
}

.gray {
    color:#666666;
}


#results_container {
    padding: 0px;
    margin: 0px;
}
.section {
    border: 1px solid #cccccc;
    margin: 0px;
    padding: 0px;
    background: #ffffff;
    font-size: 12px;
}

#network {
    height: 750px;
	/* never allow setting display to none
	   this is to fix flash (CytoWeb) repaint problem */
	display: block !important;
}

.map table {
  border: 1px solid #03476F;
  color: #363636;
  background: #CCCCFF;
}

.map caption {
  text-align: center;
  font: bold 18px arial, helvetica, sans-serif;
  background: transparent;
  padding:6px 4px 8px 0px;
  color: #03476F;
  text-transform: uppercase;
}

.map th {
  padding: .4em;
  color: #363636;
  border-bottom: 1px solid #AEAEFF;
  vertical-align: top;
  text-align: left;
  font-size:12px;
}

.map thead td{
  color: #000;
  font-weight: bold !important;
  border-bottom: 1px solid #AEAEFF;
}

.map td {
  padding: .4em;
  color: #363636;
  vertical-align: top;
  text-align: left;
  font-size:100%;
}

.map .amp_1 {
    background: #DD8F8F;
}

.map .amp_2 {
    background: red;
    color: #FFFFFF;
    font-weight:bold;
}

.map .del_1 {
    background:  #C6D2F7;
}

.map .del_2 {
    color: #FFFFFF;
    background:  blue;
    font-weight:bold;
}

.map .hetloss_2 {
    color: #000;
    background:  lightblue;
    font-weight:bold;
}

.map .gained_2 {
    color: #000;
    background:  lightpink;
    font-weight:bold;
}

.map .no_change {
    background:  #FFFFFF;
    color:  black;
}

.map .no_cna {
    background:  #CCCCCC;
    color:  black;
}

.nowrap {white-space: nowrap}

.map .significant {
    border: 2px solid red;
}

.last_mut {
    border-bottom: 1px solid #AEAEFF;
}

.gene_set_summary {
    font-family: verdana, arial, sans-serif;
    color: green;
    font-size:125%;
    font-weight:bold;
}

.main_smry {
    padding-top:10px;
    padding-left: 10px;
}

.warning h4{
    color:red !important;
}

.warning li{
    color:red !important;
}

.tab_active, .tab_inactive {
    padding-left:10px;
    padding-top:5px;
    padding-right:10px;
    padding-bottom:5px;
    font-family: verdana, arial, sans-serif;
    font-size:150%;
    font-weight:bold;
    color:#222222;
    border-radius:          8px 8px 0px 0;
    -moz-border-radius:     8px 8px 0px 0;
    -webkit-border-radius:  8px 8px 0px 0;
}

.tab_active {
   background: #DDDDDD;
   border: 2px solid #DDDDDD;
   color:#444444;
}

.tab_inactive{
   background: #FFFFFF;
   border: 2px solid #DDDDDD;
}

h1 {
  /* margin:0px; */
  font-family: verdana, arial, sans-serif;
  font-size: 28px;
  color:gray;
  letter-spacing: -1px;
  text-align: left;
  padding-bottom:7px;
}

.map h5 {
  margin-left:2px;
  margin-top:4px;
  font-family: verdana, arial, sans-serif;
  font-size: 13px !important;
  color:black;
  letter-spacing: -1px;
  text-align: left;
  padding-bottom:9px;
  font-weight:bold !important;
}

#caseList {
    display:none;
}

table td {
  font-size:12px;
}

.somatic {
  background: #CCFFFF;
  color:black;
  padding-left:5px;
  padding-right:5px;
  font-weight:bold;
}

.germline {
  background: #FFFFCC;
  color:black;
  padding:1px;
  padding-left:3px;
  padding-right:3px;
  font-weight:bold;
}

.valid {
    background: #CCFFCC;
    color:black;
    padding-left:5px;
    padding-right:5px;
    font-weight:bold;
}

.map A:link {text-decoration: underline !important;}
.map A:visited {text-decoration: underline !important;}
.map A:active {text-decoration: underline !important;}

.markdown {
    word-wrap:break-word;
    margin: 5px;
    overflow:hidden;
}

.markdown h1 {
  font-family: verdana, arial, sans-serif;
  font-size: 16px;
  color:#555555;
  background: #DDDDDD;
  padding-left:5px;
  padding-top:4px;
  margin:0px;
  padding-bottom:5px;
}

.markdown h2 {
  font-family: verdana, arial, sans-serif;
  font-size: 12px;
  color:#555555;
  background: #EEEEEE;
  padding-left:5px;
  padding-top:4px;
  padding-bottom:4px;
  margin:0px;
  margin-top:5px;
}

.markdown h3 {
  font-family: verdana, arial, sans-serif;
  font-size: 12px !important;
  padding-left:5px;
  margin:0px;
  margin-top:5px;
}

.markdown h4 {
  font-family: verdana, arial, sans-serif;
  font-size: 14px !important;
  padding-left:5px;
  margin:0px;
  margin-top:5px;
}

.markdown p {
  padding-left:5px;
  font-size:14px !important;
  text-align:left !important;
}

.markdown li {
  padding-left:5px;
  font-size:14px !important;
}

.markdown code {
  background:  #FFFFCC;
  font-size:14px;
  padding-bottom: 5px;
  border :1px;
  padding: 10px 10px 10px 20px;
  display: block;
  color:black;
}

.oncoprint_accordion_panel {
    background-color: #FFFFFF;
}

.oncoprint_accordion_panel h1 {
	margin-top:0px;margin-bottom:0px;
	font-family: verdana, arial, sans-serif;
	font-size: 13px;
	font-weight: bold;
	line-height: 12px;
	letter-spacing: -1px;
	color: #2153AA;
	text-align:justify;
    cursor: default;
}

.oncoprint_accordion_panel h1:hover{
    cursor:pointer;
}

/* Accordion AJAX Panel with appropriate padding */
.oncoprint_accordion_content {
    padding-top:5px;
    padding-bottom:5px;
}

.oncoprint_accordion_panel table {
	padding-left:15px;
}

.oncoprint_accordion_panel td {
    font-size:12px;
    color:#666666;
}

.oncoprint {
    font-family: verdana, arial, sans-serif;
    font-size:13px !important;
    text-align: left;
    background: white;
    border: none;
}

.oncoprint td {
    font-size:12px;
}

.oncoprint th{
    font-family: verdana, arial, sans-serif;
    font-size:12px !important;
    color:#666666;
}

.oncoprint_section {
    font-family: verdana, arial, sans-serif;
    font-size:12px !important;
    text-align: left;
    border:  gray 1px solid;
    margin-top:6px;
    border: 1px solid #cccccc;
    overflow-y:hidden;
    overflow-x:auto;
    padding-left:10px;
}

.oncoprint_indicator {
	font-size: 10px;
    color: #FF0000;
	display: none;
    padding-left:25px;
}

#frequency_plot {
    font-family: verdana, arial, sans-serif;
    font-size:12px !important;
    text-align: left;
    border:  gray 1px solid;
    margin-top:6px;
    border: 1px solid #cccccc;
    overflow-y:hidden;
    overflow-x:auto;
    padding-left:10px;
}

#gene_info {
    font-family: verdana, arial, sans-serif;
    font-size:12px !important;
    text-align: left;
    border:  gray 1px solid;
    margin-top:6px;
    border: 1px solid #cccccc;
    overflow-y:hidden;
    overflow-x:auto;
    padding-left:10px;
}


.oncoprint TH{
    font: 11px verdana, arial, helvetica, sans-serif;
    border: none;
}

.oncoprint p{
    font-size: 90% !important;
}

td.op_data_cell{
    width: 8px
}

#video {
    font: 14px verdana, arial, helvetica, sans-serif;
    border: solid gray 1px;
    padding:4px;
    background: #FFFFCC;
}

#video td {
    font: 14px verdana, arial, helvetica, sans-serif;
}

#genomic_profiles input {
   margin-left: 40px;
}

#mRNAcheckbox input {
   margin-left: 40px;
}


/*#threshold {
    height: 35px;
    display: none;
    margin:0px;
    padding-top: 1px;
    margin-left:77px;
}  */

#tabs {
    display: none;
    margin-top:10px;
}

#tabs li {
    font-size:90%;
}

#tabs li a:link{
    text-decoration:none;
}
#tabs li a:hover{
    text-decoration:none;
}
#tabs li a:active{
    text-decoration:none;
}
#tabs li a:visited{
    text-decoration:none;
}

#tabs li a { outline: none }

.markdown table {
  border: 1px solid #03476F;
  font: normal 11px verdana, arial, helvetica, sans-serif;
  color: #363636;
}

.markdown td, th {
  border:none;
  padding: .2em;
  color: #363636;
  vertical-align: top;
  text_align: left;
}

.markdown td {
  font-size:93%;
}

.markdown th {
  font-size:97%;
}

#left_side p, #right_side p {
  margin:10px;margin-top:15px;margin-bottom:15px;
  font-family: verdana, arial, sans-serif;
  font-size: 12px;
  line-height: 16px;
  color:black;
}

#right_side table {
  margin:10px;
}

#right_side td {
  font-size:125%;
}

#left_side, #right_side li {
  margin-left:0px;
  font-family: verdana, arial, sans-serif;
  font-size: 12px;
  line-height: 16px;
  color:black;
}

#content A:link {
        COLOR: #1974b8; text-decoration: none; !important;
}
#content A:visited {
	COLOR: #1974b8; text-decoration: none; !important;
}
#content A:active {
	COLOR: #1974b8; text-decoration: none; !important;
}
#content A:hover {
	COLOR: #1974b8; text-decoration: none; !important;
}

.tip {
	color: white;
	width: 250px;
    background:black;
	z-index: 13000;
}

.tip-title {
	font-size: 12px;
    font-weight:bold;
	margin: 0;
	color: white;
	padding: 8px 8px 4px;
        text-align:left;
}

.tip-text {
	font-size: 11px;
	padding: 4px 8px 8px;
}

#optional_args {
  margin:5px;
  padding:3px;
  font-size:12px;
}

#step5 .step_header{
  cursor:pointer;
}

.tiny {
  font-size:12px;
}

#load {
  display: none;
  position: relative;
  background: url(../images/ajax-loader.gif);
  background-repeat: no-repeat;
  background-position:center;
  width: 100%;
  height: 500px;
}

#plots table {
    min-height: 500px;
}

#plot_images {
    margin-left: -10px;
}

#results {
    display:none;
}

.url_warning {
    margin: 10px;
    border: solid 1px red;
    padding: 10px;
    background: #dddddd;
}

html { min-height: 100%; margin-bottom: 1px; min-width: 100%; margin-right: 1px; }

/*html { overflow: -moz-scrollbars-vertical !important; } */


#content p {
  /* margin-top:0px; */ margin-bottom: 15px;
  font-family: verdana, arial, sans-serif;
  font-size: 14px;
  line-height: 18px;
  color: #333333;
  text-align: justify;
}

#content ul {
  margin-top:5px; margin-bottom: 5px;
  font-family: verdana, arial, sans-serif;
  font-size: 12px;
  line-height: 18px;
  color: #333333;
  text-align: justify;
  list-style-type:disc;
}

#content ol {
  margin-top:15px; margin-bottom: 15px;
  font-family: verdana, arial, sans-serif;
  font-size: 12px;
  line-height: 18px;
  color: #333333;
  text-align: justify;
}


#content h3 {
  margin-top:5px; margin-bottom: 10px;
  font-family: verdana, arial, sans-serif;
  font-size: 17px;
  font-weight: bold;
  letter-spacing: -1px;
  line-height: 18px;
  color: #2153AA;
}

#content h4 {
  margin-top:0px;margin-bottom:0px;
  font-family: verdana, arial, sans-serif;
  font-size: 14px;
  font-weight: bold;
  line-height: 12px;
  letter-spacing: -1px;
  color: #2153AA;
  text-align:justify;
}

#content h5 {
  margin-top:0px;margin-bottom:0px;
  font-family: verdana, arial, sans-serif;
  font-size: 12px;
  font-weight: normal;
  line-height: 12px;
  color: #000000;
  text-align:left;
}

.rowcolor { background: #DDDDDD; }


#content h4 A:link {
	COLOR: #2153AA; text-decoration: underline;
}
#content h4 A:visited {
	COLOR: #2153AA; text-decoration: underline;
}
#content h4 A:active {
	COLOR: #2153AA; text-decoration: underline;
}
#content h4 A:hover {
	COLOR: #2153AA; text-decoration: underline;
}

.float_left {
  float: left;
  margin-right: 10px;
}

.float_right {
  float: right;
  margin-left: 10px;
}

.featurebox_center {
  background-color: #dff1ff;
  margin:0px;
  padding:10px;
  border: 1px solid #DFE8F7;
  font-family: verdana, arial, sans-serif;
  font-size: 11px;
  line-height: 20px;
  color: #333333;
  vertical-align: center;
}

.featurebox_side {
  background-color: #fffff6;
  margin:0px;margin-left:10px;margin-right:10px;margin-bottom:15px;
  padding:10px;
  border: 1px solid #DFE8F7;
  font-family: verdana, arial, sans-serif;
  font-size: 11px;
  line-height: 18px;
  color: #333333;
}

.center {
  font-family: verdana, arial, sans-serif;
  font-size: 12px;
  color: #333333;
  text-align: center;
}

.left {
  font-family: verdana, arial, sans-serif;
  font-size: 12px;
  color: #333333;
  text-align: left;
}


.center_small {
  font-family: Verdana, Arial, Helvetica, sans-serif;
  font-size: 9px;
  color: #333333;
  text-align: center;
}

.align_right{
   text-align: right;
}

#header {
  padding:5px 0px 0px 0px;
  background: white;
  margin:0px;
}

#login_header_top {
  padding:5px 0px 0px 0px;
  background: white;
  margin:0px;
  height:70px;
}

#header td.navigation {
    position:relative;
    font: 14px verdana, arial, helvetica, sans-serif;
    margin:0px;
    padding:0px;
    background:#1974b8;
    /*border-right: 1px solid #0f3974; */
    color:#ffffff;
    width:100%;
    background: -moz-linear-gradient(top, #c5deea 0%, #8abbd7 16%, #1974B8 100%); /* firefox */
    background: -webkit-gradient(linear, left top, left bottom, color-stop(0%,#c5deea), color-stop(16%,#8abbd7), color-stop(100%,#1974B8)); /* webkit */
    filter: progid:DXImageTransform.Microsoft.gradient( startColorstr='#c5deea', endColorstr='#1974B8',GradientType=0 ); /* ie */
}

#header td.navigation ul {
    padding:0px;
    margin:0px;
}

#header td.navigation ul li {
    height: 2.2em;
    line-height:2.2em;
    float:left;
    list-style-type:none;
    border-right:1px solid #0f3974; /*#bbb;*/
    white-space:nowrap;
    border-bottom: 1px solid #0f3974;
    border-top: 1px solid #ccc;
    border-left: 1px solid #ffffff;

}

#header td.navigation li a {
    float: left;
    display:block;
    padding:0 10px;
    font-size:0.8em;
    font-weight:normal;
    text-transform:uppercase;
    text-decoration:none;
    background-color:inherit;
    color: #ffffff;
}

#header td.navigation li.selected, #header td.navigation li a:hover {
    float:left;
    height:31px;
    background:#8cbadc;
    color:#ffffff;
    text-decoration:none;
    /*border-bottom:#6F88AC;*/
    /*border-bottom: 1px solid #999;*/
    /*border-top: 1px solid #ccc;*/
    background: -moz-linear-gradient(top, #c5deea 0%, #8abbd7 16%, #8CBADC 100%); /* firefox */
    background: -webkit-gradient(linear, left top, left bottom, color-stop(0%,#c5deea), color-stop(16%,#8abbd7), color-stop(100%,#8CBADC)); /* webkit */
    filter: progid:DXImageTransform.Microsoft.gradient( startColorstr='#c5deea', endColorstr='#8CBADC',GradientType=0 ); /* ie */
}

.welcome {
    padding: 3px;
    /*height: 200px;*/
    min-height: 200px;
}

#right_side {
  margin-top: 10px;
  background: #F1F6FE url(../images/side_bg.gif) bottom left repeat-x;
  text-align: left;
  margin-left:60px;
  font-size:80%;
}

/* section of right column containing user testimonials,
aka, "what people are saying" */
#rotating_testimonials #testimonials {
    height: 350px;
}

/* float link to "view all" on right */
#rotating_testimonials a {
    float: right;
}

/* individual testimonials */
#testimonials blockquote {
    width: 80%;
    margin-left: 13px;
    padding-top: 0px;
    /*background-image: url("../images/openquote.png");
    background-position: 0px 10px;
    background-repeat: no-repeat;*/
    border: 1px dashed testimonials; /*setting transparent border prevents scroll bar from 'jumping'
                                      between fade in/fade out of each quote */ 
}

/* actual quote from user */
/*#testimonials blockquote p {
    background-image: url("../images/closequote.png");
    background-repeat: no-repeat;
    background-position: right bottom;
}*/

/* name and institution of user */

cite { font-style: italic; display: block; text-align: left; text-transform: none; margin-left: 10px; }

#rotating_testimonials blockquote cite { font-size: 11px; }


#login_header {
  height: 50px;
  background-color: #1974b8;
  clear: both;
  text-align: center;
  padding-top:12px;
  /*color: #B6CEF9;*/
  font-family: verdana, arial, sans-serif;
  font-size: 11px;
  line-height: 18px;
  border-right: 1px solid #ffffff;
  border-bottom: 1px solid #ccc;
  border-top: 1px solid #0f3974;
  border-left:1px solid #0f3974; /*#bbb;*/
  background: -moz-linear-gradient(top, #c5deea 0%, #8abbd7 16%, #1974B8 100%); /* firefox */
  background: -webkit-gradient(linear, left top, left bottom, color-stop(0%,#c5deea), color-stop(16%,#8abbd7), color-stop(100%,#1974B8)); /* webkit */
  filter: progid:DXImageTransform.Microsoft.gradient( startColorstr='#c5deea', endColorstr='#1974B8',GradientType=0 ); /* ie */
}

#footer {
  height: 50px;
  background-color: #1974b8;
  clear: both;
  text-align: center;
  padding-top:12px;
  color: #FFFFFF;
  font-family: verdana, arial, sans-serif;
  font-size: 13px;
  line-height: 18px;
  border-right:1px solid #0f3974; /*#bbb;*/
  border-bottom: 1px solid #0f3974;
  border-top: 1px solid #ccc;
  border-left: 1px solid #ffffff;
  background: -moz-linear-gradient(top, #c5deea 0%, #8abbd7 16%, #1974B8 100%); /* firefox */
  background: -webkit-gradient(linear, left top, left bottom, color-stop(0%,#c5deea), color-stop(16%,#8abbd7), color-stop(100%,#1974B8)); /* webkit */
  filter: progid:DXImageTransform.Microsoft.gradient( startColorstr='#c5deea', endColorstr='#1974B8',GradientType=0 ); /* ie */
}

#footer A:link {
	COLOR: #FFFFFF; text-decoration: underline;
}
#footer A:visited {
	COLOR: #FFFFFF; text-decoration: underline;
}
#footer A:active {
	COLOR: #FFFFFF; text-decoration: underline;
}
#footer A:hover {
	COLOR: #FFFFFF; text-decoration: underline;
}

#right_side h3 {
  margin-top:5px; margin-bottom:10px; margin-left:5px; margin-right:5px;
  padding:4px;
  font-family: verdana, arial, sans-serif;
  font-size: 14px;
  font-weight: bold;
  text-align: center;
  line-height: 14px;
  color: #FFFFFF;
  border-right:1px solid #0f3974;
  border-bottom: 1px solid #0f3974;
  border-top: 1px solid #ccc;
  border-left: 1px solid #ffffff;
  background-color: #1974b8;

  background: -moz-linear-gradient(top, #c5deea 0%, #8abbd7 16%, #1974B8 100%); /* firefox */
  background: -webkit-gradient(linear, left top, left bottom, color-stop(0%,#c5deea), color-stop(16%,#8abbd7), color-stop(100%,#1974B8)); /* webkit */
  filter: progid:DXImageTransform.Microsoft.gradient( startColorstr='#c5deea', endColorstr='#1974B8',GradientType=0 ); /* ie */
}

#left_side h3{
  margin-top:5px; margin-bottom:10px; margin-left:2.5px; margin-right:2.5px;
  padding:0.5px;
  font-family: verdana, arial, sans-serif;
  font-size: 16px;
  font-weight: bold;
  text-align: center;
  vertical-align: center;
  line-height: 14px;
  color: #FFFFFF;
  border:1px solid #0F3974;
  background-color: #1974b8;
}

#right_side A:link {
	color: #1974b8;
}
#right_side A:visited {
	color: #1974b8;
}
#right_side A:active {
	color: #1974b8;
}

#content A:link {
	COLOR: #1974b8; text-decoration: none;
}
#content A:visited {
	COLOR: #1974b8; text-decoration: none;
}
#content A:active {
	COLOR: #1974b8; text-decoration: none;
}
#content A:hover {
	COLOR: #1974b8; text-decoration: underline;
}

/* The Cytoscape Web container must have its dimensions set. */
#cytoscapeweb {
    width: 100%;
    height: 100%;
}
#note { width: 100%; text-align: center; padding-top: 1em; }
/*.link { text-decoration: underline; color: #0b94b1; cursor: pointer; } */

.scroll {
background-color:#FFFFFF;
width:100%;
height:215px;
overflow:auto;
}

.hide_details {
background-color:#eeeeee;
border: 1px solid #aaaaaa;
padding:1px;
text-decoration:none !important;
cursor: default;
}

/*********************************************************************
* New Styles Required for Accordion Functionality
**********************************************************************/

/* Accordion Panel, with rounded corners*/
.accordion_panel {
    padding:10px;
    margin-left:0px;
    margin-top:5px;
    background-color: #FFFFFF;
    border:1px solid #aaaaaa;
    -moz-border-radius: 10px;
    border-radius: 10px;
    width: 900px;
}

/* Divider in the accordion page */
.crosscancer-hr {
    width: 920px;
    margin-bottom: 20px;
}

/* Accordion Panel H1 */
.accordion_panel h1 {
    font-size: 105%;
    padding-bottom: 5px;
    padding-top: 10px;
    color: #444444;
    cursor: default;
}

/* Required to Show Mouse Hand Point when User Mouses Over an H1 Element in an Accordion */
.accordion_panel h1:hover{
    cursor:pointer;
}

/* Accordion AJAX Panel with appropriate padding */
.accordion_ajax {
    padding-top:5px;
    padding-left:15px;
}

/*********************************************************************
* Styles Required for Dynamic Query Sections
*/

/* Main Query Panel */
.main_query_panel {
    border-top: 3px solid #DDDDDD;
    border-left: 1px solid #DDDDDD;
    border-right: 1px solid #DDDDDD;
    border-bottom: 1px solid #DDDDDD;
    padding:10px;
    margin-top:6px;
    padding-top:10px;
}

/* Main Query Form */
#main_query_form {
    display:none; /* hide until window is loaded */
}

/* Step Section */
.query_step_section {
    padding:10px;
    margin-left:0px;
    margin-top:5px;
    background-color: #FFFFFF;
    border:1px solid #aaaaaa;
    -moz-border-radius: 10px;
    border-radius: 10px;
}

/* Step Header */
.step_header {
  font-size:15px;
  font-weight:bold;
  margin-right:5px;
  color:#2986e2;
}
#jstree_selected_study_count {
    width: 140px;
}
/*.step_header_result {
    font-size: 14px;
    font-weight: bold;
    font-style: italic;
    color: black;
}
#select_cancer_type_section label {
    margin: 0;
}
#select_cancer_type_section input[type=checkbox] { display:none; }  to hide the checkbox itself 
#select_cancer_type_section input[type=checkbox] + label:before {
  font-family: FontAwesome;
  display: inline-block;
  margin: 0 0 0 3px;
}
#select_cancer_type_section input[type=checkbox] + label:hover {
  cursor: pointer;
}
#select_cancer_type_section input[type=checkbox] + label:before { content: "\f096"; letter-spacing: 5px;}  unchecked icon 

#select_cancer_type_section input[type=checkbox]:checked + label:before { content: "\f046"; letter-spacing: 5px;}  checked icon */
#select_cancer_type_section .step_header_search_result {
    padding-top: 10px;
}
#step_header_first_line_empty_search{
    position: absolute;
    right: 40px;
    top: 0;
    bottom: 0;
    height: 14px;
    margin: auto;
    font-size: 14px;
    cursor: pointer;
    color: #ccc;
    display: none;
    z-index: 999;
}  
.row.step_header_first_line, .row.step_header_bottom_line{
    margin: 0;
}
.row.step_header_first_line>div, .row.step_header_bottom_line>div{
    margin: 5px 10px 5px 0;
    float: left;
    font-weight: bold;
}
.row.step_header_first_line button{
    margin: 0;
}
.row.step_header_first_line .dropdown-menu{
    list-style-type: none !important;
}

/* Genomic Profiles Div */
#genomic_profiles {
  padding-top:10px;
  padding-bottom:5px;
  font-size: 11px !important;
  color:black;
}

/*  Genomic Profiles Input Box */
#genomic_profiles input{
    margin-left: 25px;
}

/* This is the gene_list input text area */
#gene_list {
  background-color:#eeeeee;
  width:75%;
  font-weight:bold;
  font-size:15px;
  font-family: verdana, arial, sans-serif;
}

/* This refers to a subgroup of profiles that all share the same alteration type,
   e.g. a group of expression profiles. */
.genomic_profiles_subgroup{
   margin-left:20px;
   margin-top:2px;
   margin-bottom:5px;
   font-size:90%;
}

/* Z-score threshold input (hidden until appropriate radio button selected) */
.score_threshold {
   display: none;
   margin-left: 64px;
   font-size: 90%;
}

/* Do not allow user to resize the text area */
textarea {
    resize: none;
    width: 98%;
}

#query_form_on_results_page{
  background-color:#CCCCFF;
}

.profile_help {
vertical-align:middle;
padding:4px;
}

.ui-state-error{
  padding:5px !important;
  margin-top:10px !important;
  font-size:125%;
}

.percent_altered {
    color:green;
}

#netmsg {
  padding-bottom:10px;
  padding-left:5px;
}

h2.cross_cancer_header {
    text-align: left;
    padding-left:  5px;
    font-size:125%;
}

.section ul {
  padding-top:10px;
  font-size:16px !important;
}

.section h4 {
  padding-bottom:5px;
}

.exp_error_box {
    margin-bottom: .5em;
}

.exp_error_button {
    float: left;
    margin-right: .3em;
}

.exp_error_text {
    font-weight:bold;
    font-size: 90%;
}

.crosscancer-info {
    float: left;
    padding: 4px;
}

.crosscancer-info span {
    cursor: default;
}

#crosscancer_summary_loading {
    font-weight: bold;
}

/* IE 8 specific warning message on the cross-cancer query page */
cc-ie-message {
    padding: 15px;
    background: #d3d3d3;
    border-color: #1974B8;
}

.left-align-td {
    text-align: left;
}

.right-align-td {
    text-align: right;
}

.center-align-td {
    text-align: center;
}

.no-wrap-td {
    white-space: nowrap;
}

.qtip-lightyellow {
    background-color: lightyellow;
}

.qtip-wide {
    max-width: 600px;
}

/* Float on alright! */
#previewContainer {
    /*z-index: 9999999;*/
	width: 170px;
	height: 145px;
	float: right;
	border: 2px solid #FFFFFF;
	border-radius: 3px;
	box-shadow: 0 0 7px #999999;
	overflow-y: hidden;
	margin-left: 15px;
}

/* This is a fix to remove the tiny bullet
 * appearing on the preview image slider
 */
#previewContainer li {
	list-style-type: none;
}

/* right menu d3 map */
#rightmenu-stats-box {
    padding-left: 15px;
}

#rightmenu-stats-box rect {
    fill: none;
    pointer-events: all;
}

#rightmenu-stats-box line {
    stroke: #000;
    stroke-width: 1.5px;
}

/* Gene validation */
#genestatus ul.validation-list {margin: 0; padding: 0;}
#genestatus * li.ui-state-default {
    margin: 2px;
    position: relative;
    padding: 4px 0;
    cursor: pointer;
    float: left;
    list-style: none;
    height: 20px;
}
#genestatus * span.ui-icon {float: left; margin: 0 4px;}
#genestatus * span.text {float: left; padding-right: 5px;}
.geneset-button .ui-button-text { padding: 0.35em; }
.ui-autocomplete-input { padding: 0.48em 0 0.47em 0.45em; }
ul.ui-autocomplete li.ui-menu-item { font-size: 0.6em; text-align: left; }
#genestatus { clear: both; }
#example_gene_set { clear: both; }

.chzn-container .chzn-results {
    max-height: 350px !important;
}

/* this is required because of
	.section ul css settings*/
.chzn-results li {
	font-size: 12px !important;
}

.brush .extent {
    stroke: #fff;
    fill-opacity: .125;
    shape-rendering: crispEdges;
    z-index: -1;
} 

.qtip-ui-wide {
    max-width: 600px;
}

.fa-lg {
   line-height: inherit !important;
   vertical-align: top !important;
}
.fa-md {
   line-height: inherit !important;
   vertical-align: top !important;
}
<<<<<<< HEAD
.mutationsProteinChangeWarning {
    opacity: 0.1;
}
.mutationsProteinChangeWarning:hover {
    opacity: 1;
=======
.new-feature-label {
    background-color: #d00000;
    border-radius: 3px;
    color: white;
    font-size: 8px;
    margin-bottom: -2px;
    padding-bottom: -2px;
>>>>>>> 7b7e1f68
}<|MERGE_RESOLUTION|>--- conflicted
+++ resolved
@@ -1427,13 +1427,12 @@
    line-height: inherit !important;
    vertical-align: top !important;
 }
-<<<<<<< HEAD
 .mutationsProteinChangeWarning {
     opacity: 0.1;
 }
 .mutationsProteinChangeWarning:hover {
     opacity: 1;
-=======
+}
 .new-feature-label {
     background-color: #d00000;
     border-radius: 3px;
@@ -1441,5 +1440,4 @@
     font-size: 8px;
     margin-bottom: -2px;
     padding-bottom: -2px;
->>>>>>> 7b7e1f68
 }