<%--
 - Copyright (c) 2015 Memorial Sloan-Kettering Cancer Center.
 -
 - This library is distributed in the hope that it will be useful, but WITHOUT
 - ANY WARRANTY, WITHOUT EVEN THE IMPLIED WARRANTY OF MERCHANTABILITY OR FITNESS
 - FOR A PARTICULAR PURPOSE. The software and documentation provided hereunder
 - is on an "as is" basis, and Memorial Sloan-Kettering Cancer Center has no
 - obligations to provide maintenance, support, updates, enhancements or
 - modifications. In no event shall Memorial Sloan-Kettering Cancer Center be
 - liable to any party for direct, indirect, special, incidental or
 - consequential damages, including lost profits, arising out of the use of this
 - software and its documentation, even if Memorial Sloan-Kettering Cancer
 - Center has been advised of the possibility of such damage.
 --%>

<%--
 - This file is part of cBioPortal.
 -
 - cBioPortal is free software: you can redistribute it and/or modify
 - it under the terms of the GNU Affero General Public License as
 - published by the Free Software Foundation, either version 3 of the
 - License.
 -
 - This program is distributed in the hope that it will be useful,
 - but WITHOUT ANY WARRANTY; without even the implied warranty of
 - MERCHANTABILITY or FITNESS FOR A PARTICULAR PURPOSE.  See the
 - GNU Affero General Public License for more details.
 -
 - You should have received a copy of the GNU Affero General Public License
 - along with this program.  If not, see <http://www.gnu.org/licenses/>.
--%>

<!-- Collection of all global variables for the result pages of single cancer study query-->

<%@ page import="org.mskcc.cbio.portal.servlet.QueryBuilder" %>
<%@ page import="java.util.ArrayList" %>
<%@ page import="java.util.HashSet" %>
<%@ page import="org.mskcc.cbio.portal.model.*" %>
<%@ page import="java.text.NumberFormat" %>
<%@ page import="java.text.DecimalFormat" %>
<%@ page import="java.util.Set" %>
<%@ page import="java.util.Iterator" %>
<%@ page import="org.mskcc.cbio.portal.servlet.ServletXssUtil" %>
<%@ page import="java.util.Enumeration" %>
<%@ page import="java.net.URLEncoder" %>
<%@ page import="org.mskcc.cbio.portal.oncoPrintSpecLanguage.CallOncoPrintSpecParser" %>
<%@ page import="org.mskcc.cbio.portal.oncoPrintSpecLanguage.ParserOutput" %>
<%@ page import="org.mskcc.cbio.portal.oncoPrintSpecLanguage.OncoPrintSpecification" %>
<%@ page import="org.mskcc.cbio.portal.oncoPrintSpecLanguage.Utilities" %>
<%@ page import="org.mskcc.cbio.portal.model.CancerStudy" %>
<%@ page import="org.mskcc.cbio.portal.model.PatientList" %>
<%@ page import="org.mskcc.cbio.portal.model.GeneticProfile" %>
<%@ page import="org.mskcc.cbio.portal.model.GeneticAlterationType" %>
<%@ page import="org.mskcc.cbio.portal.model.Patient" %>
<%@ page import="org.mskcc.cbio.portal.dao.DaoGeneticProfile" %>
<%@ page import="org.apache.commons.logging.LogFactory" %>
<%@ page import="org.apache.commons.logging.Log" %>
<%@ page import="org.apache.commons.lang.StringEscapeUtils" %>
<%@ page import="java.lang.reflect.Array" %>
<%@ page import="static org.mskcc.cbio.portal.servlet.QueryBuilder.INTERNAL_EXTENDED_MUTATION_LIST" %>
<%@ page import="org.mskcc.cbio.portal.util.*" %>
<%@ page import="org.codehaus.jackson.node.*" %>
<%@ page import="org.codehaus.jackson.JsonNode" %>
<%@ page import="org.codehaus.jackson.JsonParser" %>
<%@ page import="org.codehaus.jackson.JsonFactory" %>
<%@ page import="org.codehaus.jackson.map.ObjectMapper" %>

<%
    //Security Instance
    ServletXssUtil xssUtil = ServletXssUtil.getInstance();

    //Info about Genetic Profiles
    ArrayList<GeneticProfile> profileList = (ArrayList<GeneticProfile>) request.getAttribute(QueryBuilder.PROFILE_LIST_INTERNAL);
    HashSet<String> geneticProfileIdSet = (HashSet<String>) request.getAttribute(QueryBuilder.GENETIC_PROFILE_IDS);
    ProfileData mergedProfile = (ProfileData)request.getAttribute(QueryBuilder.MERGED_PROFILE_DATA_INTERNAL);
    // put geneticProfileIds into the proper form for the JSON request
    String geneticProfiles = StringUtils.join(geneticProfileIdSet.iterator(), " ");
    geneticProfiles = xssUtil.getCleanerInput(geneticProfiles.trim());

    //Info about threshold settings
    double zScoreThreshold = ZScoreUtil.getZScore(geneticProfileIdSet, profileList, request);
    double rppaScoreThreshold = ZScoreUtil.getRPPAScore(request);

    //Onco Query Language Parser Instance
    String oql = request.getParameter(QueryBuilder.GENE_LIST);

    // onco print spec parser needs the raw parameter
    if (request instanceof XssRequestWrapper)
    {
        oql = ((XssRequestWrapper)request).getRawParameter(QueryBuilder.GENE_LIST);
    }

    ParserOutput theOncoPrintSpecParserOutput = OncoPrintSpecificationDriver.callOncoPrintSpecParserDriver( oql,
            (HashSet<String>) request.getAttribute(QueryBuilder.GENETIC_PROFILE_IDS),
            (ArrayList<GeneticProfile>) request.getAttribute(QueryBuilder.PROFILE_LIST_INTERNAL),
            zScoreThreshold, rppaScoreThreshold );
    OncoPrintSpecification theOncoPrintSpecification = theOncoPrintSpecParserOutput.getTheOncoPrintSpecification();
    // make the oql variable script-safe after processing
    //oql = StringEscapeUtils.escapeJavaScript(oql);
    oql = xssUtil.getCleanerInput(oql);

    //Info from data analysis/summary
    ProfileDataSummary dataSummary = new ProfileDataSummary( mergedProfile, theOncoPrintSpecification, zScoreThreshold, rppaScoreThreshold );
    DecimalFormat percentFormat = new DecimalFormat("###,###.#%");
    String percentCasesAffected = percentFormat.format(dataSummary.getPercentCasesAffected());

    //Info about queried cancer study
    ArrayList<CancerStudy> cancerStudies = (ArrayList<CancerStudy>)request.getAttribute(QueryBuilder.CANCER_TYPES_INTERNAL);
    String cancerTypeId = (String) request.getAttribute(QueryBuilder.CANCER_STUDY_ID);
    CancerStudy cancerStudy = cancerStudies.get(0);
    for (CancerStudy cs : cancerStudies){
        if (cancerTypeId.equals(cs.getCancerStudyStableId())){
            cancerStudy = cs;
            break;
        }
    }
    String cancerStudyName = cancerStudy.getName(); 
    GeneticProfile mutationProfile = cancerStudy.getMutationProfile();
    String mutationProfileID = mutationProfile==null ? null : mutationProfile.getStableId();

    //Info about Genes
    ArrayList<String> listOfGenes = theOncoPrintSpecParserOutput.getTheOncoPrintSpecification().listOfGenes();
    String geneSetChoice = xssUtil.getCleanInput(request, QueryBuilder.GENE_SET_CHOICE);
    if (geneSetChoice == null) {
        geneSetChoice = "user-defined-list";
    }
    GeneSetUtil geneSetUtil = GeneSetUtil.getInstance();
    ArrayList<GeneSet> geneSetList = geneSetUtil.getGeneSetList();
    ArrayList <GeneWithScore> geneWithScoreList = dataSummary.getGeneFrequencyList();
    String geneSetName = "";
    for (GeneSet geneSet:  geneSetList) {
        if (geneSetChoice.equals(geneSet.getId())) {
            geneSetName = geneSet.getName();
        }
    }
    String genes = (String) request.getAttribute(QueryBuilder.RAW_GENE_STR);
    genes = StringEscapeUtils.escapeJavaScript(genes);

    //Info about Patient Set(s)/Patients
    ArrayList<PatientList> patientSets = (ArrayList<PatientList>)request.getAttribute(QueryBuilder.CASE_SETS_INTERNAL);
    ArrayList<String> mergedPatientList = mergedProfile.getCaseIdList();
    int mergedPatientListSize = mergedPatientList.size();
    String patientSetId = (String) request.getAttribute(QueryBuilder.CASE_SET_ID);
    String patientSetName = "";
    String patientSetDescription = "";
    for (PatientList patientSet:  patientSets) {
        if (patientSetId.equals(patientSet.getStableId())) {
            patientSetName = patientSet.getName();
            patientSetDescription = patientSet.getDescription();
        }
    }
    String patients = (String) request.getAttribute(QueryBuilder.SET_OF_CASE_IDS);
    //cases = xssUtil.getCleanerInput(cases);
    String patientIdsKey = (String) request.getAttribute(QueryBuilder.CASE_IDS_KEY);
    //caseIdsKey = xssUtil.getCleanerInput(caseIdsKey);

    //Vision Control Tokens
    boolean showIGVtab = cancerStudy.hasCnaSegmentData();
    boolean has_mrna = countProfiles(profileList, GeneticAlterationType.MRNA_EXPRESSION) > 0;
    boolean has_methylation = countProfiles(profileList, GeneticAlterationType.METHYLATION) > 0;
    boolean has_copy_no = countProfiles(profileList, GeneticAlterationType.COPY_NUMBER_ALTERATION) > 0;
    boolean has_survival = cancerStudy.hasSurvivalData();
    boolean includeNetworks = GlobalProperties.includeNetworks();
    Set<String> warningUnion = (Set<String>) request.getAttribute(QueryBuilder.WARNING_UNION);
    boolean computeLogOddsRatio = true;
    Boolean mutationDetailLimitReached = (Boolean)request.getAttribute(QueryBuilder.MUTATION_DETAIL_LIMIT_REACHED);

    //General site info
    String siteTitle = GlobalProperties.getTitle();

    request.setAttribute(QueryBuilder.HTML_TITLE, siteTitle+"::Results");

    //Escape quotes in the returned strings
    patients = patients.replaceAll("'", "\\'");
    patients = patients.replaceAll("\"", "\\\"");
    patientSetName = patientSetName.replaceAll("'", "\\'");
    patientSetName = patientSetName.replaceAll("\"", "\\\"");

    //check if show co-expression tab
    boolean showCoexpTab = false;
    GeneticProfile final_gp = CoExpUtil.getPreferedGeneticProfile(cancerTypeId);
    if (final_gp != null) {
        showCoexpTab = true;
    } 
    Object patientSampleIdMap = request.getAttribute(QueryBuilder.SELECTED_PATIENT_SAMPLE_ID_MAP);
    
    String patientCaseSelect = (String)request.getAttribute(QueryBuilder.PATIENT_CASE_SELECT);
    //list of altered & unaltered sample ids
    ArrayList<String> alteredSampleIdList = new ArrayList<String>();
    ArrayList<String> unalteredSampleIdList = new ArrayList<String>();
    for (String patientId : mergedPatientList) {
        if (dataSummary.isCaseAltered(patientId)) {
            alteredSampleIdList.add(patientId);
        } else {
            unalteredSampleIdList.add(patientId);
        }
    }
    String alteredSampleIdsStr = StringUtils.join(alteredSampleIdList, " ");
    String unalteredSampleIdsStr = StringUtils.join(unalteredSampleIdList, " ");

%>

<!--Global Data Objects Manager-->
<script type="text/javascript" src="js/lib/oql/oql-parser.js"></script>
<script type="text/javascript" src="js/api/cbioportal-datamanager.js"></script>
<script type="text/javascript">
    var PortalDataColl = (function() {
        var oncoprintData = null,
            oncoprintStat = null;
        return {
            setOncoprintData : function(obj) { 
                if (oncoprintData === null) {
                    oncoprintData = obj;    
                    PortalDataCollManager.fire("oncoprint-data-fetched");
                }
            },
            setOncoprintStat : function(obj) {
                if (oncoprintStat === null) {
                    oncoprintStat = obj;
                    PortalDataCollManager.fire("oncoprint-stat-fetched");
                }
            },
            getOncoprintData : function() { 
                //TODO: sort the data by sample Id
                return oncoprintData; 
            },
            getOncoprintStat : function() { return oncoprintStat; }
        };
    }());

    var PortalDataCollManager = (function() {
        var fns_oncoprint = [],
            fns_oncoprint_stat = [];
        
        var subscribeOncoprint = function(fn){
            fns_oncoprint.push(fn);
        };

        var subscribeOncoprintStat = function(fn) {
            fns_oncoprint_stat.push(fn);
        };

        return {
            //to subscribe the functions that would re-use oncoprint data -- by subscribing, once the oncoprint
            //data is fetched, the functions would be called/executed. 
            subscribeOncoprint: subscribeOncoprint, 
            subscribeOncoprintStat: subscribeOncoprintStat,
            fire: function(o) {
                if (o === "oncoprint-data-fetched") {
                    fns_oncoprint.forEach(
                        function(el) {
                            el.call();
                        }
                    );
                } else if(o === "oncoprint-stat-fetched") {
                    fns_oncoprint_stat.forEach(
                        function(el) {
                            el.call();
                        }
                    );
                }
            }
        };

    }());
</script>

<!-- Global variables : basic information about the main query -->
<script type="text/javascript">

    var num_total_cases = 0, num_altered_cases = 0;
    var global_gene_data = {}, global_sample_ids = [];
    var patientSampleIdMap = {};
    var patientCaseSelect;

    window.PortalGlobals = {

        //cancer study
        getCancerStudyId: function() { return '<%=cancerTypeId%>'},
        getCancerStudyName: function() { return '<%=cancerStudyName%>'},

        //query genes
        getGenes: function() { return '<%=genes%>'},  // raw gene list (as it is entered by the user, it MAY CONTAIN onco query language)
        getGeneListString: function() { // gene list WITHOUT onco query language
            return '<%=StringUtils.join(theOncoPrintSpecParserOutput.getTheOncoPrintSpecification().listOfGenes(), " ")%>'
        },
        getGeneList: function() { //Gene Id list without onco query language
            var _geneList = '<%=StringUtils.join(theOncoPrintSpecParserOutput.getTheOncoPrintSpecification().listOfGenes(), " ")%>';
            return _geneList.split(/\s+/);
        },
        getGeneSetName: function() { return '<%=geneSetName%>'; },
        getOqlString: (function() {     // raw gene list (as it is entered by the user, it may contain onco query language)
            var oql = '<%=oql%>'
                    .replace("&gt;", ">", "gm")
                    .replace("&lt;", "<", "gm")
                    .replace("&eq;", "=", "gm")
                    .replace(/[\r\n]/g, "\\n");
            return function() { return oql; };
        })(),

        //cases
        getCaseSetId: function() { return '<%= patientSetId %>';},  //Id for user chosen standard case set
        getCaseSetName: function() { return '<%= patientSetName %>'},  //Name for user chose standard case set
        getCaseIdsKey: function() { return '<%= patientIdsKey %>'; },   //A key arrsigned to use build case set
        getCases: function() { return '<%= patients %>'; }, // list of queried case ids
        getMergedCases: function() { return '<%=  mergedPatientList %>'; },

        //samples
        setSampleIds: function(_inputArr) { global_sample_ids = _inputArr; },
        getSampleIds: function() { return global_sample_ids; },
        
        setPatientSampleIdMap: function(_patientSampleIdMap) {patientSampleIdMap = _patientSampleIdMap;},

    
        getPatientCaseSelect: function() {return '<%=patientCaseSelect%>';},
        
        //patients
        getPatientSetName: function() { return '<%=patientSetName%>'; },
        getPatientSetDescription: function() {
            var _str = '<%=patientSetDescription%>';
            _str = _str.substring(0, _str.indexOf("("));
            return _str;
        },
        getPatientSampleIdMap: function() {
            var _tmpPatientSampleIdMap = '<%=patientSampleIdMap%>';
            var tmpPatientSampleIdMap = _tmpPatientSampleIdMap.substring(1, _tmpPatientSampleIdMap.length-1);
            var _arrPatientSampleMap = tmpPatientSampleIdMap.split(",");
            var result = {};
            $.each(_arrPatientSampleMap, function(index, obj) {
                var _arr = obj.split("=");
                result[(_arr[0].replace(/\s+/, ""))] = (_arr[1].replace(/\s+/, ""));
            });
            return result;
        },
        getPatientIds: function() { return '<%=patients%>'; },

        //profiles
        getMutationProfileId: function() { return <%=(mutationProfileID==null?"null":("'"+mutationProfileID+"'"))%>},
        getGeneticProfiles: function() { return '<%=geneticProfiles%>'; },

        //altered vs. unaltered
        getAlteredSampleIdList: function() { return '<%=alteredSampleIdsStr%>'; },
        getUnalteredSampleIdList: function() { return '<%=unalteredSampleIdsStr%>'; },
        getAlteredSampleIdArray: function() {
            var _str = '<%=alteredSampleIdsStr%>';
            return _str.split(/\s+/);

        },
        getUnalteredSampleIdArray: function() {
            var _str = '<%=unalteredSampleIdsStr%>';
            return _str.split(/\s+/);
        },
        getNumOfTotalCases: function() { return num_total_cases; },
        getNumOfAlteredCases: function() { return num_altered_cases; },
        getPercentageOfAlteredCases: function() { return ((num_altered_cases / num_total_cases) * 100).toFixed(1); },

        //thresholds
        getZscoreThreshold: function() { return '<%=zScoreThreshold%>'; },
        getRppaScoreThreshold: function() { return '<%=rppaScoreThreshold%>'; },

        //gene data
        setGeneData: function(_inputObj) { global_gene_data = _inputObj; },
        getGeneData: function() { return global_gene_data; }

    };
    (function setUpDataManager() {
<<<<<<< HEAD
        window.QuerySession = window.initDatamanager('<%=geneticProfiles%>'.trim().split(/\s+/),
                                                            '<%=oql%>'.trim(),
                                                            ['<%=cancerTypeId%>'.trim()],
                                                            '<%=patients%>'.trim().split(/\s+/));
=======
        var oql_html_conversion_vessel = document.createElement("div");
        oql_html_conversion_vessel.innerHTML = '<%=oql%>'.trim();
        var converted_oql = oql_html_conversion_vessel.textContent.trim();
        window.QuerySession = window.initDatamanager('<%=geneticProfiles%>'.trim().split(/\s+/),
                                                            converted_oql,
                                                            ['<%=cancerTypeId%>'.trim()],
                                                            '<%=patients%>'.trim().split(/\s+/),
                                                            parseFloat('<%=zScoreThreshold%>'),
                                                            parseFloat('<%=rppaScoreThreshold%>'));
>>>>>>> cf3f4eff
    })();
</script>

<script>

    PortalDataCollManager.subscribeOncoprint(function() {

        //calculate total alteration
        var _dataArr = PortalDataColl.getOncoprintData();
        num_total_cases = _dataArr.length;
        $.each(_dataArr, function(outerIndex, outerObj) {
            $.each(outerObj.values, function(innerIndex, innerObj) {
                if(Object.keys(innerObj).length > 2) { // has more than 2 fields -- indicates existence of alteration
                    num_altered_cases += 1;
                    return false;
                }
            });
        });     

        var _sampleIds = window.QuerySession.getSampleIds();
        window.PortalGlobals.setSampleIds(_sampleIds);
        
        //Configure the summary line of alteration statstics
        var _stat_smry = "<h3 style='color:#686868;font-size:14px;'>Gene Set / Pathway is altered in <b>" + window.PortalGlobals.getNumOfAlteredCases() + " (" + window.PortalGlobals.getPercentageOfAlteredCases() + "%)" + "</b> of queried samples</h3>";
        $("#main_smry_stat_div").append(_stat_smry);

        //Configure the summary line of query
        var _query_smry = "<h3 style='font-size:110%;'><a href='study.do?cancer_study_id=" + 
            window.PortalGlobals.getCancerStudyId() + "' target='_blank'>" + 
            window.PortalGlobals.getCancerStudyName() + "</a><br>" + " " +  
            "<small>" + window.PortalGlobals.getPatientSetName() + " (<b>" + window.PortalGlobals.getNumOfTotalCases() + "</b> samples)" + " / " + 
            "<b>" + window.PortalGlobals.getGeneList().length + "</b>" + (window.PortalGlobals.getGeneList().length===1?" Gene":" Genes") + "<br></small></h3>"; 
        $("#main_smry_query_div").append(_query_smry);

        //Append the modify query button
        var _modify_query_btn = "<button type='button' class='btn btn-primary' data-toggle='button' id='modify_query_btn'>Modify Query</button>";
        $("#main_smry_modify_query_btn").append(_modify_query_btn);

        //Set Event listener for the modify query button (expand the hidden form)
        $("#modify_query_btn").click(function () {
            $("#query_form_on_results_page").toggle();
            if($("#modify_query_btn").hasClass("active")) {
                $("#modify_query_btn").removeClass("active");
            } else {
                $("#modify_query_btn").addClass("active");    
            }
        });
        $("#toggle_query_form").click(function(event) {
            event.preventDefault();
            $('#query_form_on_results_page').toggle();
            //  Toggle the icons
            $(".query-toggle").toggle();
        });

        var patiendIdList = window.PortalGlobals.getPatientSampleIdMap();
        var patientIdArray = [];
        $.each(_sampleIds, function(index, sampleIdElement) {
                patientIdArray.push(patiendIdList[sampleIdElement]);
        });
        patientIdArray = _.uniq(patientIdArray);

        //Oncoprint summary lines
        $("#oncoprint_sample_set_description").append(window.PortalGlobals.getPatientSetDescription() + 
            "("+patientIdArray.length + " patients / " + window.PortalGlobals.getNumOfTotalCases() + " samples)");
        $("#oncoprint_sample_set_name").append(window.PortalGlobals.getPatientSetName());
        $("#oncoprint_num_of_altered_cases").append(window.PortalGlobals.getNumOfAlteredCases());
        $("#oncoprint_percentage_of_altered_cases").append(window.PortalGlobals.getPercentageOfAlteredCases());
        if (patientIdArray.length !== window.PortalGlobals.getNumOfTotalCases()) {
            $("#switchPatientSample").show();
        }

    });

</script>


<%!
    public int countProfiles (ArrayList<GeneticProfile> profileList, GeneticAlterationType type) {
        int counter = 0;
        for (int i = 0; i < profileList.size(); i++) {
            GeneticProfile profile = profileList.get(i);
            if (profile.getGeneticAlterationType() == type) {
                counter++;
            }
        }
        return counter;
    }
%>

<!------------------- Duplicate Code ------------------------->
<%
    // plots_tab.jsp
    String cancer_study_id = request.getParameter("cancer_study_id");
    String patient_set_id = request.getParameter("case_set_id");
    String genetic_profile_id = request.getParameter("genetic_profile_id");

    // Translate Onco Query Language
    ArrayList<String> _listOfGenes = theOncoPrintSpecParserOutput.getTheOncoPrintSpecification().listOfGenes();
    String tmpGeneStr = "";
    for(String gene: _listOfGenes) {
        tmpGeneStr += gene + " ";
    }
    tmpGeneStr = tmpGeneStr.trim();

    // protein_exp.jsp
    String cancerStudyId_RPPA =
            (String) request.getAttribute(QueryBuilder.CANCER_STUDY_ID);

%>
<script type="text/javascript">
    // raw gene list (as it is entered by the user, it may contain onco query language)
    var genes = "<%=genes%>";

    // gene list after being processed by the onco query language parser
    var geneList = "<%=StringUtils.join(theOncoPrintSpecParserOutput.getTheOncoPrintSpecification().listOfGenes(), " ")%>";

    // list of samples (patient ids)
    var samples = "<%=patients%>";

    // genetic profile ids
    var geneticProfiles = "<%=geneticProfiles%>";

    // plots_tab.jsp
    var cancer_study_id = "<%out.print(cancer_study_id);%>",
            patient_set_id = "<%out.print(patient_set_id);%>";
    patient_ids_key = "";
    if (patient_set_id === "-1") {
        patient_ids_key = "<%out.print(patientIdsKey);%>";
    }
    var genetic_profile_id = "<%out.print(genetic_profile_id);%>";
    var gene_list_str = "<%out.print(tmpGeneStr);%>";
    var gene_list = gene_list_str.split(/\s+/);

</script><|MERGE_RESOLUTION|>--- conflicted
+++ resolved
@@ -364,12 +364,6 @@
 
     };
     (function setUpDataManager() {
-<<<<<<< HEAD
-        window.QuerySession = window.initDatamanager('<%=geneticProfiles%>'.trim().split(/\s+/),
-                                                            '<%=oql%>'.trim(),
-                                                            ['<%=cancerTypeId%>'.trim()],
-                                                            '<%=patients%>'.trim().split(/\s+/));
-=======
         var oql_html_conversion_vessel = document.createElement("div");
         oql_html_conversion_vessel.innerHTML = '<%=oql%>'.trim();
         var converted_oql = oql_html_conversion_vessel.textContent.trim();
@@ -379,7 +373,6 @@
                                                             '<%=patients%>'.trim().split(/\s+/),
                                                             parseFloat('<%=zScoreThreshold%>'),
                                                             parseFloat('<%=rppaScoreThreshold%>'));
->>>>>>> cf3f4eff
     })();
 </script>
 
