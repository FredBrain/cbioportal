--- conflicted
+++ resolved
@@ -177,7 +177,6 @@
                 }
             }
             
-<<<<<<< HEAD
             if(isVirtualStudy){
             	showCoexpTab = false;
             	showIGVtab = false;
@@ -189,11 +188,10 @@
             if(geneticProfiles.contains("mutation")) {
                 // hacky but consistent with how currently being done
                 showMutTab = true;
-=======
+            }
             String[] geneList = ((String) request.getAttribute(QueryBuilder.GENE_LIST)).split("( )|(\\n)");
             if (geneList.length <= 1) {
                 computeLogOddsRatio = false;
->>>>>>> df3a9f60
             }
 
             // determine whether to show the cancerTypesSummaryTab
