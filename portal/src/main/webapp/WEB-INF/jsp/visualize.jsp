--- conflicted
+++ resolved
@@ -207,23 +207,18 @@
             if (showIGVtab && !((String)request.getAttribute(QueryBuilder.CANCER_STUDY_ID)).equals("mskimpact")){
                 out.println ("<li><a href='#igv_tab' class='result-tab' id='igv-result-tab'>IGV</a></li>");
             }
-<<<<<<< HEAD
-            out.println ("<li><a href='#data_download' class='result-tab' id='data-download-result-tab'>Download</a></li>");
-            out.print ("<li><a href='#bookmark_email' class='result-tab' id='bookmark-result-tab'");
-            if (useSessionServiceBookmark) {
-                out.print (" data-session='");
-                out.print (new ObjectMapper().writeValueAsString(request.getParameterMap()));
-                out.print ("'");
-            } 
-            out.println (">Bookmark</a></li>");
-=======
             if (showDownloadTab) {
                 out.println ("<li><a href='#data_download' class='result-tab' id='data-download-result-tab'>Download</a></li>");
             }       
             if (showBookmarkTab) {
-                out.println ("<li><a href='#bookmark_email' class='result-tab' id='bookmark-result-tab'>Bookmark</a></li>");
+                out.print ("<li><a href='#bookmark_email' class='result-tab' id='bookmark-result-tab'");
+                if (useSessionServiceBookmark) {
+                    out.print (" data-session='");
+	                out.print (new ObjectMapper().writeValueAsString(request.getParameterMap()));
+	                out.print ("'");
+                } 
+	            out.println (">Bookmark</a></li>");
             }            
->>>>>>> de07563e
             out.println ("</ul>");
 
             out.println ("<div class=\"section\" id=\"bookmark_email\">");
