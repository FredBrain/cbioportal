<%@ page import="org.mskcc.cbio.portal.servlet.QueryBuilder" %>
<%@ page import="java.util.ArrayList" %>
<%@ page import="java.util.HashSet" %>
<%@ page import="org.mskcc.cbio.portal.model.*" %>
<%@ page import="java.text.NumberFormat" %>
<%@ page import="java.text.DecimalFormat" %>
<%@ page import="java.util.Set" %>
<%@ page import="java.util.Iterator" %>
<%@ page import="org.mskcc.cbio.portal.servlet.ServletXssUtil" %>
<%@ page import="java.util.Enumeration" %>
<%@ page import="java.net.URLEncoder" %>
<%@ page import="org.mskcc.cbio.portal.oncoPrintSpecLanguage.CallOncoPrintSpecParser" %>
<%@ page import="org.mskcc.cbio.portal.oncoPrintSpecLanguage.ParserOutput" %>
<%@ page import="org.mskcc.cbio.portal.oncoPrintSpecLanguage.OncoPrintSpecification" %>
<%@ page import="org.mskcc.cbio.portal.oncoPrintSpecLanguage.Utilities" %>
<%@ page import="org.mskcc.cbio.cgds.model.CancerStudy" %>
<%@ page import="org.mskcc.cbio.cgds.model.CaseList" %>
<%@ page import="org.mskcc.cbio.cgds.model.GeneticProfile" %>
<%@ page import="org.mskcc.cbio.cgds.model.GeneticAlterationType" %>
<%@ page import="org.mskcc.cbio.cgds.model.Patient" %>
<%@ page import="org.mskcc.cbio.cgds.dao.DaoGeneticProfile" %>
<%@ page import="org.apache.commons.logging.LogFactory" %>
<%@ page import="org.apache.commons.logging.Log" %>
<%@ page import="org.apache.commons.lang.StringEscapeUtils" %>
<%@ page import="java.lang.reflect.Array" %>
<%@ page import="static org.mskcc.cbio.portal.servlet.QueryBuilder.INTERNAL_EXTENDED_MUTATION_LIST" %>
<%@ page import="org.mskcc.cbio.portal.util.*" %>


<%
    ArrayList<GeneticProfile> profileList =
            (ArrayList<GeneticProfile>) request.getAttribute
            (QueryBuilder.PROFILE_LIST_INTERNAL);
    HashSet<String> geneticProfileIdSet = (HashSet<String>) request.getAttribute
            (QueryBuilder.GENETIC_PROFILE_IDS);
    ServletXssUtil xssUtil = ServletXssUtil.getInstance();
    double zScoreThreshold = ZScoreUtil.getZScore(geneticProfileIdSet, profileList, request);
    double rppaScoreThreshold = ZScoreUtil.getRPPAScore(request);
    ArrayList<CaseList> caseSets = (ArrayList<CaseList>)
            request.getAttribute(QueryBuilder.CASE_SETS_INTERNAL);
    String caseSetId = (String) request.getAttribute(QueryBuilder.CASE_SET_ID);
    String caseIds = xssUtil.getCleanerInput(request, QueryBuilder.CASE_IDS);
    ArrayList<CancerStudy> cancerStudies = (ArrayList<CancerStudy>)
            request.getAttribute(QueryBuilder.CANCER_TYPES_INTERNAL);
    String cancerTypeId = (String) request.getAttribute(QueryBuilder.CANCER_STUDY_ID);


    /**
     * Put together global parameters for injection as javascript variables
     *
     */
    // put geneticProfileIds into the proper form for the JSON request
    String geneticProfiles = StringUtils.join(geneticProfileIdSet.iterator(), " ");
    geneticProfiles = xssUtil.getCleanerInput(geneticProfiles.trim());

    String caseIdsKey = (String) request.getAttribute(QueryBuilder.CASE_IDS_KEY);
	caseIdsKey = xssUtil.getCleanerInput(caseIdsKey);

    // get cases
    String cases = (String) request.getAttribute(QueryBuilder.SET_OF_CASE_IDS);
    cases = xssUtil.getCleanerInput(cases);

    ProfileData mergedProfile = (ProfileData)
            request.getAttribute(QueryBuilder.MERGED_PROFILE_DATA_INTERNAL);
<<<<<<< HEAD
    String oql = xssUtil.getCleanerInput(request, QueryBuilder.GENE_LIST);
=======
>>>>>>> af38f296

    String oql = xssUtil.getCleanInput(request, QueryBuilder.GENE_LIST);
    ParserOutput theOncoPrintSpecParserOutput = OncoPrintSpecificationDriver.callOncoPrintSpecParserDriver( oql,
            (HashSet<String>) request.getAttribute(QueryBuilder.GENETIC_PROFILE_IDS),
            (ArrayList<GeneticProfile>) request.getAttribute(QueryBuilder.PROFILE_LIST_INTERNAL),
            zScoreThreshold, rppaScoreThreshold );

    ArrayList<String> listOfGenes = theOncoPrintSpecParserOutput.getTheOncoPrintSpecification().listOfGenes();
    %>

<script type="text/javascript">
    window.PortalGlobals = {
        getCases: function() { return '<%= cases %>'; },
        getCaseIdsKey: function() { return '<%= caseIdsKey %>'; },
        getOqlString: (function() {
            var oql = '<%=StringEscapeUtils.escapeJavaScript(oql)%>'
                    .replace("&gt;", ">", "gm")
                    .replace("&lt;", "<", "gm")
                    .replace("&eq;", "=", "gm")
                    .replace(/[\r\n]/g, "\\n");

            return function() { return oql; };
        })(),
        getGeneListString: function() { return '<%=StringUtils.join(listOfGenes, " ")%>'},
        getGeneticProfiles: function() { return '<%=geneticProfiles%>'; },
        getZscoreThreshold: function() { return window.zscore_threshold; },
        getRppaScoreThreshold: function() { return window.rppa_score_threshold; }
    };
</script>

<%

    boolean showIGVtab = false;
	String[] cnaTypes = {"_gistic", "_cna", "_consensus", "_rae"};
	for (int lc = 0; lc < cnaTypes.length; lc++) {
		String cnaProfileID = cancerTypeId + cnaTypes[lc];
		if (DaoGeneticProfile.getGeneticProfileByStableId(cnaProfileID) != null){
			showIGVtab = true;
			break;
	    }
	}	

    OncoPrintSpecification theOncoPrintSpecification = theOncoPrintSpecParserOutput.getTheOncoPrintSpecification();
    ProfileDataSummary dataSummary = new ProfileDataSummary( mergedProfile, theOncoPrintSpecification, zScoreThreshold, rppaScoreThreshold );

    DecimalFormat percentFormat = new DecimalFormat("###,###.#%");
    String geneSetChoice = xssUtil.getCleanInput(request, QueryBuilder.GENE_SET_CHOICE);
    if (geneSetChoice == null) {
        geneSetChoice = "user-defined-list";
    }
    GeneSetUtil geneSetUtil = GeneSetUtil.getInstance();
    ArrayList<GeneSet> geneSetList = geneSetUtil.getGeneSetList();
    Set<String> warningUnion = (Set<String>) request.getAttribute(QueryBuilder.WARNING_UNION);


    ArrayList <GeneWithScore> geneWithScoreList = dataSummary.getGeneFrequencyList();
    ArrayList<String> mergedCaseList = mergedProfile.getCaseIdList();

    Config globalConfig = Config.getInstance();
    String siteTitle = SkinUtil.getTitle();
    String bitlyUser = SkinUtil.getBitlyUser();
    String bitlyKey = SkinUtil.getBitlyApiKey();

    request.setAttribute(QueryBuilder.HTML_TITLE, siteTitle+"::Results");
    
    boolean computeLogOddsRatio = true;

    Boolean mutationDetailLimitReached = (Boolean)
            request.getAttribute(QueryBuilder.MUTATION_DETAIL_LIMIT_REACHED);

    ArrayList <Patient> clinicalDataList = (ArrayList<Patient>)
            request.getAttribute(QueryBuilder.CLINICAL_DATA_LIST);
    
    boolean rppaExists = countProfiles(profileList, GeneticAlterationType.PROTEIN_ARRAY_PROTEIN_LEVEL) > 0;
    
    boolean has_rppa = countProfiles(profileList, GeneticAlterationType.PROTEIN_ARRAY_PROTEIN_LEVEL) > 0;
    boolean has_mrna = countProfiles(profileList, GeneticAlterationType.MRNA_EXPRESSION) > 0; 
    boolean has_methylation = countProfiles(profileList, GeneticAlterationType.METHYLATION) > 0;
    boolean has_copy_no = countProfiles(profileList, GeneticAlterationType.COPY_NUMBER_ALTERATION) > 0;
	
    boolean includeNetworks = SkinUtil.includeNetworks();
%>

<%!
    public int countProfiles (ArrayList<GeneticProfile> profileList, GeneticAlterationType type) {
        int counter = 0;
        for (int i = 0; i < profileList.size(); i++) {
            GeneticProfile profile = profileList.get(i);
            if (profile.getGeneticAlterationType() == type) {
                counter++;
            }
        }
        return counter;
    }

	public String getGeneList(ParserOutput oncoPrintSpecParserOutput)
	{
		// translate Onco Query Language
		ArrayList<String> geneList =
			oncoPrintSpecParserOutput.getTheOncoPrintSpecification().listOfGenes();

		String genes = "";

		for(String gene: geneList)
		{
			genes += gene + " ";
		}

		return genes.trim();
	}
%>


<jsp:include page="global/header.jsp" flush="true" />

             <%   String smry = "";
                      
                    out.println ("<p><div class='gene_set_summary'>Gene Set / Pathway is altered in "
                        + percentFormat.format(dataSummary.getPercentCasesAffected())
                        + " of all cases.");
                 out.println ("<br></div></p>");
                 out.println ("<p><small><strong>");

                 for (CancerStudy cancerStudy: cancerStudies){
                    if (cancerTypeId.equals(cancerStudy.getCancerStudyStableId())){
                        smry = smry + cancerStudy.getName();
                    }
                }
                for (CaseList caseSet:  caseSets) {
                    if (caseSetId.equals(caseSet.getStableId())) {
                        smry = smry + "/" + caseSet.getName() + ":  "
                                + " (" + mergedCaseList.size() + ")";
                    }
                }
                for (GeneSet geneSet:  geneSetList) {
                    if (geneSetChoice.equals(geneSet.getId())) {
                        smry = smry + "/" + geneSet.getName();
                    }
                }
                smry = smry + "/" + geneWithScoreList.size();
                if (geneWithScoreList.size() == 1){
                    smry = smry + " gene";
                } else {
                    smry = smry + " genes";
                }

                out.println (smry);
                out.println ("</strong></small></p>");
                 %>

            <% if (warningUnion.size() > 0) {
                out.println ("<div class='warning'>");
                out.println ("<h4>Errors:</h4>");
                out.println ("<ul>");
                Iterator<String> warningIterator = warningUnion.iterator();
                int counter = 0;
                while (warningIterator.hasNext()) {
                    String warning = warningIterator.next();
                    if (counter++ < 10) {
                        out.println ("<li>" +  warning + "</li>");
                    }
                }
                if (warningUnion.size() > 10) {
                    out.println ("<li>...</li>");
                }
                out.println ("</ul>");
                out.println ("</div>");
            }
            if (geneWithScoreList.size() == 0) {
                out.println ("<b>Please go back and try again.</b>");
                out.println ("</div>");
            } else { %>

             <script type="text/javascript">
             $(document).ready(function(){

                 // Init Tool Tips
                 $("#toggle_query_form").tipTip();

             });
             </script>

            <%
                /**
                 * Put together parameters for an AJAX call to GeneAlterations.json
                 *
                 */

                // put gene string into a form that javascript can swallow
                String genes = (String) request.getAttribute(QueryBuilder.RAW_GENE_STR);
                genes = StringEscapeUtils.escapeJavaScript(genes);
//                genes = genes.replace("\n", " ");

                // get cases
                String samples = (String) request.getAttribute(QueryBuilder.SET_OF_CASE_IDS);
                samples = StringEscapeUtils.escapeJavaScript(samples);
            %>

<script type="text/javascript">
	//  make global variables -- TODO move these global variables into a better jsp file

	// raw gene list (as it is entered by the user, it may contain onco query language)
	var genes = "<%=genes%>";

	// gene list after being processed by the onco query language parser
	var geneList = "<%=getGeneList(theOncoPrintSpecParserOutput)%>";

	// list of samples (case ids)
	var samples = "<%=samples%>";

	// genetic profile ids
	var geneticProfiles = "<%=geneticProfiles%>";
</script>

            <p><a href="" title="Modify your original query.  Recommended over hitting your browser's back button." id="toggle_query_form">
            <span class='query-toggle ui-icon ui-icon-triangle-1-e' style='float:left;'></span>
            <span class='query-toggle ui-icon ui-icon-triangle-1-s' style='float:left; display:none;'></span><b>Modify Query</b></a>
            <p/>

            <div style="margin-left:5px;display:none;" id="query_form_on_results_page">
            <%@ include file="query_form.jsp" %>
            </div>

            <div id="tabs">
                <ul>
                <% Boolean showMutTab = false; %>
                <%
                if (geneWithScoreList.size() > 0) {


                    Enumeration paramEnum = request.getParameterNames();
                    StringBuffer buf = new StringBuffer(request.getAttribute
                            (QueryBuilder.ATTRIBUTE_URL_BEFORE_FORWARDING) + "?");
                    
                    while (paramEnum.hasMoreElements())
                    {
                        String paramName = (String) paramEnum.nextElement();
                        String values[] = request.getParameterValues(paramName);
                        
                        if (values != null && values.length >0)
                        {
                            for (int i=0; i<values.length; i++)
                            {
                                String currentValue = values[i].trim();
                                
                                if (currentValue.contains("mutation"))
                                {
                                    showMutTab = true;
                                }
                                
                                if (paramName.equals(QueryBuilder.GENE_LIST)
                                    && currentValue != null)
                                {
                                    //  Spaces must be converted to semis
                                    currentValue = Utilities.appendSemis(currentValue);
                                    //  Extra spaces must be removed.  Otherwise OMA Links will not work.
                                    currentValue = currentValue.replaceAll("\\s+", " ");
                                    //currentValue = URLEncoder.encode(currentValue);
                                }
                                else if (paramName.equals(QueryBuilder.CASE_IDS) ||
                                		paramName.equals(QueryBuilder.CLINICAL_PARAM_SELECTION))
                                {
                                	// do not include case IDs anymore (just skip the parameter)
                                	// if we need to support user-defined case lists in the future,
                                	// we need to replace this "parameter" with the "attribute" caseIdsKey
                                	
                                	// also do not include clinical param selection parameter, since
                                	// it is only related to user-defined case sets, we need to take care
                                	// of unsafe characters such as '<' and '>' if we decide to add this
                                	// parameter in the future
                                	continue;
                                }

		                        // this is required to prevent XSS attacks
                                currentValue = xssUtil.getCleanInput(currentValue);
                                //currentValue = StringEscapeUtils.escapeJavaScript(currentValue);
                                //currentValue = StringEscapeUtils.escapeHtml(currentValue);
                                currentValue = URLEncoder.encode(currentValue);

                                buf.append (paramName + "=" + currentValue + "&");
                            }
                        }
                    }

                    out.println ("<li><a href='#summary' class='result-tab' title='Compact visualization of genomic alterations'>OncoPrint</a></li>");

                    if (computeLogOddsRatio && geneWithScoreList.size() > 1) {
                        out.println ("<li><a href='#gene_correlation' class='result-tab' title='Mutual exclusivity and co-occurrence analysis'>"
                        + "Mutual Exclusivity</a></li>");
                    }
			
                    if ( has_mrna && (has_rppa || has_methylation || has_copy_no) ) {
                                out.println ("<li><a href='#plots' class='result-tab' title='Multiple plots, including CNA v. mRNA expression'>" + "Plots</a></li>");

                    }

                    if (showMutTab){
                        out.println ("<li><a href='#mutation_details' class='result-tab' title='Mutation details, including mutation type, "
                         + "amino acid change, validation status and predicted functional consequence'>"
                         + "Mutations</a></li>");
                    }
                    
                    if (rppaExists) {
                        out.println ("<li><a href='#protein_exp' class='result-tab' title='Protein and Phopshoprotein changes using Reverse Phase Protein Array (RPPA) data'>"
                        + "Protein Changes</a></li>");
                    }

                    if (clinicalDataList != null && clinicalDataList.size() > 0) {
                        out.println ("<li><a href='#survival' class='result-tab' title='Survival analysis and Kaplan-Meier curves'>"
                        + "Survival</a></li>");
                    }

                    if (includeNetworks) {
                        out.println ("<li><a href='#network' class='result-tab' title='Network visualization and analysis'>"
                        + "Network</a></li>");
                    }
                    
                    if (showIGVtab){
                        out.println ("<li><a href='#igv_tab' class='result-tab' title='Visualize copy number data via the Integrative Genomics Viewer (IGV).'>IGV</a></li>");
                    }
                    %>

                    <%@ include file="image_tabs.jsp" %>

                    <%
                    out.println ("<li><a href='#data_download' class='result-tab' title='Download all alterations or copy and paste into Excel'>Download</a></li>");
                    out.println ("<li><a href='#bookmark_email' class='result-tab' title='Bookmark or generate a URL for email'>Bookmark</a></li>");
                    out.println ("<!--<li><a href='index.do' class='result-tab'>Create new query</a> -->");

                    out.println ("</ul>");

                    
                    out.println ("<div class=\"section\" id=\"bookmark_email\">");
                    
                 	// diable bookmark link if case set is user-defined 
                    if (caseSetId.equals("-1"))
                    {
                    	out.println("<br>");
                    	out.println("<h4>The bookmark option is not available for user-defined case lists.</h4>");
                    }
                    else
                    {
                        out.println ("<h4>Right click</b> on the link below to bookmark your results or send by email:</h4><br><a href='"
                                + buf.toString() + "'>" + request.getAttribute
                                (QueryBuilder.ATTRIBUTE_URL_BEFORE_FORWARDING) + "?...</a>");

                        String longLink = buf.toString();
                        out.println("<br><br>");
                        out.println("If you would like to use a <b>shorter URL that will not break in email postings</b>, you can use the<br><a href='https://bitly.com/'>bitly.com</a> service below:<BR>");
                        out.println("<BR><form><input type=\"button\" onClick=\"bitlyURL('"+longLink+"', '"+bitlyUser+"', '"+bitlyKey+"')\" value=\"Shorten URL\"></form>");
                        out.println("<div id='bitly'></div>");

    					//out.println("If you would like to use a <b>shorter URL that will not break in email postings</b>,");
    					//out.println(" we recommend that you copy and paste the URL above into a URL shortening service, ");
    					//out.println("such as <a href='https://bitly.com/'>Bitly</a> or ");
    					//out.println("<a href='http://goo.gl/'>Google</a>.");
                    }
                 	
                    out.println("</div>");
                }

                %>

            <div class="section" id="summary">
			<% //contents of fingerprint.jsp now come from attribute on request object %>
            <%@ include file="oncoprint/main.jsp" %>
            <%@ include file="gene_info.jsp" %>
            </div>
		<%if ( has_mrna && (has_copy_no || has_methylation || has_copy_no) ) { %>
            			
				<%@ include file="plots_tab.jsp" %>
		<%}%>
            <% if (showIGVtab) { %>
              <%@ include file="igv.jsp" %>
            <% } %>
                    
            <%
                if (clinicalDataList != null && clinicalDataList.size() > 0) { %>
                    <%@ include file="clinical_tab.jsp" %>
            <%    }
            %>

            <% if (computeLogOddsRatio && geneWithScoreList.size() > 1) { %>
                <%@ include file="correlation.jsp" %>
            <% } %>
            <% if (mutationDetailLimitReached != null) {
                    out.println("<div class=\"section\" id=\"mutation_details\">");
                    out.println("<P>To retrieve mutation details, please specify "
                    + QueryBuilder.MUTATION_DETAIL_LIMIT + " or fewer genes.<BR>");
                    out.println("</div>");
                } else if (showMutTab) { %>
	                <%@ include file="mutation_views.jsp" %>
	                <%@ include file="mutation_details.jsp" %>
            <%  } %>

            <%
            if (rppaExists) { %>
                <%@ include file="protein_exp.jsp" %>
            <% } %>

            <%
            if (includeNetworks) { %>
                <%@ include file="networks.jsp" %>
            <% } %>

            <%@ include file="data_download.jsp" %>
            
            <%@ include file="image_tabs_data.jsp" %>
            
            </div> <!-- end tabs div -->
            <% } %>
    </div>
    </td>
  </tr>
  <tr>
    <td colspan="3">
	<jsp:include page="global/footer.jsp" flush="true" />
    </td>
  </tr>
</table>
</center>
</div>
<jsp:include page="global/xdebug.jsp" flush="true" />    
</form>

<script type="text/javascript">
	// to initially hide the network tab
    
	//index of network tab
	var networkTabIndex = $('#tabs a[href="#network"]').parent().index();

	if($.cookie(("results-tab-" + (typeof cancer_study_id_selected === 'undefined'? "" : cancer_study_id_selected))) != networkTabIndex){
		$("div.section#network").attr('style', 'display: none !important; height: 0px; width: 0px; visibility: hidden;');
	}

    // to fix problem of flash repainting
    $("a.result-tab").click(function(){

        if($(this).attr("href")=="#network") {
            $("div.section#network").removeAttr('style');
        } else {
            $("div.section#network").attr('style', 'display: block !important; height: 0px; width: 0px; visibility: hidden;');
        }
    });

    //  Set up Tip-Tip Event Handler for Genomic Profiles help
    $(".result-tab").tipTip({defaultPosition: "bottom", delay:"100", edgeOffset: 10, maxWidth: 200});
</script>

</body>
</html><|MERGE_RESOLUTION|>--- conflicted
+++ resolved
@@ -62,12 +62,8 @@
 
     ProfileData mergedProfile = (ProfileData)
             request.getAttribute(QueryBuilder.MERGED_PROFILE_DATA_INTERNAL);
-<<<<<<< HEAD
     String oql = xssUtil.getCleanerInput(request, QueryBuilder.GENE_LIST);
-=======
->>>>>>> af38f296
-
-    String oql = xssUtil.getCleanInput(request, QueryBuilder.GENE_LIST);
+
     ParserOutput theOncoPrintSpecParserOutput = OncoPrintSpecificationDriver.callOncoPrintSpecParserDriver( oql,
             (HashSet<String>) request.getAttribute(QueryBuilder.GENETIC_PROFILE_IDS),
             (ArrayList<GeneticProfile>) request.getAttribute(QueryBuilder.PROFILE_LIST_INTERNAL),
@@ -81,7 +77,7 @@
         getCases: function() { return '<%= cases %>'; },
         getCaseIdsKey: function() { return '<%= caseIdsKey %>'; },
         getOqlString: (function() {
-            var oql = '<%=StringEscapeUtils.escapeJavaScript(oql)%>'
+            var oql = '<%=oql%>'
                     .replace("&gt;", ">", "gm")
                     .replace("&lt;", "<", "gm")
                     .replace("&eq;", "=", "gm")
