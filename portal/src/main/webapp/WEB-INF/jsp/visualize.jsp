<%@ page import="org.mskcc.cbio.portal.servlet.QueryBuilder" %>
<%@ page import="java.util.ArrayList" %>
<%@ page import="java.util.HashSet" %>
<%@ page import="org.mskcc.cbio.portal.model.*" %>
<%@ page import="java.text.NumberFormat" %>
<%@ page import="java.text.DecimalFormat" %>
<%@ page import="java.util.Set" %>
<%@ page import="java.util.Iterator" %>
<%@ page import="org.mskcc.cbio.portal.servlet.ServletXssUtil" %>
<%@ page import="java.util.Enumeration" %>
<%@ page import="java.net.URLEncoder" %>
<%@ page import="org.mskcc.cbio.portal.oncoPrintSpecLanguage.CallOncoPrintSpecParser" %>
<%@ page import="org.mskcc.cbio.portal.oncoPrintSpecLanguage.ParserOutput" %>
<%@ page import="org.mskcc.cbio.portal.oncoPrintSpecLanguage.OncoPrintSpecification" %>
<%@ page import="org.mskcc.cbio.portal.oncoPrintSpecLanguage.Utilities" %>
<%@ page import="org.mskcc.cbio.cgds.model.CancerStudy" %>
<%@ page import="org.mskcc.cbio.cgds.model.CaseList" %>
<%@ page import="org.mskcc.cbio.cgds.model.GeneticProfile" %>
<%@ page import="org.mskcc.cbio.cgds.model.GeneticAlterationType" %>
<<<<<<< HEAD
<%@ page import="org.mskcc.cbio.cgds.model.Survival" %>
=======
<%@ page import="org.mskcc.cbio.cgds.model.Patient" %>
>>>>>>> baed5e43
<%@ page import="org.mskcc.cbio.cgds.dao.DaoGeneticProfile" %>
<%@ page import="org.apache.commons.logging.LogFactory" %>
<%@ page import="org.apache.commons.logging.Log" %>
<%@ page import="org.apache.commons.lang.StringEscapeUtils" %>
<%@ page import="java.lang.reflect.Array" %>
<%@ page import="static org.mskcc.cbio.portal.servlet.QueryBuilder.INTERNAL_EXTENDED_MUTATION_LIST" %>
<%@ page import="org.mskcc.cbio.portal.util.*" %>


<%
    ArrayList<GeneticProfile> profileList =
            (ArrayList<GeneticProfile>) request.getAttribute
            (QueryBuilder.PROFILE_LIST_INTERNAL);
    HashSet<String> geneticProfileIdSet = (HashSet<String>) request.getAttribute
            (QueryBuilder.GENETIC_PROFILE_IDS);
    ServletXssUtil xssUtil = ServletXssUtil.getInstance();
    double zScoreThreshold = ZScoreUtil.getZScore(geneticProfileIdSet, profileList, request);
    double rppaScoreThreshold = ZScoreUtil.getRPPAScore(request);
    ArrayList<CaseList> caseSets = (ArrayList<CaseList>)
            request.getAttribute(QueryBuilder.CASE_SETS_INTERNAL);
    String caseSetId = (String) request.getAttribute(QueryBuilder.CASE_SET_ID);
    String caseIds = xssUtil.getCleanInput(request, QueryBuilder.CASE_IDS);
    ArrayList<CancerStudy> cancerStudies = (ArrayList<CancerStudy>)
            request.getAttribute(QueryBuilder.CANCER_TYPES_INTERNAL);
    String cancerTypeId = (String) request.getAttribute(QueryBuilder.CANCER_STUDY_ID);


    /**
     * Put together global parameters for injection as javascript variables
     *
     */
    // put geneticProfileIds into the proper form for the JSON request
    String geneticProfiles = StringUtils.join(geneticProfileIdSet.iterator(), " ");
    geneticProfiles = geneticProfiles.trim();

    String caseIdsKey = (String) request.getAttribute(QueryBuilder.CASE_IDS_KEY);

    // get cases
    String cases = (String) request.getAttribute(QueryBuilder.SET_OF_CASE_IDS);
    cases = StringEscapeUtils.escapeJavaScript(cases);

    ProfileData mergedProfile = (ProfileData)
            request.getAttribute(QueryBuilder.MERGED_PROFILE_DATA_INTERNAL);
    String geneList = xssUtil.getCleanInput(request, QueryBuilder.GENE_LIST);
    geneList = StringEscapeUtils.escapeJavaScript(geneList);
    %>

<script type="text/javascript">
    window.cases = '<%= cases %>';
    window.case_ids_key = '<%= caseIdsKey %>';
    window.gene_list = '<%=geneList%>';
    window.genetic_profiles = '<%=geneticProfiles%>';
</script>

<%

    boolean showIGVtab = false;
	String[] cnaTypes = {"_gistic", "_cna", "_consensus", "_rae"};
	for (int lc = 0; lc < cnaTypes.length; lc++) {
		String cnaProfileID = cancerTypeId + cnaTypes[lc];
		if (DaoGeneticProfile.getGeneticProfileByStableId(cnaProfileID) != null){
			showIGVtab = true;
			break;
	    }
	}	

    ParserOutput theOncoPrintSpecParserOutput = OncoPrintSpecificationDriver.callOncoPrintSpecParserDriver( geneList,
             (HashSet<String>) request.getAttribute(QueryBuilder.GENETIC_PROFILE_IDS),
             (ArrayList<GeneticProfile>) request.getAttribute(QueryBuilder.PROFILE_LIST_INTERNAL),
             zScoreThreshold, rppaScoreThreshold );

    OncoPrintSpecification theOncoPrintSpecification = theOncoPrintSpecParserOutput.getTheOncoPrintSpecification();
    ProfileDataSummary dataSummary = new ProfileDataSummary( mergedProfile, theOncoPrintSpecification, zScoreThreshold, rppaScoreThreshold );

    DecimalFormat percentFormat = new DecimalFormat("###,###.#%");
    String geneSetChoice = request.getParameter(QueryBuilder.GENE_SET_CHOICE);
    if (geneSetChoice == null) {
        geneSetChoice = "user-defined-list";
    }
    GeneSetUtil geneSetUtil = GeneSetUtil.getInstance();
    ArrayList<GeneSet> geneSetList = geneSetUtil.getGeneSetList();
    Set<String> warningUnion = (Set<String>) request.getAttribute(QueryBuilder.WARNING_UNION);


    ArrayList <GeneWithScore> geneWithScoreList = dataSummary.getGeneFrequencyList();
    ArrayList<String> mergedCaseList = mergedProfile.getCaseIdList();

    Config globalConfig = Config.getInstance();
    String siteTitle = SkinUtil.getTitle();
    String bitlyUser = SkinUtil.getBitlyUser();
    String bitlyKey = SkinUtil.getBitlyApiKey();

    request.setAttribute(QueryBuilder.HTML_TITLE, siteTitle+"::Results");
    
    boolean computeLogOddsRatio = true;

    Boolean mutationDetailLimitReached = (Boolean)
            request.getAttribute(QueryBuilder.MUTATION_DETAIL_LIMIT_REACHED);

<<<<<<< HEAD
    ArrayList <Survival> survivalList = (ArrayList<Survival>)
=======
    ArrayList <Patient> clinicalDataList = (ArrayList<Patient>)
>>>>>>> baed5e43
            request.getAttribute(QueryBuilder.CLINICAL_DATA_LIST);
    
    boolean rppaExists = countProfiles(profileList, GeneticAlterationType.PROTEIN_ARRAY_PROTEIN_LEVEL) > 0;
    
    boolean has_rppa = countProfiles(profileList, GeneticAlterationType.PROTEIN_ARRAY_PROTEIN_LEVEL) > 0;
    boolean has_mrna = countProfiles(profileList, GeneticAlterationType.MRNA_EXPRESSION) > 0; 
    boolean has_methylation = countProfiles(profileList, GeneticAlterationType.METHYLATION) > 0;
    boolean has_copy_no = countProfiles(profileList, GeneticAlterationType.COPY_NUMBER_ALTERATION) > 0;
	
    boolean includeNetworks = SkinUtil.includeNetworks();
%>

<%!
    public int countProfiles (ArrayList<GeneticProfile> profileList, GeneticAlterationType type) {
        int counter = 0;
        for (int i = 0; i < profileList.size(); i++) {
            GeneticProfile profile = profileList.get(i);
            if (profile.getGeneticAlterationType() == type) {
                counter++;
            }
        }
        return counter;
    }
%>


<jsp:include page="global/header.jsp" flush="true" />

             <%   String smry = "";
                      
                    out.println ("<p><div class='gene_set_summary'>Gene Set / Pathway is altered in "
                        + percentFormat.format(dataSummary.getPercentCasesAffected())
                        + " of all cases.");
                 out.println ("<br></div></p>");
                 out.println ("<p><small><strong>");

                 for (CancerStudy cancerStudy: cancerStudies){
                    if (cancerTypeId.equals(cancerStudy.getCancerStudyStableId())){
                        smry = smry + cancerStudy.getName();
                    }
                }
                for (CaseList caseSet:  caseSets) {
                    if (caseSetId.equals(caseSet.getStableId())) {
                        smry = smry + "/" + caseSet.getName() + ":  "
                                + " (" + mergedCaseList.size() + ")";
                    }
                }
                for (GeneSet geneSet:  geneSetList) {
                    if (geneSetChoice.equals(geneSet.getId())) {
                        smry = smry + "/" + geneSet.getName();
                    }
                }
                smry = smry + "/" + geneWithScoreList.size();
                if (geneWithScoreList.size() == 1){
                    smry = smry + " gene";
                } else {
                    smry = smry + " genes";
                }

                out.println (smry);
                out.println ("</strong></small></p>");
                 %>

            <% if (warningUnion.size() > 0) {
                out.println ("<div class='warning'>");
                out.println ("<h4>Errors:</h4>");
                out.println ("<ul>");
                Iterator<String> warningIterator = warningUnion.iterator();
                int counter = 0;
                while (warningIterator.hasNext()) {
                    String warning = warningIterator.next();
                    if (counter++ < 10) {
                        out.println ("<li>" +  warning + "</li>");
                    }
                }
                if (warningUnion.size() > 10) {
                    out.println ("<li>...</li>");
                }
                out.println ("</ul>");
                out.println ("</div>");
            }
            if (geneWithScoreList.size() == 0) {
                out.println ("<b>Please go back and try again.</b>");
                out.println ("</div>");
            } else { %>

             <script type="text/javascript">
             $(document).ready(function(){

                 // Init Tool Tips
                 $("#toggle_query_form").tipTip();

             });
             </script>

            <%
                /**
                 * Put together parameters for an AJAX call to GeneAlterations.json
                 *
                 */

                // put gene string into a form that javascript can swallow
                String genes = (String) request.getAttribute(QueryBuilder.RAW_GENE_STR);
                genes = StringEscapeUtils.escapeJavaScript(genes);
//                genes = genes.replace("\n", " ");

                // get cases
                String samples = (String) request.getAttribute(QueryBuilder.SET_OF_CASE_IDS);
                samples = StringEscapeUtils.escapeJavaScript(samples);
            %>

<script type="text/javascript">
    //  make global variables
        var genes = "<%=genes%>",
            samples = "<%=samples%>",
            geneticProfiles = "<%=geneticProfiles%>";
</script>

            <p><a href="" title="Modify your original query.  Recommended over hitting your browser's back button." id="toggle_query_form">
            <span class='query-toggle ui-icon ui-icon-triangle-1-e' style='float:left;'></span>
            <span class='query-toggle ui-icon ui-icon-triangle-1-s' style='float:left; display:none;'></span><b>Modify Query</b></a>
            <p/>

            <div style="margin-left:5px;display:none;" id="query_form_on_results_page">
            <%@ include file="query_form.jsp" %>
            </div>

            <div id="tabs">
                <ul>
                <% Boolean showMutTab = false; %>
                <%
                if (geneWithScoreList.size() > 0) {


                    Enumeration paramEnum = request.getParameterNames();
                    StringBuffer buf = new StringBuffer(request.getAttribute
                            (QueryBuilder.ATTRIBUTE_URL_BEFORE_FORWARDING) + "?");
                    
                    while (paramEnum.hasMoreElements())
                    {
                        String paramName = (String) paramEnum.nextElement();
                        String values[] = request.getParameterValues(paramName);
                        
                        if (values != null && values.length >0)
                        {
                            for (int i=0; i<values.length; i++)
                            {
                                String currentValue = values[i].trim();
                                
                                if (currentValue.contains("mutation"))
                                {
                                    showMutTab = true;
                                }
                                
                                if (paramName.equals(QueryBuilder.GENE_LIST)
                                    && currentValue != null)
                                {
                                    //  Spaces must be converted to semis
                                    currentValue = Utilities.appendSemis(currentValue);
                                    //  Extra spaces must be removed.  Otherwise OMA Links will not work.
                                    currentValue = currentValue.replaceAll("\\s+", " ");
                                    currentValue = URLEncoder.encode(currentValue);
                                }
                                else if (paramName.equals(QueryBuilder.CASE_IDS) ||
                                		paramName.equals(QueryBuilder.CLINICAL_PARAM_SELECTION))
                                {
                                	// do not include case IDs anymore (just skip the parameter)
                                	// if we need to support user-defined case lists in the future,
                                	// we need to replace this "parameter" with the "attribute" caseIdsKey
                                	
                                	// also do not include clinical param selection parameter, since
                                	// it is only related to user-defined case sets, we need to take care
                                	// of unsafe characters such as '<' and '>' if we decide to add this
                                	// parameter in the future
                                	continue;
                                }
                                
                                buf.append (paramName + "=" + currentValue + "&");
                            }
                        }
                    }

                    out.println ("<li><a href='#summary' class='result-tab' title='Compact visualization of genomic alterations'>OncoPrint</a></li>");

                    if (computeLogOddsRatio && geneWithScoreList.size() > 1) {
                        out.println ("<li><a href='#gene_correlation' class='result-tab' title='Mutual exclusivity and co-occurrence analysis'>"
                        + "Mutual Exclusivity</a></li>");
                    }
			
			if ( has_mrna && (has_rppa || has_methylation || has_copy_no) ) {
	                	out.println ("<li><a href='#plots' class='result-tab' title='Multiple plots, including CNA v. mRNA expression'>" + "Plots</a></li>");
	
			}

                         if (showMutTab){
                        out.println ("<li><a href='#mutation_details' class='result-tab' title='Mutation details, including mutation type, "
                         + "amino acid change, validation status and predicted functional consequence'>"
                         + "Mutations</a></li>");
                    }
                    
                    if (rppaExists) {
                        out.println ("<li><a href='#protein_exp' class='result-tab' title='Protein and Phopshoprotein changes using Reverse Phase Protein Array (RPPA) data'>"
                        + "Protein Changes</a></li>");
                    }

                    if (survivalList != null && survivalList.size() > 0) {
                        out.println ("<li><a href='#survival' class='result-tab' title='Survival analysis and Kaplan-Meier curves'>"
                        + "Survival</a></li>");
                    }

                    if (includeNetworks) {
                        out.println ("<li><a href='#network' class='result-tab' title='Network visualization and analysis'>"
                        + "Network</a></li>");
                    }
                    
                    if (showIGVtab){
                        out.println ("<li><a href='#igv_tab' class='result-tab' title='Visualize copy number data via the Integrative Genomics Viewer (IGV).'>IGV</a></li>");
                    }
                    %>

                    <%@ include file="image_tabs.jsp" %>

                    <%
                    out.println ("<li><a href='#data_download' class='result-tab' title='Download all alterations or copy and paste into Excel'>Download</a></li>");
                    out.println ("<li><a href='#bookmark_email' class='result-tab' title='Bookmark or generate a URL for email'>Bookmark</a></li>");
                    out.println ("<!--<li><a href='index.do' class='result-tab'>Create new query</a> -->");

                    out.println ("</ul>");

                    
                    out.println ("<div class=\"section\" id=\"bookmark_email\">");
                    
                 	// diable bookmark link if case set is user-defined 
                    if (caseSetId.equals("-1"))
                    {
                    	out.println("<br>");
                    	out.println("<h4>The bookmark option is not available for user-defined case lists.</h4>");
                    }
                    else
                    {
                        out.println ("<h4>Right click</b> on the link below to bookmark your results or send by email:</h4><br><a href='"
                                + buf.toString() + "'>" + request.getAttribute
                                (QueryBuilder.ATTRIBUTE_URL_BEFORE_FORWARDING) + "?...</a>");

                        String longLink = buf.toString();
                        out.println("<br><br>");
                        out.println("If you would like to use a <b>shorter URL that will not break in email postings</b>, you can use the<br><a href='https://bitly.com/'>bitly.com</a> service below:<BR>");
                        out.println("<BR><form><input type=\"button\" onClick=\"bitlyURL('"+longLink+"', '"+bitlyUser+"', '"+bitlyKey+"')\" value=\"Shorten URL\"></form>");
                        out.println("<div id='bitly'></div>");

    					//out.println("If you would like to use a <b>shorter URL that will not break in email postings</b>,");
    					//out.println(" we recommend that you copy and paste the URL above into a URL shortening service, ");
    					//out.println("such as <a href='https://bitly.com/'>Bitly</a> or ");
    					//out.println("<a href='http://goo.gl/'>Google</a>.");
                    }
                 	
                    out.println("</div>");
                }

                %>

            <div class="section" id="summary">
			<% //contents of fingerprint.jsp now come from attribute on request object %>
            <%@ include file="oncoprint/main.jsp" %>
            <%@ include file="gene_info.jsp" %>
            </div>
		<%if ( has_mrna && (has_copy_no || has_methylation || has_copy_no) ) { %>
            			
				<%@ include file="plots_tab.jsp" %>
		<%}%>
            <% if (showIGVtab) { %>
              <%@ include file="igv.jsp" %>
            <% } %>
                    
            <%
                if (survivalList != null && survivalList.size() > 0) { %>
                    <%@ include file="clinical_tab.jsp" %>
            <%    }
            %>

            <% if (computeLogOddsRatio && geneWithScoreList.size() > 1) { %>
                <%@ include file="correlation.jsp" %>
            <% } %>
            <% if (mutationDetailLimitReached != null) {
                    out.println("<div class=\"section\" id=\"mutation_details\">");
                    out.println("<P>To retrieve mutation details, please specify "
                    + QueryBuilder.MUTATION_DETAIL_LIMIT + " or fewer genes.<BR>");
                    out.println("</div>");
                } else if (showMutTab) { %>
	                <%@ include file="mutation_views.jsp" %>
	                <%@ include file="mutation_details.jsp" %>
            <%  } %>

            <%
            if (rppaExists) { %>
                <%@ include file="protein_exp.jsp" %>
            <% } %>

            <%
            if (includeNetworks) { %>
                <%@ include file="networks.jsp" %>
            <% } %>

            <%@ include file="data_download.jsp" %>
            
            <%@ include file="image_tabs_data.jsp" %>
            
            </div> <!-- end tabs div -->
            <% } %>
    </div>
    </td>
  </tr>
  <tr>
    <td colspan="3">
	<jsp:include page="global/footer.jsp" flush="true" />
    </td>
  </tr>
</table>
</center>
</div>
<jsp:include page="global/xdebug.jsp" flush="true" />    
</form>

<script type="text/javascript">
	// to initially hide the network tab
    
	//index of network tab
	var networkTabIndex = $('#tabs a[href="#network"]').parent().index();

	if($.cookie(("results-tab-" + (typeof cancer_study_id_selected === 'undefined'? "" : cancer_study_id_selected))) != networkTabIndex){
		$("div.section#network").attr('style', 'display: none !important; height: 0px; width: 0px; visibility: hidden;');
	}

    // to fix problem of flash repainting
    $("a.result-tab").click(function(){

        if($(this).attr("href")=="#network") {
            $("div.section#network").removeAttr('style');
        } else {
            $("div.section#network").attr('style', 'display: block !important; height: 0px; width: 0px; visibility: hidden;');
        }
    });

    //  Set up Tip-Tip Event Handler for Genomic Profiles help
    $(".result-tab").tipTip({defaultPosition: "bottom", delay:"100", edgeOffset: 10, maxWidth: 200});
</script>

</body>
</html><|MERGE_RESOLUTION|>--- conflicted
+++ resolved
@@ -17,11 +17,7 @@
 <%@ page import="org.mskcc.cbio.cgds.model.CaseList" %>
 <%@ page import="org.mskcc.cbio.cgds.model.GeneticProfile" %>
 <%@ page import="org.mskcc.cbio.cgds.model.GeneticAlterationType" %>
-<<<<<<< HEAD
-<%@ page import="org.mskcc.cbio.cgds.model.Survival" %>
-=======
 <%@ page import="org.mskcc.cbio.cgds.model.Patient" %>
->>>>>>> baed5e43
 <%@ page import="org.mskcc.cbio.cgds.dao.DaoGeneticProfile" %>
 <%@ page import="org.apache.commons.logging.LogFactory" %>
 <%@ page import="org.apache.commons.logging.Log" %>
@@ -121,11 +117,7 @@
     Boolean mutationDetailLimitReached = (Boolean)
             request.getAttribute(QueryBuilder.MUTATION_DETAIL_LIMIT_REACHED);
 
-<<<<<<< HEAD
-    ArrayList <Survival> survivalList = (ArrayList<Survival>)
-=======
     ArrayList <Patient> clinicalDataList = (ArrayList<Patient>)
->>>>>>> baed5e43
             request.getAttribute(QueryBuilder.CLINICAL_DATA_LIST);
     
     boolean rppaExists = countProfiles(profileList, GeneticAlterationType.PROTEIN_ARRAY_PROTEIN_LEVEL) > 0;
