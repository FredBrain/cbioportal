<%@ page import="org.json.simple.JSONValue"%>
<%@ page import="org.mskcc.cbio.portal.servlet.QueryBuilder" %>
<%@ page import="org.mskcc.cbio.portal.servlet.CancerStudyView" %>
<%@ page import="org.mskcc.cbio.portal.servlet.PatientView" %>
<%@ page import="org.mskcc.cbio.portal.model.CancerStudy" %>
<%@ page import="org.mskcc.cbio.portal.model.GeneticProfile" %>
<%@ page import="org.mskcc.cbio.portal.util.GlobalProperties" %>
<%@ page import="java.util.List" %>
<%@ page import="org.apache.commons.lang.StringUtils" %>
<%@ page import="org.json.simple.JSONValue" %>

<%
request.setAttribute("tumormap", true);
String isDemoMode = request.getParameter("demo");
boolean showPlaceHoder;
if (isDemoMode!=null) {
    showPlaceHoder = isDemoMode.equalsIgnoreCase("on");
} else {
    showPlaceHoder = GlobalProperties.showPlaceholderInPatientView();
}

CancerStudy cancerStudy = (CancerStudy)request.getAttribute(CancerStudyView.CANCER_STUDY);
String cancerStudyViewError = (String)request.getAttribute(CancerStudyView.ERROR);

String caseSetId = (String)request.getAttribute(QueryBuilder.CASE_SET_ID);
List<String> caseIds = (List<String>)request.getAttribute(QueryBuilder.CASE_IDS);
String jsonCaseIds = JSONValue.toJSONString(caseIds);

GeneticProfile mutationProfile = (GeneticProfile)request.getAttribute(CancerStudyView.MUTATION_PROFILE);
boolean hasMutation = mutationProfile!=null;

boolean hasMutSig = cancerStudy!=null && cancerStudy.hasMutSigData();
boolean showMutationsTab = hasMutation;

GeneticProfile cnaProfile = (GeneticProfile)request.getAttribute(CancerStudyView.CNA_PROFILE);
boolean hasCNA = cnaProfile!=null;

boolean hasGistic = cancerStudy!=null && cancerStudy.hasGisticData();
boolean showCNATab = hasGistic;

String mutationProfileStableId = null;
String cnaProfileStableId = null;
if (mutationProfile!=null) {
    mutationProfileStableId = mutationProfile.getStableId();
}
if (cnaProfile!=null) {
    cnaProfileStableId = cnaProfile.getStableId();
}

boolean hasCnaSegmentData = cancerStudy!=null && cancerStudy.hasCnaSegmentData();

if (cancerStudyViewError!=null) {
    out.print(cancerStudyViewError);
} else {
%>

<jsp:include page="../global/header.jsp" flush="true" />

<table width="100%">
    <tr>
        <td>
            <form method="post" action="index.do">
                <b><u><%=cancerStudy.getName()%></u></b>
                <input type="hidden" name="cancer_study_id" value="<%=cancerStudy.getCancerStudyStableId()%>">
                <input type="submit" value="Query this study">
            </form>
        </td>
    </tr>
    <tr>
        <td id="study-desc"><%=cancerStudy.getDescription()%>
            <%if (null!=cancerStudy.getPmid()) {%>
            &nbsp;<a href="http://www.ncbi.nlm.nih.gov/pubmed/<%=cancerStudy.getPmid()%>">PubMed</a>
            <%}%>
        </td>
    </tr>
</table>


<div id="study-tabs">
    <ul>
        
    <li id="li-1"><a href='#dc-plots' id='study-tab-dc-plots-a' class='study-tab' title='Study Summary'>Study Summary</a></li>
    <!--<li><a href='#clinical-plots' class='study-tab' title='DC Plots'>Study Summary</a></li>-->
    <li><a href='#clinical' id='study-tab-clinical-a' class='study-tab' title='Clinical Data'>Clinical Data</a></li>
    
    <%if(showMutationsTab){%>
    <li><a href='#mutations' id='study-tab-mutations-a' class='study-tab' title='Mutations'>Mutated Genes</a></li>
    <%}%>
    
    <%if(showCNATab){%>
    <li><a href='#cna' id='study-tab-cna-a' class='study-tab' title='Copy Number Alterations'>Copy Number Alterations</a></li>
    <%}%>
    
    </ul>
    
    <div class="study-section" id="dc-plots">
        <%@ include file="dcplots.jsp" %>
    </div>
    
    <div class="study-section" id="clinical">
        <%@ include file="clinical.jsp" %>
    </div>
    
    <%if(showMutationsTab){%>
    <div class="study-section" id="mutations">
        <%@ include file="mutations.jsp" %>
    </div>
    <%}%>

    <%if(showCNATab){%>
    <div class="study-section" id="cna">
        <%@ include file="cna.jsp" %>
    </div>
    <%}%>

</div>
<%  
}
%>
        </div>
    </td>
</tr>

<tr>
    <td colspan="3">
	<jsp:include page="../global/footer.jsp" flush="true" />
    </td>
</tr>

</table>
</center>
</div>
<jsp:include page="../global/xdebug.jsp" flush="true" />    

<style type="text/css">
        @import "css/data_table_jui.css?<%=GlobalProperties.getAppVersion()%>";
        @import "css/data_table_ColVis.css?<%=GlobalProperties.getAppVersion()%>";
        .ColVis {
                float: left;
                margin-bottom: 0
        }
        .dataTables_length {
                width: auto;
                float: right;
        }
        .dataTables_info {
                clear: none;
                width: auto;
                float: right;
        }
        .dataTables_filter {
                width: 40%;
        }
        .div.datatable-paging {
                width: auto;
                float: right;
        }
        .data-table-name {
                float: left;
                font-weight: bold;
                font-size: 120%;
                vertical-align: middle;
        }
</style>

<script type="text/javascript" src="js/src/cancer-study-view/load-clinical-data.js?<%=GlobalProperties.getAppVersion()%>"></script>

<script type="text/javascript">
var cancerStudyId = '<%=cancerStudy.getCancerStudyStableId()%>';
var mutationProfileId = <%=mutationProfileStableId==null%>?null:'<%=mutationProfileStableId%>';
var cnaProfileId = <%=cnaProfileStableId==null%>?null:'<%=cnaProfileStableId%>';
var hasCnaSegmentData = <%=hasCnaSegmentData%>;
var hasMutSig = <%=hasMutSig%>;
var caseSetId = '<%=caseSetId%>';
var caseIds = <%=jsonCaseIds%>;
var cancer_study_id = cancerStudyId; //Some components using this as global ID
var appVersion = <%=GlobalProperties.getAppVersion()%>;

$("#study-tabs").tabs();
$('#study-tab-clinical-a').click(function(){
    if (!$(this).hasClass("tab-clicked")) {
        //First time: adjust the width of data table;
        $("#clinical-data-table-loading-wait").css('display', 'block');
        $("#clinical-data-table-div").css('display','none');
        setTimeout(function () {
            $("#clinical-data-table-div").css('display','block');
            StudyViewClinicalTabController.init();
            $("#clinical-data-table-loading-wait").css('display', 'none');
            $('#study-tab-clinical-a').addClass("tab-clicked");
        }, 500);
    }
});

<<<<<<< HEAD
function setUpStudyTabs() {
    $('#study-tabs').tabs();
    $('#study-tabs').show();
}

function initTabs() {
    var tabContainers = $('.study-section');
    var tabLoaded = false;
    var maxX = 0;
    tabContainers.hide().filter(':first').show();

    $('.study-tab').click(function () {
        tabContainers.hide();
        tabContainers.filter(this.hash).show();
        $('.study-tab').removeClass('selected');
        $(this).addClass('selected');
        
        /*
        if($( "#study-tabs" ).tabs( "option", "active" ) === 1){
            var oTable = $('#dataTable').dataTable();
            if ( oTable.length > 0 ) {
                var rotationAngle = 315;
                var radians = Math.PI * (rotationAngle/180);
                var numColumns = oTable.fnSettings().aoColumns.length;
                if(!tabLoaded){
                    for(var i =1;i<=numColumns ; i++){
                        var rotatedX = $("table.dataTable>thead>tr>th:nth-child("+i+")").width();
                        if(rotatedX > maxX)
                            maxX = rotatedX;
                    }
                    maxX -= 28;
                    for(var i =1;i<=numColumns ; i++){
                        $("table.dataTable>thead>tr>th:nth-child("+i+")").height(maxX/Math.cos(radians));
                    }
                    tabLoaded = true;
                }else {
                    for(var i =1;i<=numColumns ; i++){
                        $("table.dataTable>thead>tr>th:nth-child("+i+")").height(maxX/Math.cos(radians));
                    }
                }
                oTable.fnAdjustColumnSizing();
                new FixedColumns( oTable);
                $(".DTFC_LeftBodyLiner").css("overflow-y","hidden");
                $(".dataTables_scroll").css("overflow-x","scroll");
                $(".DTFC_LeftHeadWrapper").css("background-color","white");
            }else{
                console.log("No DataTable");
            }
        }
        */
        return false;
    }).filter(':first').click();
}

function switchToTab(toTab) {
    $('.study-section').hide();
    $('.study-section#'+toTab).show();
    $('#study-tabs').tabs("option",
		"active",
		$('#study-tabs ul a[href="#'+toTab+'"]').parent().index());
}

function getRefererCaseId() {
    //var match = /case_id=([^&]+)/.exec(document.referrer);
    //return match ? match[1] : null;
    var idStr = /^#?case_ids=(.+)/.exec(location.hash);
    if (!idStr) return null;
    var ids = {};
    idStr[1].split(/[ ,]+/).forEach(function(id) {
        ids[id] = true;
    });
    return ids;
}

=======
$('#study-tab-mutations-a').click(function(){
    if (!$(this).hasClass("tab-clicked")) {
        StudyViewMutationsTabController.init();
        $(this).addClass("tab-clicked");
    }
});

$('#study-tab-cna-a').click(function(){
    if (!$(this).hasClass("tab-clicked")) {
        StudyViewCNATabController.init();
        $(this).addClass("tab-clicked");
    }
});
>>>>>>> 787f0283
</script>

</body>
</html><|MERGE_RESOLUTION|>--- conflicted
+++ resolved
@@ -191,82 +191,6 @@
     }
 });
 
-<<<<<<< HEAD
-function setUpStudyTabs() {
-    $('#study-tabs').tabs();
-    $('#study-tabs').show();
-}
-
-function initTabs() {
-    var tabContainers = $('.study-section');
-    var tabLoaded = false;
-    var maxX = 0;
-    tabContainers.hide().filter(':first').show();
-
-    $('.study-tab').click(function () {
-        tabContainers.hide();
-        tabContainers.filter(this.hash).show();
-        $('.study-tab').removeClass('selected');
-        $(this).addClass('selected');
-        
-        /*
-        if($( "#study-tabs" ).tabs( "option", "active" ) === 1){
-            var oTable = $('#dataTable').dataTable();
-            if ( oTable.length > 0 ) {
-                var rotationAngle = 315;
-                var radians = Math.PI * (rotationAngle/180);
-                var numColumns = oTable.fnSettings().aoColumns.length;
-                if(!tabLoaded){
-                    for(var i =1;i<=numColumns ; i++){
-                        var rotatedX = $("table.dataTable>thead>tr>th:nth-child("+i+")").width();
-                        if(rotatedX > maxX)
-                            maxX = rotatedX;
-                    }
-                    maxX -= 28;
-                    for(var i =1;i<=numColumns ; i++){
-                        $("table.dataTable>thead>tr>th:nth-child("+i+")").height(maxX/Math.cos(radians));
-                    }
-                    tabLoaded = true;
-                }else {
-                    for(var i =1;i<=numColumns ; i++){
-                        $("table.dataTable>thead>tr>th:nth-child("+i+")").height(maxX/Math.cos(radians));
-                    }
-                }
-                oTable.fnAdjustColumnSizing();
-                new FixedColumns( oTable);
-                $(".DTFC_LeftBodyLiner").css("overflow-y","hidden");
-                $(".dataTables_scroll").css("overflow-x","scroll");
-                $(".DTFC_LeftHeadWrapper").css("background-color","white");
-            }else{
-                console.log("No DataTable");
-            }
-        }
-        */
-        return false;
-    }).filter(':first').click();
-}
-
-function switchToTab(toTab) {
-    $('.study-section').hide();
-    $('.study-section#'+toTab).show();
-    $('#study-tabs').tabs("option",
-		"active",
-		$('#study-tabs ul a[href="#'+toTab+'"]').parent().index());
-}
-
-function getRefererCaseId() {
-    //var match = /case_id=([^&]+)/.exec(document.referrer);
-    //return match ? match[1] : null;
-    var idStr = /^#?case_ids=(.+)/.exec(location.hash);
-    if (!idStr) return null;
-    var ids = {};
-    idStr[1].split(/[ ,]+/).forEach(function(id) {
-        ids[id] = true;
-    });
-    return ids;
-}
-
-=======
 $('#study-tab-mutations-a').click(function(){
     if (!$(this).hasClass("tab-clicked")) {
         StudyViewMutationsTabController.init();
@@ -280,7 +204,6 @@
         $(this).addClass("tab-clicked");
     }
 });
->>>>>>> 787f0283
 </script>
 
 </body>
