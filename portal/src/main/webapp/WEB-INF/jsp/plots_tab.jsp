--- conflicted
+++ resolved
@@ -68,17 +68,6 @@
     }
     #plots-sidebar-x-div {
         width: inherit;
-<<<<<<< HEAD
-        height: 202px;
-    }
-    #plots-sidebar-y-div {
-        width: inherit;
-        height: 202px;
-    }
-    #plots-sidebar-util-div {
-        width: inherit;
-        height: 170px;
-=======
         height: 222px;
     }
     #plots-sidebar-y-div {
@@ -88,7 +77,6 @@
     #plots-sidebar-util-div {
         width: inherit;
         height: 190px;
->>>>>>> 9966560e
     }
 
     #plots-sidebar h4 {
@@ -112,11 +100,7 @@
     }
     #plots-box {
         width: 820px;
-<<<<<<< HEAD
-        height: 610px;
-=======
         height: 670px;
->>>>>>> 9966560e
         float: right;
     }
 </style>
