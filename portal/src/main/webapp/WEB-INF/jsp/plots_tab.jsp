<%@ page import="org.mskcc.cbio.portal.model.GeneWithScore" %>
<%@ page import="org.mskcc.cbio.portal.servlet.QueryBuilder" %>
<%@ page import="java.util.ArrayList" %>
<%@ page import="java.io.PrintWriter" %>
<%@ page import="java.io.IOException" %>
<%@ page import="org.mskcc.cbio.portal.servlet.GeneratePlots" %>
<%@ page import="org.mskcc.cbio.cgds.model.GeneticProfile" %>
<%@ page import="org.mskcc.cbio.cgds.model.GeneticAlterationType" %>

<%
    String cancer_study_id = (String)request.getParameter("cancer_study_id");
    String case_set_id = (String)request.getParameter("case_set_id");
    String[] gene_list = ((String)request.getParameter("gene_list")).split("\\s+");
%>

<!-- Global Variables -->
<script>
    var cancer_study_id = "<%out.print(cancer_study_id);%>",
            case_set_id = "<%out.print(case_set_id);%>",
            case_ids_key ="<%=caseIdsKey%>";
</script>
<script type="text/javascript" src="js/plots_tab.js"></script>

<div class="section" id="plots">
<table>
    <tr>
        <!-- Side Menu Column -->
        <td>
            <table>
                <tr>
                    <td style="border:2px solid #BDBDBD;padding:10px;height:300px;">
                        <h4 style="padding-top:10px;">Plot Parameters</h4>
                        <br>
                        <b>Gene</b><br>
                        <%
                            if (gene_list.length == 1) {
                                out.print("&nbsp;" + gene_list[0]);
                            }
                        %>
                        <%
                            if (gene_list.length == 1){
                                out.println("<select id='genes' style='display:none;' onchange='PlotsView.init()'>");
                                out.println("<option value='" + gene_list[0].toUpperCase() +
                                            "'>" + gene_list[0].toUpperCase() + "</option>");
                            } else {
                                out.println("<select id='genes' onchange='PlotsView.init()'>");
                                for (int i = 0; i < gene_list.length; i++){
                                    out.println("<option value='" + gene_list[i].toUpperCase() +
                                                "'>" + gene_list[i].toUpperCase() + "</option>");
                                }
                            }
                        %>
                        </select>
                        <br><br>
                        <b>Plot Type</b><br>
                        <select id='plots_type' onchange="PlotsMenu.update();"></select>
                        <br><br>
                        <b>Data Type</b><br>
                        <!-- Hidden -->
                        <div id='mutation_dropdown' style='padding:5px;display:none'>
                            <select id='data_type_mutation'></select>
                        </div>
                        <div id='mrna_dropdown' style='padding:5px;'>
                            - mRNA - <br>
                            <select id='data_type_mrna' onchange="PlotsView.init()"></select>
                        </div>
                        <div id='copy_no_dropdown'style='padding:5px;'>
                            - Copy Number - <br>
                            <select id='data_type_copy_no' onchange="PlotsView.init()"></select>
                        </div>
                        <div id='dna_methylation_dropdown'style='padding:5px;'>
                            - DNA Methylation - <br>
                            <select id='data_type_dna_methylation' onchange="PlotsView.init()"></select>
                        </div>
                        <div id='rppa_dropdown'style='padding:5px;'>
                            - RPPA Protein Level - <br>
                            <select id='data_type_rppa' onchange="PlotsView.init()"></select>
                        </div>
                    </td>
                </tr>
                <!-- Place Holder at the buttom for the side menu-->
                <tr style="height:320px;"></tr>
            </table>
        </td>
        <!-- Plots View-->
        <td>
            <div id="plots_box"></div>
        </td>
    </tr>
</table>
</div>

<script>
<<<<<<< HEAD
    window.onload = PlotsMenu.init();
    window.onload = PlotsMenu.update();
    //window.onload = viewController.initView();
=======
    window.onload = viewController.initView();

    // Takes whatever is in the element #plots_box
    // and returns XML serialized *string*
    function loadSVG() {
        var mySVG = document.getElementById("plots_box");
        var svgDoc = mySVG.getElementsByTagName("svg");
        var xmlSerializer = new XMLSerializer();
        var xmlString = xmlSerializer.serializeToString(svgDoc[0]);
        xmlString = xmlString.replace(/<\/line><text y="9" x="0" dy=".71em"/g, "</line><text y=\"19\" x=\"0\" dy=\".71em\"");
        xmlString = xmlString.replace(/<\/line><text x="-9" y="0" dy=".32em"/g, "</line><text x=\"-9\" y=\"3\" dy=\".32em\"");
        return xmlString;
    }

>>>>>>> bc93ef00
</script>

<%!
    public int countProfiles (ArrayList<GeneticProfile> profileList, GeneticAlterationType type) {
        int counter = 0;
        for (int i = 0; i < profileList.size(); i++) {
            GeneticProfile profile = profileList.get(i);
            if (profile.getGeneticAlterationType() == type) {
                counter++;
            }
        }
        return counter;
    }
%><|MERGE_RESOLUTION|>--- conflicted
+++ resolved
@@ -91,11 +91,8 @@
 </div>
 
 <script>
-<<<<<<< HEAD
     window.onload = PlotsMenu.init();
     window.onload = PlotsMenu.update();
-    //window.onload = viewController.initView();
-=======
     window.onload = viewController.initView();
 
     // Takes whatever is in the element #plots_box
@@ -110,7 +107,6 @@
         return xmlString;
     }
 
->>>>>>> bc93ef00
 </script>
 
 <%!
