--- conflicted
+++ resolved
@@ -120,16 +120,10 @@
 
 //  Set up Mutation Diagrams
 $(document).ready(function(){
-<<<<<<< HEAD
-    var geneSymbol;
-    var diagramMutations;
-    var tableMutations;
-=======
 	var tableMutations;
     var diagramSequence;
->>>>>>> f92a3e8b
-
-    <%
+
+	<%
     for (GeneWithScore geneWithScore : geneWithScoreList) {
         String geneStr = geneWithScore.getGene();
         if (mutationMap.getNumExtendedMutations(geneStr) > 0) {
