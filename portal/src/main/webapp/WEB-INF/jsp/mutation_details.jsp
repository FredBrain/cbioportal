<<<<<<< HEAD
<!-- TODO include these js files in the global js include? -->
<script type="text/javascript" src="js/src/mutation_histogram.js"></script>

<div class='section' id='mutation_details'>
	<img src='images/ajax-loader.gif'/>
</div>
=======
<script type="text/javascript" src="js/lib/igv_webstart.js"></script>

<div class='section' id='mutation_details'></div>
>>>>>>> d59879a1

<style type="text/css" title="currentStyle">
	@import "css/data_table_jui.css";
	@import "css/data_table_ColVis.css";
	#mutation_details .ColVis {
		float: left;
		padding-right:25%;
		margin-bottom: 0;
	}
	#mutation_details .unknown {
		background: #E0E0E0;
		color:black;
		padding-left:5px;
		padding-right:5px;
	}
	#mutation_details .protein_change {
		font-weight: bold;
		font-style: italic;
	}
	#mutation_details .best_effect_transcript {
		color: red;
	}
	#mutation_details .mutation_details_table {
		font-size: 90%;
		color: black;
	}
	/*
	th.mutation-details-qtip-style {
		/*font-size: 115%;
	}
	*/
	#mutation_details .mutation_table_cosmic {
		/*cursor: pointer;*/
		color: #1974B8;
	}
	#mutation_details .dataTables_filter {
		width: 200px;
	}
	#mutation_details .dataTables_filter input {
		width: 120px;
	}
	#mutation_details .dataTables_info {
		width: 300px;
	}
	#mutation_details .msa-img, #mutation_details .pdb-img {
		vertical-align: bottom;
		margin-left: 3px;
	}
	.diagram-lollipop-tip, .diagram-region-tip {
		font-size: 12px;
	}
	.mutation-details-tooltip {
		font-size: 11px !important;
	}
	.mutation_datatables_filter {
		float: right;
		padding-top:3px;
	}
	.mutation_datatables_info {
		float: left;
		padding-top:5px;
		font-size:90%;
	}
	.missense_mutation {
		color: green;
		font-weight: bold;
	}
	.trunc_mutation {
		color: red;
		font-weight: bold;
	}
	.inframe_mutation {
		color: black;
		font-weight: bold;
	}
	.other_mutation {
		color: gray;
		font-weight: bold;
	}
	.diagram_toolbar {
		padding-top: 10px;
		padding-left: 10px;
	}
	.mutation-diagram-container {
		margin-bottom: 10px;
	}
	.mutation-details-filter-info {
		font-size: 14px;
		font-family: verdana,arial,sans-serif;
		color: red;
		margin-bottom: 10px;
	}
	.mutation-details-filter-reset {
		color: #1974B8 !important;
		cursor: pointer;
	}
	.mutation-table-highlight {
		background-color: #E9E900 !important;
	}
	.mutation-table-container {
		margin-bottom: 40px;
	}
	.mutation-table-header {
		font-weight: bold !important;
	}
	.cosmic-details-tip-info {
		padding-bottom: 5px;
	}
<<<<<<< HEAD
	.cosmic-details-table {
		font-size: 11px !important;
=======
	.igv-link {
		cursor: pointer;
>>>>>>> d59879a1
	}
	.left-align-td {
		text-align: left;
	}

</style>

<script type="text/javascript">
    
// Set up Mutation View
$(document).ready(function(){
	// TODO accessing global "samples" variable...
	var sampleArray = samples.trim().split(/\s+/);

	/**
	 * Processes the raw mutation data returned from the servlet, and
	 * initializes the mutation view.
	 *
	 * @param data  raw mutation data returned from the servlet
	 */
	var initMutationView = function(data)
	{
		var model = {mutations: data,
			sampleArray: sampleArray};

		var defaultView = new MutationDetailsView(
			{el: "#mutation_details", model: model});

		defaultView.render();
	};

	// TODO getting these params from global variables defined in visualize.jsp
	// we should refactor/redefine these global variables in a better way

	var params = {geneList: geneList,
		geneticProfiles: geneticProfiles,
		caseList: samples};

	// get mutation data & init view for the current gene and case lists
	$.post("getMutationData.json", params, initMutationView, "json");
});

</script><|MERGE_RESOLUTION|>--- conflicted
+++ resolved
@@ -1,15 +1,9 @@
-<<<<<<< HEAD
 <!-- TODO include these js files in the global js include? -->
 <script type="text/javascript" src="js/src/mutation_histogram.js"></script>
 
 <div class='section' id='mutation_details'>
 	<img src='images/ajax-loader.gif'/>
 </div>
-=======
-<script type="text/javascript" src="js/lib/igv_webstart.js"></script>
-
-<div class='section' id='mutation_details'></div>
->>>>>>> d59879a1
 
 <style type="text/css" title="currentStyle">
 	@import "css/data_table_jui.css";
@@ -118,13 +112,11 @@
 	.cosmic-details-tip-info {
 		padding-bottom: 5px;
 	}
-<<<<<<< HEAD
 	.cosmic-details-table {
 		font-size: 11px !important;
-=======
+	}
 	.igv-link {
 		cursor: pointer;
->>>>>>> d59879a1
 	}
 	.left-align-td {
 		text-align: left;
