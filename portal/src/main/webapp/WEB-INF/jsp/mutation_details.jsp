--- conflicted
+++ resolved
@@ -1,6 +1,5 @@
 <!-- TODO include these js files in the global js include? -->
 <script type="text/javascript" src="js/src/mutation_histogram.js"></script>
-<<<<<<< HEAD
 <!--script type="text/javascript" src="js/lib/jsmol/JSmol.min.nojq.js"></script-->
 <script type="text/javascript" src="js/lib/jmol/JmolCore.js"></script>
 <script type="text/javascript" src="js/lib/jmol/JmolApplet.js"></script>
@@ -8,8 +7,6 @@
 <script type="text/javascript" src="js/lib/jmol/JmolApi.js"></script>
 <script type="text/javascript" src="js/src/mutation_3d_viewer.js"></script>
 <script type="text/javascript" src="js/src/mutation_pdb_panel.js"></script>
-=======
->>>>>>> 19a06855
 
 <div class='section' id='mutation_details'>
 	<img src='images/ajax-loader.gif'/>
@@ -62,11 +59,7 @@
 		vertical-align: bottom;
 		margin-left: 3px;
 	}
-<<<<<<< HEAD
 	.diagram-lollipop-tip, .diagram-region-tip, .pdb-chain-tip {
-=======
-	.diagram-lollipop-tip, .diagram-region-tip {
->>>>>>> 19a06855
 		font-size: 12px;
 	}
 	.mutation-details-tooltip {
@@ -107,15 +100,6 @@
 		color: red;
 		margin-bottom: 10px;
 	}
-<<<<<<< HEAD
-=======
-	.mutation-details-filter-info {
-		font-size: 14px;
-		font-family: verdana,arial,sans-serif;
-		color: red;
-		margin-bottom: 10px;
-	}
->>>>>>> 19a06855
 	.mutation-details-filter-reset {
 		color: #1974B8 !important;
 		cursor: pointer;
@@ -129,7 +113,6 @@
 	.mutation-table-header {
 		font-weight: bold !important;
 	}
-<<<<<<< HEAD
 	.mutation-3d-container {
 		position: fixed;
 		float: right;
@@ -149,8 +132,6 @@
 		width: 24px;
 		height: 24px
 	}
-=======
->>>>>>> 19a06855
 	.cosmic-details-tip-info {
 		padding-bottom: 5px;
 	}
