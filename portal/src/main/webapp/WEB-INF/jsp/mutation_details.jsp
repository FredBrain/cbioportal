--- conflicted
+++ resolved
@@ -88,12 +88,8 @@
 
     // Set up Mutation View
     $(document).ready(function () {
-<<<<<<< HEAD
         var sampleArray = window.QuerySession.getSampleIds();
-=======
         OncoKB.setUrl('<%=oncokbUrl%>');
-        var sampleArray = _.keys(PortalGlobals.getPatientSampleIdMap());
->>>>>>> 381defb9
         var mutationProxy = DataProxyFactory.getDefaultMutationDataProxy();
 
 
