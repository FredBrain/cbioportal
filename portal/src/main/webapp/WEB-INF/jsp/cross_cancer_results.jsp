<%--
 - Copyright (c) 2015 Memorial Sloan-Kettering Cancer Center.
 -
 - This library is distributed in the hope that it will be useful, but WITHOUT
 - ANY WARRANTY, WITHOUT EVEN THE IMPLIED WARRANTY OF MERCHANTABILITY OR FITNESS
 - FOR A PARTICULAR PURPOSE. The software and documentation provided hereunder
 - is on an "as is" basis, and Memorial Sloan-Kettering Cancer Center has no
 - obligations to provide maintenance, support, updates, enhancements or
 - modifications. In no event shall Memorial Sloan-Kettering Cancer Center be
 - liable to any party for direct, indirect, special, incidental or
 - consequential damages, including lost profits, arising out of the use of this
 - software and its documentation, even if Memorial Sloan-Kettering Cancer
 - Center has been advised of the possibility of such damage.
 --%>

<%--
 - This file is part of cBioPortal.
 -
 - cBioPortal is free software: you can redistribute it and/or modify
 - it under the terms of the GNU Affero General Public License as
 - published by the Free Software Foundation, either version 3 of the
 - License.
 -
 - This program is distributed in the hope that it will be useful,
 - but WITHOUT ANY WARRANTY; without even the implied warranty of
 - MERCHANTABILITY or FITNESS FOR A PARTICULAR PURPOSE.  See the
 - GNU Affero General Public License for more details.
 -
 - You should have received a copy of the GNU Affero General Public License
 - along with this program.  If not, see <http://www.gnu.org/licenses/>.
--%>

<%@ page import="org.mskcc.cbio.portal.servlet.QueryBuilder" %>
<%@ page import="org.mskcc.cbio.portal.servlet.ServletXssUtil" %>
<%@ page import="org.mskcc.cbio.portal.util.GlobalProperties" %>
<%@ page import="org.mskcc.cbio.portal.util.XssRequestWrapper" %>

<%
    String siteTitle = GlobalProperties.getTitle();
    request.setAttribute(QueryBuilder.HTML_TITLE, siteTitle);
    ServletXssUtil servletXssUtil = ServletXssUtil.getInstance();

    // Get priority settings
    Integer dataPriority;
    try {
        dataPriority
                = Integer.parseInt(request.getParameter(QueryBuilder.DATA_PRIORITY).trim());
    } catch (Exception e) {
        dataPriority = 0;
    }

    String geneList = request.getParameter(QueryBuilder.GENE_LIST);
    //String cancerStudyList = request.getParameter(QueryBuilder.CANCER_STUDY_LIST);

    // we need the raw gene list
    if (request instanceof XssRequestWrapper)
    {
        geneList = ((XssRequestWrapper)request).getRawParameter(QueryBuilder.GENE_LIST);
        //cancerStudyList = ((XssRequestWrapper)request).getRawParameter(QueryBuilder.CANCER_STUDY_LIST);
    }

    geneList = geneList.replaceAll("\n", " ").replaceAll("\r", "").replaceAll("/", "_");
    geneList = servletXssUtil.getCleanerInput(geneList);


    String oncokbUrl = (String) GlobalProperties.getOncoKBUrl();
    String myCancerGenomeUrl = (String) GlobalProperties.getMyCancerGenomeUrl();
    String oncokbGeneStatus = (String) GlobalProperties.getOncoKBGeneStatus();
    boolean showHotspot = (Boolean) GlobalProperties.showHotspot();

%>

<jsp:include page="global/header.jsp" flush="true"/>

<!-- for now, let's include these guys here and prevent clashes with the rest of the portal -->
<script type="text/javascript" src="js/src/patient-view/OncoKBConnector.js?<%=GlobalProperties.getAppVersion()%>"></script>
<script type="text/javascript" src="js/src/crosscancer.js?<%=GlobalProperties.getAppVersion()%>"></script>
<link href="css/data_table_ColVis.css?<%=GlobalProperties.getAppVersion()%>" type="text/css" rel="stylesheet" />
<link href="css/data_table_jui.css?<%=GlobalProperties.getAppVersion()%>" type="text/css" rel="stylesheet" />
<link href="css/mutationMapper.min.css?<%=GlobalProperties.getAppVersion()%>" type="text/css" rel="stylesheet" />
<link href="css/crosscancer.css?<%=GlobalProperties.getAppVersion()%>" type="text/css" rel="stylesheet" />

<%
    // Means that user landed on this page with the old way.
    if(geneList != null) {
%>

<%--
<script type="text/javascript">
    //var cancerStudyList = window.location.hash.split("/")[4];
    //window.location.hash = window.location.hash || "crosscancer/overview/<%=dataPriority%>/<%=geneList%>/<%=cancerStudyList%>";
</script>
--%>

<%
    }
%>

<table>
    <tr>
        <td>

            <div id="results_container">
                <div id='modify_query' style='margin:20px;'>
                    <button type='button' class='btn btn-primary' data-toggle='button' id='modify_query_btn'>
                        Modify Query
                    </button>
                    <div style="margin-left:5px;display:none;" id="query_form_on_results_page">
                        <%@ include file="query_form.jsp" %>
                    </div>
                </div>
                <div id="crosscancer-container">
                </div>
            </div>
            <!-- end results container -->
        </td>
    </tr>
</table>

<script>
    var myCancerGenomeUrl = '<%=myCancerGenomeUrl%>';
    var oncokbGeneStatus = <%=oncokbGeneStatus%>;
    var showHotspot = <%=showHotspot%>;
    var enableMyCancerGenome = myCancerGenomeUrl?true:false;

    $(document).ready(function() {
        OncoKB.setUrl('<%=oncokbUrl%>');
        //Set Event listener for the modify query button (expand the hidden form)
        $("#modify_query_btn").click(function () {
            $("#query_form_on_results_page").toggle();
            if($("#modify_query_btn").hasClass("active")) {
                $("#modify_query_btn").removeClass("active");
            } else {
                $("#modify_query_btn").addClass("active");
            }
        });
        $("#toggle_query_form").click(function(event) {
            event.preventDefault();
            $('#query_form_on_results_page').toggle();
            //  Toggle the icons
            $(".query-toggle").toggle();
        });

        $("a.result-tab").click(function(){
            if($(this).attr("href")=="#bookmark_email") {
                $("#bookmark-link").attr("href",window.location.href);
            }
        });

        $("#bitly-generator").click(function() {
            bitlyURL(window.location.href);
        });
<<<<<<< HEAD

        $("#modify_query_btn").click(function() {
            var chosenElements = document.getElementsByClassName('jstree-clicked');
            if(chosenElements.length > 0)
            {
                var treeDiv = document.getElementById('jstree');
                var topPos = chosenElements[0].offsetTop;
                var originalPos = treeDiv.offsetTop;
                treeDiv.scrollTop = topPos - originalPos;
            }
        });

    });
=======
>>>>>>> e2d707c1

        $("#modify_query_btn").click(function() {
            var chosenElements = document.getElementsByClassName('jstree-clicked');
            if(chosenElements.length > 0)
            {
                var treeDiv = document.getElementById('jstree');
                var topPos = chosenElements[0].offsetTop;
                var originalPos = treeDiv.offsetTop;
                treeDiv.scrollTop = topPos - originalPos;
            }
        });

    });

</script>

<!-- Crosscancer templates -->
<script type="text/template" id="cross-cancer-main-tmpl">
    <div id="tabs">
        <ul>
            <li>
                <a href="#cc-overview" id="cc-overview-link" title="Compact visualization of genomic alterations">Overview</a>
            </li>
            <li>
                <a href="#cc-mutations" id="cc-mutations-link" title="Mutation details, including mutation type,amino acid change, validation status and predicted functional consequence">Mutations</a>
            </li>
            <li>
                <a href="#cc-download" id="cc-download-link" title="Download all alterations or copy and paste into Excel">Download</a>
            </li>
            <li>
                <a href='#cc-bookmark' class='result-tab' title="Bookmark or generate a URL for email">
                    Bookmark
                </a>
            </li>
        </ul>
        <div class="section" id="cc-overview">

            <div id="cctitlecontainer"></div>

            <div id="customize-controls" class="ui-widget cc-hide">
                <div class="close-customize">
                    <a href="#">&times;</a>
                </div>
                <h3>Customize histogram</h3>
                <table>
                    <tr>
                        <td>
                            <span id="no-alterations-control">
                                <input type="checkbox" id="histogram-remove-notaltered">
                                <label for="histogram-remove-notaltered">Hide studies with no alteration</label>
                            </span>
                        </td>
                        <td>
                            <span id="no-colors-control">
                                <input type="checkbox" id="histogram-show-colors" checked>
                                <label for="histogram-show-colors">Show alteration types</label>
                            </span>
                        </td>
                        <td>
                            <span id="sort-by-control">
                                Sort by:
                                <select id="histogram-sort-by">
                                    <option value="alteration">Alteration frequency</option>
                                    <option value="name">Cancer study name</option>
                                </select>
                            </span>
                        </td>
                    </tr>
                    <tr>
                        <td colspan="3">
                            <div id="show-hide-studies">
                                <span class="triangle ui-icon ui-icon-triangle-1-e cc-triangle"></span>
                                <span class="triangle ui-icon ui-icon-triangle-1-s cc-triangle cc-hide"></span>
                                <b id="show-hide-studies-toggle">Select studies</b>
                                <br/>
                            </div>
                            <div id="cancerbycancer-controls" class="cc-hide">
                                (Select <a href="#" id="cc-select-all">all</a> / <a href="#" id="cc-select-none">none</a>)
                                <br>
                                <br>
                            </div>
                        </td>
                    </tr>
                </table>
            </div>

            <div id="cchistogram">
                <img src="images/ajax-loader.gif"/>
            </div>

            <div id="studies-with-no-data">
            </div>
        </div>

        <div class="section" id="cc-mutations">
            <div id="mutation_details" class="mutation-details-content">
                <img src="images/ajax-loader.gif"/>
            </div>
        </div>

        <div class="section" id="cc-download">
            <div class='copy_tables'>
                <br>
                <h4>Contents can be copied and pasted into Excel.</h4>
                <p>Frequency of Alteration Across Studies:<p/>
                <textarea rows="30" cols="40" id="cc-download-text">
                </textarea>
            </div>
        </div>

        <div class="section" id="cc-bookmark">
            <h4>Right click</b> on the link below to bookmark your results or send by email:</h4>
            <br/>
            <a  id="bookmark-link" href="#">
                <%=request.getAttribute(QueryBuilder.ATTRIBUTE_URL_BEFORE_FORWARDING)%>?...
            </a>
            <br/>
            <br/>

            If you would like to use a <b>shorter URL that will not break in email postings</b>, you can use the<br><a href='https://bitly.com/'>bitly.com</a> service below:<BR>
            <BR><button type="button" id="bitly-generator">Shorten URL</button>
            <div id='bitly'></div>
        </div>

    </div>
</script>

<script type="text/template" id="cc-remove-study-tmpl">
    <div class="cc-remove-single-study">
        <label>
            <input type="checkbox" data-studyID="{{studyId}}" data-altered="{{altered}}" id="histogram-remove-study-{{studyId}}" {{checked ? "checked" : ""}}>
            {{name}}
        </label>
    </div>
</script>

<script type="text/template" id="studies-with-no-data-item-tmpl">
    <li>{{name}}</li>
</script>

<script type="text/template" id="study-link-tmpl">
    <a href="index.do?tab_index=tab_visualize&cancer_study_id={{study.studyId}}&genetic_profile_ids_PROFILE_MUTATION_EXTENDED={{study.mutationProfile}}&genetic_profile_ids_PROFILE_COPY_NUMBER_ALTERATION={{study.cnaProfile}}&Z_SCORE_THRESHOLD=2.0&case_set_id={{study.caseSetId}}&case_ids=&gene_list={{genes}}&gene_set_choice=user-defined-list&Action=Submit" target="_blank">
        click to view details &raquo;
    </a>
</script>

<script type="text/template" id="study-tip-tmpl">
    <div>
        <div class="cc-study-tip">
            <b class="cc-tip-header">{{name}}</b><br>
            <p>
                Gene set altered in <b>{{allFrequency}}%</b> of {{caseSetLength}} cases.
                <br>
                ({{studyLink}})
            </p>
            <table class="cc-tip-table">
                <thead>
                <tr>
                    <th>Alteration</th>
                    <th>Frequency</th>
                </tr>
                </thead>
                <tbody>
                <tr class='{{ mutationCount > 0 ? "cc-mutation" : "cc-hide"}}'>
                    <td class="cc-alt-type">Mutation</td>
                    <td>{{mutationFrequency}}% ({{mutationCount}} cases)</td>
                </tr>
                <tr class='{{ lossCount > 0 ? "cc-loss" : "cc-hide"}}'>
                    <td class="cc-alt-type">Heterozygous loss</td>
                    <td>{{lossFrequency}}% ({{lossCount}} cases)</td>
                </tr>
                <tr class='{{ deletionCount > 0 ? "cc-del" : "cc-hide"}}'>
                    <td class="cc-alt-type">Deletion</td>
                    <td>{{deletionFrequency}}% ({{deletionCount}} cases)</td>
                </tr>
                <tr class='{{ gainCount > 0 ? "cc-gain" : "cc-hide"}}'>
                    <td class="cc-alt-type">Gain</td>
                    <td>{{gainFrequency}}% ({{gainCount}} cases)</td>
                </tr>
                <tr class='{{ amplificationCount > 0 ? "cc-amp" : "cc-hide"}}'>
                    <td class="cc-alt-type">Amplification</td>
                    <td>{{amplificationFrequency}}% ({{amplificationCount}} cases)</td>
                </tr>
                <tr class='{{ multipleCount > 0 ? "cc-mtpl" : "cc-hide"}}'>
                    <td class="cc-alt-type">Multiple alterations</td>
                    <td>{{multipleFrequency}}% ({{multipleCount}} cases)</td>
                </tr>
                </tbody>
            </table>

        </div>
    </div>
</script>

<script type="text/template" id="mutation_table_protein_change_oncokb_template">
    <span class='{{proteinChangeClass}}' alt='{{proteinChangeTip}}'>
		<a>{{proteinChange}}</a>
	</span>
    <span class='mutation-table-additional-protein-change simple-tip'
          alt='{{additionalProteinChangeTip}}'>
        <img height=12 width=12 style='opacity:0.2' src='images/warning.gif'>
    </span>
    <span class='oncokb oncokb_alteration oncogenic' oncokbId='{{oncokbId}}'>
        <img class='oncokb oncogenic loader' width="13" height="13" class="loader" src="images/ajax-loader.gif"/>
    </span>
    <span class='mcg' alt='{{mcgAlt}}'>
        <img src='images/mcg_logo.png'>
    </span>
    <span class='chang_hotspot' alt='{{changHotspotAlt}}'>
        <img width='13' height='13' src='images/oncokb-flame.svg'>
    </span>
    <a href='{{pdbMatchLink}}' class="mutation-table-3d-link">
        <span class="mutation-table-3d-icon">3D</span>
    </a>
</script>

<script type="text/template" id="mutation_table_oncokb_template">
    <span class='oncokb oncokb_column' oncokbId='{{uniqueId}}'></span>
</script>

<script type="text/template" id="studies-with-no-data-tmpl">
    <div class="ui-state-highlight ui-corner-all">
        <p>
            <span class="ui-icon ui-icon-alert" style="float: left; margin-right: .3em; margin-left: .3em"></span>
            Since the data priority was set to '{{ priority == 1 ? "Only Mutation" : "Only CNA" }}', the following
            <b>{{hiddenStudies.length}} cancer studies</b>
            that do not have {{ priority == 1 ? "mutation" : "CNA" }} data were excluded from this view: <br>
        </p>
        <ul id="not-shown-studies">
        </ul>
        <p></p>
    </div>
</script>

<script type="text/template" id="crosscancer-title-tmpl">
    <b class="cctitle">
        Cross-cancer alteration summary for {{genes}} ({{numOfStudies}} studies / {{numOfGenes}} gene{{numOfGenes > 1 ? "s" : ""}})
    </b>
    <button id="histogram-download-pdf" class='diagram-to-pdf'>PDF</button>
    <button id="histogram-download-svg" class='diagram-to-svg'>SVG</button>
    <button id="histogram-customize">Customize histogram</button>
</script>

<!-- Mutation views -->
<jsp:include page="mutation_views.jsp" flush="true"/>
<!-- mutation views end -->

<script type="text/template" id="cross-cancer-main-empty-tmpl">
    <h1>Default cross-cancer view</h1>
</script>



</div>
</td>
</tr>
<tr>
    <td colspan="3">
        <jsp:include page="global/footer.jsp" flush="true"/>
    </td>
</tr>
</table>
</center>
</div>



<jsp:include page="global/xdebug.jsp" flush="true"/>


</body>
</html><|MERGE_RESOLUTION|>--- conflicted
+++ resolved
@@ -150,22 +150,6 @@
         $("#bitly-generator").click(function() {
             bitlyURL(window.location.href);
         });
-<<<<<<< HEAD
-
-        $("#modify_query_btn").click(function() {
-            var chosenElements = document.getElementsByClassName('jstree-clicked');
-            if(chosenElements.length > 0)
-            {
-                var treeDiv = document.getElementById('jstree');
-                var topPos = chosenElements[0].offsetTop;
-                var originalPos = treeDiv.offsetTop;
-                treeDiv.scrollTop = topPos - originalPos;
-            }
-        });
-
-    });
-=======
->>>>>>> e2d707c1
 
         $("#modify_query_btn").click(function() {
             var chosenElements = document.getElementsByClassName('jstree-clicked');
