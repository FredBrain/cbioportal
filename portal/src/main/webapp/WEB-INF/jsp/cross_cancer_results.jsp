--- conflicted
+++ resolved
@@ -126,12 +126,8 @@
 <script>
     var oncokbGeneStatus = <%=oncokbGeneStatus%>;
     var showHotspot = <%=showHotspot%>;
-<<<<<<< HEAD
-    var enableMyCancerGenome = myCancerGenomeUrl?true:false;
     var userName = '<%=userName%>';
-=======
     var enableMyCancerGenome = <%=showMyCancerGenomeUrl%>;
->>>>>>> 7cdb3c7a
 
    function waitForElementToDisplay(selector, time) {
         if(document.querySelector(selector) !== null) {
