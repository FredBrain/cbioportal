--- conflicted
+++ resolved
@@ -769,21 +769,9 @@
         var caseId = caseIds[i];
         var clinicalData = clinicalDataMap[caseId];
         
-<<<<<<< HEAD
-        var row = "<tr><td><b><u>"+"<a href='"+cbio.util.getLinkToSampleView(cancerStudyId,caseId)+"'>"+caseId+"</a>"+"</b></u>&nbsp;";
-        if (n===1) {
-            var patientInfo = formatPatientInfo(clinicalData);
-            row +="&nbsp;"+patientInfo;
-        } else {
-            row += "<svg width='12' height='12' class='case-label-header' alt='"+caseId+"'></svg>";
-            
-            var stateInfo = formatStateInfo(clinicalData);
-            if (stateInfo) row +="&nbsp;"+stateInfo;
-=======
-        var row = "<tr><td><b><u>"+formatPatientLink(caseId, cancerStudyId)+"</b></u>&nbsp;";
+        var row = "<tr><td><b><u>"+cbio.util.getLinkToSampleView(cancerStudyId,caseId)+"</b></u>&nbsp;";
         if (n>1) {
             row += "<svg width='12' height='12' class='case-label-header' alt='"+caseId+"'></svg>&nbsp;";
->>>>>>> 53127e74
         }
         
         var info = [];
