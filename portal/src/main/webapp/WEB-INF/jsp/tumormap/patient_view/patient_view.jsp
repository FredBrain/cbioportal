--- conflicted
+++ resolved
@@ -366,13 +366,6 @@
 		cursor: pointer;
 	}
     /* Sample records style */
-<<<<<<< HEAD
-    .sample-record {
-        color: #428bca;
-        text-align: left;
-    }
-=======
->>>>>>> fc208c19
     .sample-record-inline {
         display: inline-block;
         color: #428bca;
@@ -587,12 +580,6 @@
             thisElem.remove();
         } else {
             var pos = {my:'top right',at:'bottom right',viewport: $(window)};
-<<<<<<< HEAD
-            if (thisElem.attr('class') && thisElem.attr('class').indexOf("sample-record ") > -1) {
-                pos = {my:'right center',at:'left center',viewport: $(window)};
-            }
-=======
->>>>>>> fc208c19
             thisElem.qtip({
                 content: {
                     text: table_text
@@ -919,18 +906,11 @@
         var sample_recs = "";
         var nr_in_head = 5;
         var max_in_tail = 20;
-<<<<<<< HEAD
-        for (var i=0; i<Math.min(n, nr_in_head+max_in_tail); i++) {
-            var caseId = caseIds[i];
-            
-            sample_recs += "<div class='sample-record more-sample-info' alt='"+caseId+"'>";
-=======
         var is_expanded = false;
         for (var i=0; i<Math.min(n, nr_in_head+max_in_tail); i++) {
             var caseId = caseIds[i];
             
             sample_recs += "<div class='sample-record-inline more-sample-info' alt='"+caseId+"'>";
->>>>>>> fc208c19
             if (n>1) {
                 sample_recs += "<svg width='12' height='12' class='case-label-header' alt='"+caseId+"'></svg>&nbsp;";
             }
@@ -945,49 +925,16 @@
             var info = [];
             info = info.concat(formatStateInfo(sampleData));
             sample_recs += info.join(",&nbsp;");
-<<<<<<< HEAD
-            sample_recs += "</a></div>";
-            
-            if ((n > nr_in_head && i == nr_in_head-1) || (n <= nr_in_head && i == n-1)) {
-                head_recs = sample_recs.replace(/sample-record/g, 'sample-record-inline').replace(/<\/div>/g, ", </div>");
-=======
             sample_recs += "</a>, </div>";
             
             if ((n > nr_in_head && i == nr_in_head-1) || (n <= nr_in_head && i == n-1)) {
                 head_recs = sample_recs;
->>>>>>> fc208c19
                 sample_recs = "";
             }
         }
         var svg_corner = '<svg width="20" height="15" style="top: -10px;"><line x1="10" y1="0" x2="10" y2="10" stroke="gray" stroke-width="2"></line><line x1="10" y1="10" x2="50" y2="10" stroke="gray" stroke-width="2"></line></svg>';
         if (n > nr_in_head) {
             tail_recs = sample_recs;
-<<<<<<< HEAD
-            $("#clinical_div").append(svg_corner + head_recs + "<b><a id='sample-btn-topbar' style='cursor:pointer'>("+(n-nr_in_head)+" more)</a></b>");
-            $("#sample-btn-topbar").qtip({
-                content: {
-                    text: "sample_extra_info"
-                },
-                events: {
-                    render: function(event, api) {
-                        $(this).html(tail_recs + "<b><a id='sample-btn-tail' style='cursor:pointer'>Show all (" + n + " total)</a></b>");
-                        $("#sample-btn-tail").click(function () {
-                            $("#link-samples-table").click();
-                        });
-                        addMoreClinicalTooltip(".more-sample-info");
-                        plotCaseLabel('.case-label-header', false, true);
-                    }
-                },
-                    show: {event: "mouseover"},
-                hide: {fixed: true, delay: 100, event: "mouseout"},
-                style: { classes: 'qtip-light qtip-rounded' },
-                position: {my:'top right',at:'bottom right',viewport: $(window)}
-            });
-            $("#sample-btn-topbar").click(function () {
-                $("#link-samples-table").click();
-            });
-            
-=======
             $("#clinical_div").append(svg_corner + head_recs + "<a id='sample-btn-topbar' style='font-weight: bold; cursor:pointer'>(Show "+(n-nr_in_head)+" more)</a>");
             $("#sample-btn-topbar").click(function() {
                 if (!is_expanded) {
@@ -1002,7 +949,6 @@
                     is_expanded = false;
                 }
             });
->>>>>>> fc208c19
         } else if (n > 1) {
             $("#clinical_div").append(svg_corner + head_recs.replace(/, <\/div>$/, "</div>"));
         }
