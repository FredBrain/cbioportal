<%@ page import="org.mskcc.cbio.portal.servlet.QueryBuilder" %>
<%@ page import="org.mskcc.cbio.portal.servlet.PatientView" %>
<%@ page import="org.mskcc.cbio.portal.servlet.DrugsJSON" %>
<%@ page import="org.mskcc.cbio.cgds.model.CancerStudy" %>
<%@ page import="org.mskcc.cbio.cgds.model.GeneticProfile" %>
<%@ page import="org.mskcc.cbio.portal.util.SkinUtil" %>
<%@ page import="java.util.Map" %>
<%@ page import="org.json.simple.JSONValue" %>


<%
boolean print = "1".equals(request.getParameter("print"));
request.setAttribute("tumormap", true);
String caseId = (String)request.getAttribute(PatientView.CASE_ID);
boolean multiSamples = caseId.contains(" ");
String patientViewError = (String)request.getAttribute(PatientView.ERROR);
CancerStudy cancerStudy = (CancerStudy)request.getAttribute(PatientView.CANCER_STUDY);
String jsonClinicalData = JSONValue.toJSONString((Map<String,String>)request.getAttribute(PatientView.CLINICAL_DATA));

String tissueImageUrl = (String)request.getAttribute(PatientView.TISSUE_IMAGES);
boolean showTissueImages = tissueImageUrl!=null;

String patientID = (String)request.getAttribute(PatientView.PATIENT_ID_ATTR_NAME);
String pathReportUrl = (String)request.getAttribute(PatientView.PATH_REPORT_URL);

String drugType = request.getParameter("drug_type");

GeneticProfile mutationProfile = (GeneticProfile)request.getAttribute(PatientView.MUTATION_PROFILE);
boolean showMutations = mutationProfile!=null;

GeneticProfile cnaProfile = (GeneticProfile)request.getAttribute(PatientView.CNA_PROFILE);
boolean showCNA = cnaProfile!=null;

GeneticProfile mrnaProfile = (GeneticProfile)request.getAttribute(PatientView.MRNA_PROFILE);

String isDemoMode = request.getParameter("demo");
boolean showPlaceHoder;
if (isDemoMode!=null) {
    showPlaceHoder = isDemoMode.equalsIgnoreCase("on");
} else {
    showPlaceHoder = SkinUtil.showPlaceholderInPatientView();
}

boolean showPathways = showPlaceHoder & (showMutations | showCNA);
boolean showSimilarPatient = showPlaceHoder & (showMutations | showCNA);

boolean hasCnaSegmentData = ((Boolean)request.getAttribute(PatientView.HAS_SEGMENT_DATA));
boolean hasAlleleFrequencyData =  ((Boolean)request.getAttribute(PatientView.HAS_ALLELE_FREQUENCY_DATA));
boolean showGenomicOverview = showMutations | hasCnaSegmentData;
boolean showClinicalTrials = true;
boolean showDrugs = true;

double[] genomicOverviewCopyNumberCnaCutoff = SkinUtil.getPatientViewGenomicOverviewCnaCutoff();

int numPatientInSameStudy = 0;
int numPatientInSameMutationProfile = 0;
int numPatientInSameCnaProfile = 0;

boolean noData = cnaProfile==null & mutationProfile==null;

String mutationProfileStableId = null;
String cnaProfileStableId = null;
String mrnaProfileStableId = null;
if (mutationProfile!=null) {
    mutationProfileStableId = mutationProfile.getStableId();
}
if (cnaProfile!=null) {
    cnaProfileStableId = cnaProfile.getStableId();
}
if (mrnaProfile!=null) {
    mrnaProfileStableId = mrnaProfile.getStableId();
}

if (patientViewError!=null) {
    out.print(caseId);
    out.print(": ");
    out.println();
    out.print(patientViewError);
} else {
    numPatientInSameStudy = (Integer)request.getAttribute(PatientView.NUM_CASES_IN_SAME_STUDY);
    if (mutationProfile!=null) {
        numPatientInSameMutationProfile = (Integer)request.getAttribute(
                PatientView.NUM_CASES_IN_SAME_MUTATION_PROFILE);
    }
    if (cnaProfile!=null) {
        numPatientInSameCnaProfile = (Integer)request.getAttribute(
                PatientView.NUM_CASES_IN_SAME_CNA_PROFILE);
    }
%>

<jsp:include page="../../global/header.jsp" flush="true" />

<%if(patientID!=null) {%>
    <p style="background-color: lightyellow;"> This patient has 
        <a title="Go to multi-sample view" href="case.do?cancer_study_id=<%=cancerStudy.getCancerStudyStableId()%>&patient_id=<%=patientID%>">multiple tumors</a>.
    </p>
<%}%>

<div id="clinical_div">
</div>


<div id="patient-tabs">
    <ul>
        
    <li><a href='#summary' class='patient-tab'>Summary</a></li>
    
    <%if(showMutations){%>
    <li><a href='#mutations' class='patient-tab'>Mutations</a></li>
    <%}%>
    
    <%if(showCNA){%>
    <li><a href='#cna' class='patient-tab'>Copy Number Alterations</a></li>
    <%}%>

    <%if(showDrugs){%>
    <li><a href='#drugs' class='patient-tab'>Drugs</a></li>
    <%}%>

    <%if(showClinicalTrials){%>
    <li><a href='#clinical-trials' class='patient-tab'>Clinical Trials</a></li>
    <%}%>
    
    <%if(showTissueImages){%>
    <li><a id="link-tissue-images" href='#images' class='patient-tab'>Tissue Images</a></li>
    <%}%>
    
    <%if(pathReportUrl!=null){%>
    <li><a href='#path-report' class='patient-tab'>Pathology Report</a></li>
    <%}%>

    <%if(showPathways){%>
    <li><a href='#pathways' class='patient-tab'>Network</a></li>
    <%}%>
    
    <%if(showSimilarPatient){%>
    <li><a href='#similar-patients' class='patient-tab'>Similar Patients</a></li>
    <%}%>

    </ul>

    <div class="patient-section" id="summary">
        <%@ include file="summary.jsp" %>
    </div>

    <%if(showMutations){%>
    <div class="patient-section" id="mutations">
        <%@ include file="mutations.jsp" %>
    </div>
    <%}%>

    <%if(showCNA){%>
    <div class="patient-section" id="cna">
        <%@ include file="cna.jsp" %>
    </div>
    <%}%>

    <%if(showTissueImages){%>
    <div class="patient-section" id="images">
        <%@ include file="tissue_images.jsp" %>
    </div>
    <%}%>

    <%if(pathReportUrl!=null){%>
    <div class="patient-section" id="path-report">
        <%@ include file="path_report.jsp" %>
    </div>
    <%}%>

    <%if(showPathways){%>
    <div class="patient-section" id="pathways">
        <%@ include file="pathways.jsp" %>
    </div>
    <%}%>

    <%if(showSimilarPatient){%>
    <div class="patient-section" id="similar-patients">
        <%@ include file="similar_patients.jsp" %>
    </div>
    <%}%>

    <%if(showDrugs){%>
    <div class="patient-section" id="drugs">
        <%@ include file="drugs.jsp" %>
    </div>
    <%}%>

    <%if(showClinicalTrials){%>
        <div class="patient-section" id="clinical-trials">
            <%@ include file="clinical_trials.jsp" %>
        </div>
    <%}%>

</div>
<%  
}
%>
        </div>
    </td>
</tr>

<tr>
    <td colspan="3">
	<jsp:include page="../../global/footer.jsp" flush="true" />
    </td>
</tr>

</table>
</center>
</div>
<jsp:include page="../../global/xdebug.jsp" flush="true" />

<link href="css/jquery.qtip.min.css" type="text/css" rel="stylesheet"/>

<style type="text/css" title="currentStyle"> 
        @import "css/data_table_jui.css";
        @import "css/data_table_ColVis.css";
        .ColVis {
                float: left;
                margin-bottom: 0
        }
        .dataTables_filter {
                width: 40%;
        }
        .dataTables_length {
                width: auto;
                float: right;
        }
        .dataTables_info {
                clear: none;
                width: auto;
                float: right;
        }
        .div.datatable-paging {
                width: auto;
                float: right;
        }
        .gene_mutation_percent_div {
                display: block;
                float: left;
                background-color: lightgreen;
                height: 12px;
        }
        .mutation_percent_div {
                display: block;
                float: left;
                background-color: green;
                height: 12px;
        }
        .amp_percent_div {
                display: block;
                float: left;
                background-color: red;
                height: 12px;
        }
        .del_percent_div {
                display: block;
                float: left;
                background-color: blue;
                height: 12px;
        }
        .left_float_div {
                display: block;
                float: left;
        }
        .right_float_div {
                display: block;
                float: right;
        }
        .ui-tooltip-wide {
            max-width: 600px;
        }
        .datatable-name {
                float: left;
                font-weight: bold;
                font-size: 120%;
                vertical-align: middle;
        }
        .datatable-show-more {
            float: left;
        }
</style>

<script type="text/javascript" src="js/src/patient-view/genomic-event-observer.js"></script>
<script type="text/javascript">

var print = <%=print%>;
var placeHolder = <%=Boolean.toString(showPlaceHoder)%>;
var mutationProfileId = <%=mutationProfileStableId==null%>?null:'<%=mutationProfileStableId%>';
var cnaProfileId = <%=cnaProfileStableId==null%>?null:'<%=cnaProfileStableId%>';
var mrnaProfileId = <%=mrnaProfileStableId==null%>?null:'<%=mrnaProfileStableId%>';
var hasCnaSegmentData = <%=hasCnaSegmentData%>;
var hasAlleleFrequencyData = <%=hasAlleleFrequencyData%>;
var showGenomicOverview = <%=showGenomicOverview%>;
var caseIdsStr = '<%=caseId%>';
var caseIds = caseIdsStr.split(" ");
var cancerStudyName = "<%=cancerStudy.getName()%>";
var cancerStudyId = '<%=cancerStudy.getCancerStudyStableId()%>';
var genomicEventObs =  new GenomicEventObserver(<%=showMutations%>,<%=showCNA%>, hasCnaSegmentData);
var drugType = drugType?'<%=drugType%>':null;
var clinicalDataMap = <%=jsonClinicalData%>;

var caseMetaData = {
    color : {}, label : {}, index : {}, tooltip : {}
};

$(document).ready(function(){
    if (print) $('#page_wrapper_table').css('width', '900px');
    outputClinicalData();
    setUpPatientTabs();
    initTabs();
    var openTab = window.location.hash.substr(1);
    if (openTab) {
        switchToTab(openTab);
    }
});

function setUpPatientTabs() {
    $('#patient-tabs').tabs();
    $('#patient-tabs').show();
    fixCytoscapeWebRedraw();
}

function initTabs() {
    var tabContainers = $('.patient-section');
    tabContainers.hide().filter(':first').show();

    $('.patient-tab').click(function () {
            tabContainers.hide();
            tabContainers.filter(this.hash).show();
            $('.patient-tab').removeClass('selected');
            $(this).addClass('selected');
            return false;
    }).filter(':first').click();   
}

function fixCytoscapeWebRedraw() {
    // to initially hide the network tab
    $("#pathways").attr('style', 'display: none !important; height: 0px; width: 0px; visibility: hidden;');
    
    // to fix problem of flash repainting
    $("a.patient-tab").click(function(){
        if($(this).attr("href")==="#pathways") {
            $("#pathways").removeAttr('style');
        } else {
            $("#pathways").attr('style', 'display: block !important; height: 0px; width: 0px; visibility: hidden;');
        }
    });
}

function switchToTab(toTab) {
    $('.patient-section').hide();
    $('.patient-section#'+toTab).show();
<<<<<<< HEAD
    $('#patient-tabs').tabs("option", "active",$('#patient-tabs ul a[href="#'+toTab+'"]').parent().index());
=======
    $('#patient-tabs').tabs('select',$('#patient-tabs ul a[href="#'+toTab+'"]').parent().index());
    if (toTab==='images') {
        loadImages();
    }
>>>>>>> 1cd548da
}

function getEventString(eventTableData,dataCol,overviewCol) {
    var s = [];
    for (var i=0; i<eventTableData.length; i++) {
        if (overviewCol==null || eventTableData[i][overviewCol])
            s.push(eventTableData[i][dataCol]);
    }
    return s.join(",");
}

function getEventIndexMap(eventTableData,idCol) {
    var m = {};
    for (var i=0; i<eventTableData.length; i++) {
        m[eventTableData[i][idCol]] = i;
    }
    return m;
}
    
function addNoteTooltip(elem, content, position) {
    $(elem).qtip({
        content: (typeof content === 'undefined' ? {attr: 'alt'} : content),
        hide: { fixed: true, delay: 100 },
        style: { classes: 'ui-tooltip-light ui-tooltip-rounded' },
        position: (typeof position === 'undefined' ? {my:'top left',at:'bottom center'} : position)
    });
}

function addMoreClinicalTooltip(elemId, caseId) {
    var clinicalData = [];
    for (var key in clinicalDataMap[caseId]) {
        clinicalData.push([key, clinicalDataMap[caseId][key]]);
    }
    
    if (clinicalData.length===0) {
        $('#'+elemId).remove();
    } else {
        $('#'+elemId).qtip({
            content: {
                text: '<table id="more-clinical-table-'+caseId+'"></table>'
            },
            events: {
                render: function(event, api) {
                    $('#more-clinical-table-'+caseId).dataTable( {
                        "sDom": 't',
                        "bJQueryUI": true,
                        "bDestroy": true,
                        "aaData": clinicalData,
                        "aoColumnDefs":[
                            {
                                "aTargets": [ 0 ],
                                "fnRender": function(obj) {
                                    return '<b>'+obj.aData[ obj.iDataColumn ]+'</b>';
                                }
                            },
                            {
                                "aTargets": [ 1 ],
                                "bSortable": false
                            }
                        ],
                        "aaSorting": [[0,'asc']],
                        "oLanguage": {
                            "sInfo": "&nbsp;&nbsp;(_START_ to _END_ of _TOTAL_)&nbsp;&nbsp;",
                            "sInfoFiltered": "",
                            "sLengthMenu": "Show _MENU_ per page"
                        },
                        "iDisplayLength": -1
                    } );
                }
            },
            hide: { fixed: true, delay: 100 },
            style: { classes: 'ui-tooltip-light ui-tooltip-rounded ui-tooltip-wide' },
            position: {my:'top right',at:'bottom right'}
        });
    }
}

function addDrugsTooltip(elem, my, at) {
    $(elem).each(function(){
        $(this).qtip({
            content: {
                text: '<img src="images/ajax-loader.gif"/>',
                ajax: {
                    url: 'drugs.json',
                    type: 'POST',
                    data: {<%=DrugsJSON.DRUG_IDS%>: $(this).attr('alt')},
                    success: function(drugs,status) {
                        var txt = [];
                        for (var i=0, n=drugs.length; i<n; i++) {
                            var drug = drugs[i];
                            var txtDrug = [];
                            if (drug[2]) {
                                txtDrug.push("Drug name:</b></td><td><b>"+drug[2]+"</b>");
                            }
                            if (drug[1]) {
                                txtDrug.push("Target:</b></td><td><b>"+drug[1]+"</b>");
                            }
                            if (drug[3]) {
                                txtDrug.push("Synonyms:</b></td><td>"+drug[3]);
                            }
                            if (drug[4]) {
                                txtDrug.push("FDA approved?</b></td><td>"+(drug[4]?"Yes":"No"));
                            }
                            if (drug[5]) {
                                txtDrug.push("Description:</b></td><td>"+drug[5]);
                            }
                            if (drug[7]) { // xref
                                var xref = [];
                                var nci = drug[7]['NCI_Drug'];
                                if (nci) xref.push("<a href='http://www.cancer.gov/drugdictionary?CdrID="+nci+"'>NCI</a>");
                                var pharmgkb = drug[7]['PharmGKB'];
                                if (pharmgkb) xref.push("<a href='http://www.pharmgkb.org/views/index.jsp?objId="+pharmgkb+"'>PharmGKB</a>");
                                var drugbank = drug[7]['DrugBank'];
                                if (drugbank) xref.push("<a href='http://www.drugbank.ca/drugs/"+drugbank+"'>DrugBank</a>");
                                var keggdrug = drug[7]['KEGG Drug'];
                                if (keggdrug) xref.push("<a href='http://www.genome.jp/dbget-bin/www_bget?dr:"+keggdrug+"'>KEGG Drug</a>");
                                
                                if (xref.length) {
                                    txtDrug.push("Data sources:</b></td><td>"+xref.join(",&nbsp;"));
                                }
                            }
                            if (drug[8]>0) {
                                var nci = drug[7]['NCI_Drug'];
                                if (nci) {
                                    txtDrug.push("Clinical Trials:</b></td><td><a href='http://www.cancer.gov/Search/ClinicalTrialsLink.aspx?idtype=1&id="+nci+"'>"+drug[8]+" clinical trial"+(drug[8]>1?"s":"")+"</a>");
                                }
                            }
                            txt.push("<table><tr valign='top'><td nowrap='nowrap'><b>"+txtDrug.join("</td></tr><tr valign='top'><td nowrap='nowrap'><b>")+"</td></tr></table>");
                        }
                        var html = txt.join('<hr><br/>');
                        this.set('content.text', html);
                    }
                }
            },
            hide: { fixed: true, delay: 100 },
            style: { classes: 'ui-tooltip-light ui-tooltip-rounded ui-tooltip-wide' },
            position: { my: my, at: at }
        });
    });
}

/**
* modified from http://jsfiddle.net/H2SKt/1/
**/
function d3PieChart(svg, data, radius, colors) {
    var chart = svg
        .data([data])
        .append("g")
        .attr("transform", "translate(" + radius + "," + radius + ")");

    var arc = d3.svg.arc()
        .outerRadius(radius);

    var pie = d3.layout.pie()
        .value(function(d) { return d; })
        .sort(null);

    var arcs = chart.selectAll("g.slice")
        .data(pie) 
        .enter()
        .append("g")
        .attr("class", "slice");

    arcs.append("path")
        .attr("fill", function(d, i) { return colors[i]; } )
        .attr("d", arc);

    return chart;
}

function d3AccBar(svg, data, width, colors) {
    var acc = [];
    var sum = 0;
    for (var i=0; i<data.length; i++) {
        acc.push(sum);
        sum += data[i];
    }
    
    var vd = [];
    for (var i=0; i<data.length; i++) {
        vd.push({
            start: width*acc[i]/sum,
            width: width*data[i]/sum,
            color: colors[i]
        });
    }

    var chart = svg.selectAll(".bar")
        .data(vd) 
        .enter()
        .append("g")
        .attr("class", "bar")
        .attr("transform", function(d,i) { return "translate(" + d.start + "," + 3 + ")"; });

    chart.append("rect")
        .attr("width", function(d, i) { return d.width; })
        .attr("height", 8)
        .attr("fill", function(d, i) { return d.color; } );

    return chart;
}

function d3CircledChar(g,ch,circleColor,textColor) {
    g.append("circle")
        .attr("r",5)
        .attr("stroke",circleColor)
        .attr("fill","none");
    g.append("text")
        .attr("x",-3)
        .attr("y",3)
        .attr("font-size",7)
        .attr("fill",textColor)
        .text(ch);
}
    
function plotMrna(div,alts) {
    $(div).each(function() {
        if (!$(this).is(":empty")) return;
        var gene = $(this).attr("alt");
        var mrna = alts.getValue(gene, 'mrna');
        d3MrnaBar($(this)[0],mrna.perc);
        $(this).qtip({
            content: {text: "mRNA level of the gene in this tumor<br/><b>mRNA z-score</b>: "
                        +mrna.zscore.toFixed(2)+"<br/><b>Percentile</b>: "+mrna.perc+"%"},
            hide: { fixed: true, delay: 10 },
            style: { classes: 'ui-tooltip-light ui-tooltip-rounded' },
            position: {my:'top left',at:'bottom center'}
        });
    });
}

function d3MrnaBar(div,mrnaPerc) {
    var textWidth = 30,
        graphWidth = 30,
        circleR = 3,
        width = graphWidth+textWidth+2*circleR,
        height = 12;

    var svg = d3.select(div).append('svg')
        .attr("width", width)
        .attr("height", height);

    svg.append("text")
        .attr("x", width)
        .attr('y',11)
        .attr("text-anchor", "end")
        .attr('font-size',10)
        .text(mrnaPerc+"%");

    var bar = svg.append("g")
                .attr("transform", "translate(" + circleR + "," + 0 + ")");

    bar.append("line")
        .attr("x1",-circleR)
        .attr("y1",height/2)
        .attr("x2",graphWidth+circleR)
        .attr("y2",height/2)
        .attr("style", "stroke:gray;stroke-width:2");

    bar.append("circle")
        .attr("cx", graphWidth * mrnaPerc/100)
        .attr("cy", height/2)
        .attr("r", circleR)
        .attr("fill", mrnaPerc>75 ? "red" : (mrnaPerc<25?"blue":"gray"));

}

function plotAlleleFreq(div,mutations,altReadCount,refReadCount) {
    $(div).each(function() {
        if (!$(this).is(":empty")) return;
        var gene = $(this).attr("alt");
        var refCount = mutations.getValue(gene, refReadCount);
        var altCount = mutations.getValue(gene, altReadCount);
        var allFreq = {};
        for (var caseId in refCount) {
            var ac = altCount[caseId];
            var rc = refCount[caseId];
            if (ac&&rc) allFreq[caseId] = (ac/(ac+rc)).toFixed(2);
        }
        d3AlleleFreqBar($(this)[0],allFreq);
        
        // tooltip
        var arr = [];
        caseIds.forEach(function(caseId){
            var ac = altCount[caseId];
            var rc = refCount[caseId];
            if (ac&&rc) arr.push("<svg width='12' height='12' class='case-label-tip' alt='"+caseId+"'></svg>&nbsp;"
                    +(ac/(ac+rc)).toFixed(2));
        });
        var tip = arr.join("<br/>");
        $(this).qtip({
            content: {text: tip},
            events: {
                render: function(event, api) {
                    plotCaseLabel('.case-label-tip', true, true);
                }
            },
            hide: { fixed: true, delay: 10 },
            style: { classes: 'ui-tooltip-light ui-tooltip-rounded' },
            position: {my:'top left',at:'bottom center'}
        });
    });
}

function d3AlleleFreqBar(div,alleFreq) {
    var barWidth = 6,
        barMargin = 3,
        width = (barWidth+barMargin)*caseIds.length,
        height = 12;

    var y = d3.scale.linear()
        .domain([0, 1])
        .range([0, height]);

    var svg = d3.select(div).append('svg')
        .attr("width", width)
        .attr("height", height);

    var chart = svg.selectAll(".bar")
        .data(caseIds) 
        .enter()
        .append("g")
        .attr("class", "bar")
        .attr("transform", function(caseId,i) { return "translate(" + ((barWidth+barMargin)*i)
            + "," + y(1-(alleFreq[caseId]?alleFreq[caseId]:0)) + ")"; });

    chart.append("rect")
        .attr("width", barWidth)
        .attr("height", function(caseId,i) { return y(alleFreq[caseId]?alleFreq[caseId]:0);})
        .attr("fill", function(caseId, i) { return caseMetaData.color[caseId]; } );

}

function formatPatientLink(caseId,cancerStudyId,isPatient) {
    return caseId===null?"":'<a title="Go to patient-centric view" href="case.do?cancer_study_id='
            +cancerStudyId+'&'+(isPatient?'patient_id':'case_id')+'='+caseId+'">'+caseId+'</a>';
}

function trimHtml(html) {
    return html.replace(/<[^>]*>/g,"");
}

function idRegEx(ids) {
    return "(^"+ids.join("$)|(^")+"$)";
}



function outputClinicalData() {
    $("#clinical_div").append("<table id='clinical_table' width='100%'></table>");
    var n=caseIds.length;
    if (n>1) initCaseMetaData();
        
    // output
    for (var i=0; i<n; i++) {
        var caseId = caseIds[i];
        var clinicalData = clinicalDataMap[caseId];
        
        var row = "<tr><td><b><u>"+formatPatientLink(caseId, cancerStudyId)+"</b></u>&nbsp;";
        if (n===1) {
            var patientInfo = formatPatientInfo(clinicalData);
            row +="&nbsp;"+patientInfo;
        } else {
            row += "<svg width='12' height='12' class='case-label-header' alt='"+caseId+"'></svg>";
            
            var stateInfo = formatStateInfo(clinicalData);
            if (stateInfo) row +="&nbsp;"+stateInfo;
        }
        row += "</td><td align='right'><a href='#' id='more-clinical-a-"+
                    caseId+"'>More about this tumor</a></td></tr>";
        $("#clinical_table").append(row);
        
        if (n===1) {
            var diseaseInfo = formatDiseaseInfo(clinicalData);
            var patientStatus = formatPatientStatus(clinicalData);
            row = "<tr><td>"+diseaseInfo+"</td><td align='right'>"+patientStatus+"</td></tr-->";
            $("#clinical_table").append(row);
        }
        addMoreClinicalTooltip("more-clinical-a-"+caseId, caseId);
    }
    
    if (n>1) {
        plotCaseLabel('.case-label-header', false, true);
        $("#clinical_table").append("<tr><td><a href=\"study.do?cancer_study_id="+
                cancerStudyId+"\">"+cancerStudyName+"</a></td><td></td></tr>");
    }
    
    function initCaseMetaData() {
        var n=caseIds.length;
        // set caseMetaData.color
        for (var i=0; i<n; i++) {
            var caseId = caseIds[i];
            var clinicalData = clinicalDataMap[caseId];
            var state = guessClinicalData(clinicalData, ["tumor_type"]);
            caseMetaData.color[caseId] = getCaseColor(state);
        }

        // reorder based on color
        var colors = {black:1, orange:2, red:3};
        caseIds.sort(function(c1, c2){
            var ret = colors[caseMetaData.color[c1]]-colors[caseMetaData.color[c2]];
            if (ret===0) return c1<c2?-1:1;
            return ret;
        });
        caseMetaData.index = cbio.util.arrayToAssociatedArrayIndices(caseIds);

        // set labels
        var mapColorCases = {};
        caseIds.forEach(function (caseId) {
            var color = caseMetaData.color[caseId];
            if (!(color in mapColorCases)) mapColorCases[color] = [];
            mapColorCases[color].push(caseId);
        });
        for (var color in mapColorCases) {
            var cases = mapColorCases[color];
            var len = cases.length;
            if (len===1) {
                caseMetaData.label[cases[0]]='';
            } else {
                for (var i=0; i<len; i++){
                    var _case = cases[i];
                    caseMetaData.label[_case] = i+1;
                };
            }
        }

        // set tooltips
        for (var i=0; i<n; i++) {
            var caseId = caseIds[i];
            var clinicalData = clinicalDataMap[caseId];

            var tip = "<tr><td><b><u>"+formatPatientLink(caseId, cancerStudyId)+"</b></u>";

            var stateInfo = formatStateInfo(clinicalData);
            if (stateInfo) tip +="&nbsp;"+stateInfo;

            caseMetaData.tooltip[caseId] = tip;
        }
    }
    
    function formatPatientInfo(clinicalData) {
        var patientInfo = [];
        var gender = guessClinicalData(clinicalData, ['gender']);
        if (gender!==null)
            patientInfo.push(gender);
        var age = guessClinicalData(clinicalData, ['age']);
        if (age!==null)
            patientInfo.push(Math.floor(age) + " years old");

        return patientInfo.join(", ");
    }
    
    function formatStateInfo(clinicalData) {
        var ret = null;
        var state = guessClinicalData(clinicalData, ["tumor_type"]);
        if (state!==null) {
            ret = "<font color='"+getCaseColor(state)+"'>"+state+"</font>";

            var stateLower = state.toLowerCase();
            if (stateLower === "metastatic" || stateLower === "metastasis") {
                var loc = guessClinicalData(clinicalData,["tumor location","tumor site","metastasis site"]);
                if (loc!==null) 
                    ret += " ("+loc+")";
            }
        }
        return ret;
    }

    function formatDiseaseInfo(clinicalData) {
        var diseaseInfo = [];
        diseaseInfo.push("<a href=\"study.do?cancer_study_id="+
                cancerStudyId+"\">"+cancerStudyName+"</a>");

        var stateInfo = formatStateInfo(clinicalData);
        if (stateInfo) diseaseInfo.push(stateInfo);

        var gleason = guessClinicalData(clinicalData,
                        ["gleason score","overall_gleason_score"]);
        var strGleason = null;
        if (gleason!==null) {
            strGleason = "Gleason: "+gleason;
        } 

        var primaryGleason = guessClinicalData(clinicalData, ["primary_gleason_grade"]);
        var secondaryGleason = guessClinicalData(clinicalData, ["secondary_gleason_grade"]);
        if (primaryGleason!==null && secondaryGleason!==null) {
            strGleason += " (" + primaryGleason + "+" + secondaryGleason + ")";
        }
        if (gleason) diseaseInfo.push(strGleason);

        var histology = guessClinicalData(clinicalData,["histology", "histological_type"]);
        if (histology!==null) {
            diseaseInfo.push(histology);
        }

        var stage = guessClinicalData(clinicalData, ["tumor_stage","2009stagegroup","tumorstage"]);
        if (stage!==null && stage.toLowerCase()!=="unknown") {
            diseaseInfo.push(stage); 
        }

        var grade = guessClinicalData(clinicalData,["tumor_grade", "tumorgrade"]);
        if (grade!==null) {
            diseaseInfo.push(grade);
        }

        // TODO: this is a hacky way to include the information in prad_mich
        var etsRafSpink1Status = guessClinicalData(clinicalData,["ets/raf/spink1 status"]);
        if (etsRafSpink1Status!==null) {
            diseaseInfo.push(etsRafSpink1Status);
        }

        // TODO: this is a hacky way to include the information in prad_broad
        var tmprss2ErgFusionStatus = guessClinicalData(clinicalData,["tmprss2-erg fusion status"]);
        if (tmprss2ErgFusionStatus!==null) {
            diseaseInfo.push("TMPRSS2-ERG Fusion: "+tmprss2ErgFusionStatus);
        }

        // TODO: this is a hacky way to include the information in prad_mskcc
        var ergFusion = guessClinicalData(clinicalData, ["erg-fusion acgh"]);
        if (ergFusion!==null) {
            diseaseInfo.push("ERG-fusion aCGH: "+ergFusion);
        }

        // TODO: this is a hacky way to include the serum psa information for prad
        var serumPsa = guessClinicalData(clinicalData, ["serum psa (ng/ml)","serum psa"]);
        if (serumPsa!==null) {
            diseaseInfo.push("Serum PSA: "+serumPsa);
        }

        return diseaseInfo.join(", ")
    }

    function formatPatientStatus(clinicalData) {
        var oss = guessClinicalData(clinicalData, ["overall_survival_status"]);
        var ossLow = oss===null?null:oss.toLowerCase();
        var dfss = guessClinicalData(clinicalData, ["disease-free_survival_status"]);
        var dfssLow = dfss===null?null:dfss.toLowerCase();
        var osm = guessClinicalData(clinicalData, ["overall_survival_months"]);
        var dfsm = guessClinicalData(clinicalData, ["disease-free_survival_months"]);
        var patientStatus = "";
        if (oss!==null && ossLow!=="unknown") {
            patientStatus += "<font color='"
                    + (ossLow==="living"||ossLow==="alive" ? "green":"red")
                    + "'>"
                    + oss
                    + "</font>";
            if (osm!==null) {
                patientStatus += " (" + Math.round(osm) + " months)";
            }
        }
        if (dfss!==null && dfssLow!=="unknown") {
            if (patientStatus) patientStatus += ", ";
            
            patientStatus += "<font color='"
                    + (dfssLow==="DiseaseFree" ? "green":"red")
                    + "'>"
                    + dfss
                    + "</font>";
            if (dfsm!==null) {
                patientStatus += " (" + Math.round(dfsm) + " months)";
            }
        }
        return patientStatus;
    }

    function guessClinicalData(clinicalData, paramNames) {
        for (var i=0, len=paramNames.length; i<len; i++) {
            var data = clinicalData[paramNames[i]];
            if (typeof data !== 'undefined' && data !== null) return data;
        }
        return null;
    }

    function getCaseColor(caseType) {
        if (!caseType) return "black";
        var caseTypeLower = caseType.toLowerCase();
        if (caseTypeLower==="primary") return "black";
        if (caseTypeLower==="metastatic" || caseTypeLower==="metastasis") return "red";
        if (caseTypeLower==="progressed"
                ||caseTypeLower==="locally progressed"
                || caseTypeLower==="local progression") return "orange";
        return "black";
    }
}

function plotCaseLabel(svgEl,onlyIfEmpty, noTip) {
    $(svgEl).each(function() {
        if (onlyIfEmpty && !$(this).is(":empty")) return;
        var caseId = $(this).attr('alt');
        
        var svg = d3.select($(this)[0]);
    
        if (caseId) {
            plotCaselabelInSVG(svg, caseId);
            if (!noTip) addNoteTooltip($(this), caseMetaData.tooltip[caseId], {my:'middle left',at:'middle right'});
        }
    });
}

function plotCaselabelInSVG(svg, caseId) {
    var label = caseMetaData.label[caseId];
    var color = caseMetaData.color[caseId];
    var circle = svg.append("g")
        .attr("transform", "translate(6,6)");
    circle.append("circle")
        .attr("r",6)
        .attr("fill",color);
    circle.append("text")
        .attr("x",-3)
        .attr("y",4)
        .attr("font-size",10)
        .attr("fill","white")
        .text(label);
}

</script>

</body>
</html><|MERGE_RESOLUTION|>--- conflicted
+++ resolved
@@ -351,14 +351,10 @@
 function switchToTab(toTab) {
     $('.patient-section').hide();
     $('.patient-section#'+toTab).show();
-<<<<<<< HEAD
-    $('#patient-tabs').tabs("option", "active",$('#patient-tabs ul a[href="#'+toTab+'"]').parent().index());
-=======
     $('#patient-tabs').tabs('select',$('#patient-tabs ul a[href="#'+toTab+'"]').parent().index());
     if (toTab==='images') {
         loadImages();
     }
->>>>>>> 1cd548da
 }
 
 function getEventString(eventTableData,dataCol,overviewCol) {
