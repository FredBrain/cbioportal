<div id="oncoprint" style="padding-top:10px; padding-bottom:10px; padding-left:10px; border: 1px solid #CCC;">
    <img id="outer_loader_img" src="images/ajax-loader.gif"/>
    <div style="display:none;" id="everything">
        <h4 style="display:inline;">OncoPrint
            <small>(<a href="faq.jsp#what-are-oncoprints" target="_blank">What are OncoPrints?</a>)</small>
        </h4>

        <div id="oncoprint_controls" style="margin-top:10px; margin-bottom:20px;"></div>
        <%@ include file="controls-templates.jsp" %>

        <div id="oncoprint-statment" style="margin-left:3;">
            <p>Case Set: <span id='oncoprint_sample_set_name'></span>: <span id='oncoprint_sample_set_description'></span></span></p>
        </div>
        
        <div id="oncoprint_whole_body">
<<<<<<< HEAD
            <p> Altered in <%=dataSummary.getNumCasesAffected()%> (<%=OncoPrintUtil.alterationValueToString(dataSummary.getPercentCasesAffected())%>) of cases
            <span class='oncoprint-diagram-toolbar-buttons' style="float:right;margin-right:20px;display: none;">
            
            <img id="oncoprint_diagram_showmutationcolor_icon" checked="0" style="width: 16px; height: 16px" class="oncoprint_diagram_showmutationcolor_icon" src="images/colormutations.svg">
            <img id="oncoprint-diagram-showlegend-icon" checked="0" style="width: 16px; height: 16px" class="oncoprint-diagram-showlegend-icon" src="images/showlegend.svg">
            <img id="oncoprint-diagram-removeUCases-icon" checked="0" style="width: 16px; height: 16px" class="oncoprint-diagram-removeUCases-icon" src="images/removeUCases.svg">
            <img id="oncoprint-diagram-removeWhitespace-icon" checked="0" style="width: 20px; height: 16px" class="oncoprint-diagram-removeWhitespace-icon" src="images/removeWhitespace.svg">
            <img id="oncoprint-diagram-downloads-icon" style="width: 16px; height: 16px" class="oncoprint-diagram-downloads-icon" src="images/in.svg">
            <span class='oncoprint_diagram_slider_icon' style="width: 80px; height: 16px"></span>
=======
            <p>Altered in <span id='oncoprint_num_of_altered_cases'></span> (<span id='oncoprint_percentage_of_altered_cases'></span>%) of cases</p> 
            <span class='oncoprint-diagram-toolbar-buttons' style="float:right;margin-right:20px;">
            <button class='oncoprint-diagram-download' type="pdf">PDF</button>
            <button class='oncoprint-diagram-download' type="svg">SVG</button>
            <button class='oncoprint-sample-download' type="txt">Samples</button>
>>>>>>> f3d23e42
            </span>
            </p>
        <img id="inner_loader_img" src="images/ajax-loader.gif" style="display:none;">
        <div id="oncoprint_body"></div>
        </div>
<<<<<<< HEAD
            <div id="oncoprint_legend" style="display: inline;"></div>
=======
        <script type="text/javascript"> 
            $('.oncoprint-sample-download').qtip({
                content: {text: 'Download the list of samples, sorted in the order in which they are displayed in the OncoPrint (left to right)'},
                position: {my:'left bottom', at:'top right', viewport: $(window)},
                style: { classes: 'qtip-light qtip-rounded qtip-shadow qtip-lightyellow' },
                show: {event: "mouseover"},
                hide: {fixed: true, delay: 100, event: "mouseout"}
            });
        </script>    
        <div id="oncoprint_legend"></div>
>>>>>>> f3d23e42
        <%@ include file="legend-template.jsp" %>

        <script data-main="js/src/oncoprint/main-boilerplate.js?<%=GlobalProperties.getAppVersion()%>" type="text/javascript" src="js/require.js?<%=GlobalProperties.getAppVersion()%>"></script>
    </div>
</div><|MERGE_RESOLUTION|>--- conflicted
+++ resolved
@@ -13,7 +13,6 @@
         </div>
         
         <div id="oncoprint_whole_body">
-<<<<<<< HEAD
             <p> Altered in <%=dataSummary.getNumCasesAffected()%> (<%=OncoPrintUtil.alterationValueToString(dataSummary.getPercentCasesAffected())%>) of cases
             <span class='oncoprint-diagram-toolbar-buttons' style="float:right;margin-right:20px;display: none;">
             
@@ -23,32 +22,12 @@
             <img id="oncoprint-diagram-removeWhitespace-icon" checked="0" style="width: 20px; height: 16px" class="oncoprint-diagram-removeWhitespace-icon" src="images/removeWhitespace.svg">
             <img id="oncoprint-diagram-downloads-icon" style="width: 16px; height: 16px" class="oncoprint-diagram-downloads-icon" src="images/in.svg">
             <span class='oncoprint_diagram_slider_icon' style="width: 80px; height: 16px"></span>
-=======
-            <p>Altered in <span id='oncoprint_num_of_altered_cases'></span> (<span id='oncoprint_percentage_of_altered_cases'></span>%) of cases</p> 
-            <span class='oncoprint-diagram-toolbar-buttons' style="float:right;margin-right:20px;">
-            <button class='oncoprint-diagram-download' type="pdf">PDF</button>
-            <button class='oncoprint-diagram-download' type="svg">SVG</button>
-            <button class='oncoprint-sample-download' type="txt">Samples</button>
->>>>>>> f3d23e42
             </span>
             </p>
         <img id="inner_loader_img" src="images/ajax-loader.gif" style="display:none;">
         <div id="oncoprint_body"></div>
         </div>
-<<<<<<< HEAD
             <div id="oncoprint_legend" style="display: inline;"></div>
-=======
-        <script type="text/javascript"> 
-            $('.oncoprint-sample-download').qtip({
-                content: {text: 'Download the list of samples, sorted in the order in which they are displayed in the OncoPrint (left to right)'},
-                position: {my:'left bottom', at:'top right', viewport: $(window)},
-                style: { classes: 'qtip-light qtip-rounded qtip-shadow qtip-lightyellow' },
-                show: {event: "mouseover"},
-                hide: {fixed: true, delay: 100, event: "mouseout"}
-            });
-        </script>    
-        <div id="oncoprint_legend"></div>
->>>>>>> f3d23e42
         <%@ include file="legend-template.jsp" %>
 
         <script data-main="js/src/oncoprint/main-boilerplate.js?<%=GlobalProperties.getAppVersion()%>" type="text/javascript" src="js/require.js?<%=GlobalProperties.getAppVersion()%>"></script>
