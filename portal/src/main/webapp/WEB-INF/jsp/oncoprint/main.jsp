--- conflicted
+++ resolved
@@ -16,28 +16,6 @@
         </div>
         
         <div id="oncoprint_whole_body">
-<<<<<<< HEAD
-            <%--
-            <p> Altered in <%=dataSummary.getNumCasesAffected()%> (<%=OncoPrintUtil.alterationValueToString(dataSummary.getPercentCasesAffected())%>) of cases
-            
-            <span class='oncoprint-diagram-toolbar-buttons' style="float:right;margin-right:20px;display: none;">
-            
-            <img id="oncoprint_diagram_showmutationcolor_icon" checked="0" style="width: 16px; height: 16px" class="oncoprint_diagram_showmutationcolor_icon" src="images/colormutations.svg">
-            <img id="oncoprint-diagram-showlegend-icon" checked="0" style="width: 16px; height: 16px;display:none;" class="oncoprint-diagram-showlegend-icon" src="images/showlegend.svg">
-            <img id="oncoprint-diagram-removeUCases-icon" checked="0" style="width: 16px; height: 16px" class="oncoprint-diagram-removeUCases-icon" src="images/removeUCases.svg">
-            <img id="oncoprint-diagram-removeWhitespace-icon" checked="0" style="width: 20px; height: 16px" class="oncoprint-diagram-removeWhitespace-icon" src="images/removeWhitespace.svg">
-            <img id="oncoprint-diagram-downloads-icon" style="width: 16px; height: 16px" class="oncoprint-diagram-downloads-icon" src="images/in.svg">
-            <span class='oncoprint_diagram_slider_icon' style="width: 80px; height: 16px"></span>
-=======
-            <p>Altered in <span id='oncoprint_num_of_altered_cases'></span> (<span id='oncoprint_percentage_of_altered_cases'></span>%) of cases 
-            <span class='oncoprint-diagram-toolbar-buttons' style="float:right;margin-right:20px;">
-            <button class='oncoprint-diagram-download' type="pdf">PDF</button>
-            <button class='oncoprint-diagram-download' type="svg">SVG</button>
-            <button class='oncoprint-sample-download' type="txt">Samples</button>
->>>>>>> 7f96f738
-            </span>
-            </p>
-            --%>
 
         Altered in <%=dataSummary.getNumCasesAffected()%> (<%=OncoPrintUtil.alterationValueToString(dataSummary.getPercentCasesAffected())%>) of cases
         <div class="btn-group btn-group-sm" id="oncoprint-diagram-toolbar-buttons" style="float:right;margin-right:15px;display: none;height:33px">           
