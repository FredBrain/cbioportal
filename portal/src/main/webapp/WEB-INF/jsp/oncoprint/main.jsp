<div id="oncoprint" style="padding-top:10px; padding-bottom:10px; padding-left:10px; border: 1px solid #CCC;">
    <img id="outer_loader_img" src="images/ajax-loader.gif"/>
    <div style="display:none;" id="everything">
        <h4 style="display:inline;">OncoPrint
            <small>(<a href="faq.jsp#what-are-oncoprints">What are OncoPrints?</a>)</small>
        </h4>

        <div id="oncoprint_controls" style="margin-top:10px; margin-bottom:20px;"></div>
        <%@ include file="controls-templates.jsp" %>

<<<<<<< HEAD
        <div style="margin-left:3;">
            <p>Case Set: <%=StringEscapeUtils.escapeHtml(OncoPrintUtil.getPatientSetDescription(patientSetId, patientSets))%></p>
            <p>Altered in <%=dataSummary.getNumCasesAffected()%> (<%=OncoPrintUtil.alterationValueToString(dataSummary.getPercentCasesAffected())%>) of cases</p>
=======
        <div id="oncoprint-statment" style="margin-left:3;">
            <p>Case Set: <%=StringEscapeUtils.escapeHtml(OncoPrintUtil.getCaseSetDescription(caseSetId, caseSets))%></p>   
>>>>>>> 4c475a00
        </div>
        
        <div id="oncoprint_whole_body">
            <p> Altered in <%=dataSummary.getNumCasesAffected()%> (<%=OncoPrintUtil.alterationValueToString(dataSummary.getPercentCasesAffected())%>) of cases
            <span class='oncoprint-diagram-toolbar-buttons' style="float:right;margin-right:20px;">
            <button class='oncoprint-diagram-download' type="pdf">PDF</button>
            <button class='oncoprint-diagram-download' type="svg">SVG</button>
            <button class='oncoprint-sample-download' type="txt">Samples</button>
            </span>
            </p>
        <img id="inner_loader_img" src="images/ajax-loader.gif" style="display:none;">
        <div id="oncoprint_body"></div>
        </div>
        <div id="oncoprint_legend"></div>
        <%@ include file="legend-template.jsp" %>

        <script data-main="js/src/oncoprint/main-boilerplate.js?<%=GlobalProperties.getAppVersion()%>" type="text/javascript" src="js/require.js?<%=GlobalProperties.getAppVersion()%>"></script>
    </div>
</div><|MERGE_RESOLUTION|>--- conflicted
+++ resolved
@@ -8,18 +8,12 @@
         <div id="oncoprint_controls" style="margin-top:10px; margin-bottom:20px;"></div>
         <%@ include file="controls-templates.jsp" %>
 
-<<<<<<< HEAD
-        <div style="margin-left:3;">
+        <div id="oncoprint-statment" style="margin-left:3;">
             <p>Case Set: <%=StringEscapeUtils.escapeHtml(OncoPrintUtil.getPatientSetDescription(patientSetId, patientSets))%></p>
-            <p>Altered in <%=dataSummary.getNumCasesAffected()%> (<%=OncoPrintUtil.alterationValueToString(dataSummary.getPercentCasesAffected())%>) of cases</p>
-=======
-        <div id="oncoprint-statment" style="margin-left:3;">
-            <p>Case Set: <%=StringEscapeUtils.escapeHtml(OncoPrintUtil.getCaseSetDescription(caseSetId, caseSets))%></p>   
->>>>>>> 4c475a00
         </div>
         
         <div id="oncoprint_whole_body">
-            <p> Altered in <%=dataSummary.getNumCasesAffected()%> (<%=OncoPrintUtil.alterationValueToString(dataSummary.getPercentCasesAffected())%>) of cases
+            <p>Altered in <%=dataSummary.getNumCasesAffected()%> (<%=OncoPrintUtil.alterationValueToString(dataSummary.getPercentCasesAffected())%>) of cases</p>
             <span class='oncoprint-diagram-toolbar-buttons' style="float:right;margin-right:20px;">
             <button class='oncoprint-diagram-download' type="pdf">PDF</button>
             <button class='oncoprint-diagram-download' type="svg">SVG</button>
