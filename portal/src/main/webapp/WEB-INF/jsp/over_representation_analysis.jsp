--- conflicted
+++ resolved
@@ -7,15 +7,6 @@
 
 <div class="section" id="or_analysis">
     <div id="or-analysis-info-box" style="padding: 10px;margin-top: -40px;">
-<<<<<<< HEAD
-        Gene Set
-        <select id="or_analysis_tab_gene_set_select">
-            <option value="cancer_genes">All Cancer Genes in cbio portal</option>
-            <option value="all_genes">All Genes in cbio portal</option>
-        </select>
-        <span id="enrichments-tab-gene-set-warning" style="color:grey;"></span>
-        <br>
-=======
         <%--Gene Set--%>
         <%--<select id="or_analysis_tab_gene_set_select">--%>
             <%--<option value="cancer_genes">All Cancer Genes in cbio portal</option>--%>
@@ -23,7 +14,6 @@
         <%--</select>--%>
         <%--<span id="enrichments-tab-gene-set-warning" style="color:grey;"></span>--%>
         <%--<br>--%>
->>>>>>> 264310c5
     </div>
     <div id="or-analysis-tabs" class="or-analysis-tabs" style="margin-top:5px;">
         <ul id='or-analysis-tabs-list'></ul>
