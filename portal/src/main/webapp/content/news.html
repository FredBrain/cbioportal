--- conflicted
+++ resolved
@@ -1,10 +1,3 @@
-<<<<<<< HEAD
-<h1 id="june-17-2013">June 17, 2013</h1>
-<ul>
-<li>Improved interface for correlation plots, including information on individual samples via mouse-over.</li>
-<li>Gene Details from Biogene are now available in the Network view.</li>
-<li>Added a new study on Adenoid Cystic Carcinoma from MSKCC: Ho et al., Nature Genetics 2013.</li>
-=======
 <h1 id="july-16-2013">July 16, 2013</h1>
 <ul>
 <li>All TCGA data updated to the May Firehose run (May 23, 2012).<ul>
@@ -31,7 +24,6 @@
 <li>Colorectal Cancer (Seshagiri et al., Nature 2012)</li>
 </ul>
 </li>
->>>>>>> 10560e3e
 </ul>
 <h1 id="june-4-2013">June 4, 2013</h1>
 <ul>
