--- conflicted
+++ resolved
@@ -1,12 +1,7 @@
-<<<<<<< HEAD
-<h1 id="january-16-2014">January 16, 2014</h1>
-<ul>
-<li>All <strong>TCGA data</strong> updated to the Firehose run of October 20, 2014</li>
-=======
-<h1 id="january-20-2014">January 20, 2014</h1>
+
+<h1 id="january-20-2015">January 20, 2015</h1>
 <ul>
 <li>All <strong>TCGA data</strong> updated to the Firehose run of October 17, 2014</li>
->>>>>>> 5d0e26b5
 <li><strong>COSMIC data</strong> updated to V71</li>
 <li><strong>New features</strong>:<ul>
 <li>Query page: better search functions to find cancer studies</li>
@@ -17,7 +12,7 @@
 </ul>
 </li>
 </ul>
-<h1 id="january-6-2014">January 6, 2014</h1>
+<h1 id="january-6-2015">January 6, 2015</h1>
 <ul>
 <li><strong>New feature</strong>: You can now view <strong>frequencies of mutations and copy-number alterations</strong> in the study view. These tables are updated dynamically when selecting subsets of samples.<br>
 <br/><img alt="Alterations in heavily copy-number altered endometrial cancer cases" src="images/previews/study_view_alt_frequencies.png" /></center></li>
