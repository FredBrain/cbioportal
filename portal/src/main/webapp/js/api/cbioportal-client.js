window.cbioportal_client = (function() {
	var raw_service = (function() {
		var getApiCallPromise = function(endpt, args) {
			var arg_strings = [];
			for (var k in args) {
				if (args.hasOwnProperty(k)) {
					arg_strings.push(k + '=' + [].concat(args[k]).join(","));
				}
			}
			var arg_string = arg_strings.join("&") || "?";
			return $.ajax({
				type: "POST",
				url: endpt,
				data: arg_string,
				dataType: "json"
			});
		};
		var functionNameToEndpointProperties = {
			'CancerTypes':{ endpoint: 'api/cancertypes' },
			'SampleClinicalData': { endpoint: 'api/clinicaldata/samples' },
			'PatientClinicalData': { endpoint: 'api/clinicaldata/patients' },
			'SampleClinicalAttributes': { endpoint: 'api/clinicalattributes/samples' },
			'PatientClinicalAttributes': { endpoint: 'api/clinicalattributes/patients' },
			'Genes': { endpoint: 'api/genes' },
			'GeneticProfiles': { endpoint: 'api/geneticprofiles' },
			'PatientLists': { endpoint: 'api/patientlists' },
			'PatientListsMeta': { endpoint: 'api/patientlists', args: {metadata: true } },
			'Patients': { endpoint: 'api/patients' },
			'GeneticProfileData': { endpoint: 'api/geneticprofiledata' },
			'Samples': { endpoint: 'api/samples' },
			'Studies': { endpoint: 'api/studies' }
		};
		var ret = {};
		for (var fn_name in functionNameToEndpointProperties) {
			if (functionNameToEndpointProperties.hasOwnProperty(fn_name)) {
				ret['get'+fn_name] = (function(props) {
					return function(args) {
						return getApiCallPromise(props.endpoint, $.extend(true, {}, args, props.args));
					};
				})(functionNameToEndpointProperties[fn_name]);
			}
		}
		return ret;
	})();
	function Index(key) {
		var map = {};
		var stringSetDifference = function (A, B) {
			// In A and not in B
			var in_A_not_in_B = {};
			var i, _len;
			for (i = 0, _len = A.length; i < _len; i++) {
				in_A_not_in_B[A[i]] = true;
			}
			for (i = 0, _len = B.length; i < _len; i++) {
				in_A_not_in_B[B[i]] = false;
			}
			var ret = [];
			for (i = 0, _len = A.length; i < _len; i++) {
				if (in_A_not_in_B[A[i]]) {
					ret.push(A[i]);
				}
			}
			return ret;
		};
		this.clear = function(data, args) {
			var i;
			var _len = data.length;
			// Clear existing data for touched keys
			for (i = 0; i < _len; i++) {
				var datum_key = key(data[i], args);
				map[datum_key] = [];
			}
		};
		this.addData = function (data, args, append) {
			var i;
			var _len = data.length;
			if (!append) {
				// Clear existing data for touched keys
				for (i = 0; i < _len; i++) {
					var datum_key = key(data[i], args);
					map[datum_key] = [];
				}
			}
			// Add data
			for (i = 0; i < _len; i++) {
				var d = data[i];
				map[key(d, args)].push(d);
			}
		};
		this.getData = function (keys, datumFilter) {
			keys = keys || Object.keys(map);
			keys = [].concat(keys);
			var i, datum;
			var ret = [], _len = keys.length;
			for (i = 0; i < _len; i++) {
				datum = map[keys[i]];
				if (typeof datum !== 'undefined' && (!datumFilter || datumFilter(datum))) {
					ret = ret.concat(datum);
				}
			}
			return ret;
		};

		this.missingKeys = function (keys) {
			return stringSetDifference([].concat(keys), Object.keys(map));
		};
	};
	var keyCombinations = function(key_list_list, list_of_lists) {
		var ret = [[]];
		for (var i=0; i<key_list_list.length; i++) {
			var intermediate_ret = [];
			var key_list = key_list_list[i];
			for (var j=0; j<key_list.length; j++) {
				for (var k=0; k<ret.length; k++) {
					intermediate_ret.push(ret[k].concat([(list_of_lists ? [].concat(key_list[j]) : key_list[j])]));
				}
			}
			ret = intermediate_ret;
		}
		return ret;
	};
	function HierIndex(key) {
		var fully_loaded = {};
		var map = {};
		this.markFullyLoaded = function(key) {
			var curr_obj = fully_loaded;
			for (var i=0; i<key.length; i++) {
				if (curr_obj === true) {
					break;
				}
				var sub_key = key[i];
				if (i < key.length - 1) {
					curr_obj[sub_key] = curr_obj[sub_key] || {};
					curr_obj = curr_obj[sub_key];
				} else {
					curr_obj[sub_key] = true;
				}
			}
		};
		this.isFullyLoaded = function(key) {
			var curr_obj = fully_loaded;
			for (var i=0; i<key.length; i++) {
				if (curr_obj === true || typeof curr_obj === "undefined") {
					break;
				}
				var sub_key = key[i];
				curr_obj = curr_obj[sub_key];
			}
			return (curr_obj === true);
		};
		this.addData = function(data, args) {
			var i, _len=data.length, j;
			// Clear existing data for touched keys, and initialize map locations
			for (i = 0; i < _len; i++) {
				var datum_key = key(data[i], args);
				var map_entry = map;
				for (j = 0; j < datum_key.length; j++) {
					var sub_key = datum_key[j];
					if (j < datum_key.length - 1) {
						map_entry[sub_key] = map_entry[sub_key] || {};
					} else {
						map_entry[sub_key] = [];
					}
					map_entry = map_entry[sub_key];
				}
			}
			// Add data
			for (i = 0; i < _len; i++) {
				var datum_key = key(data[i], args);
				var map_entry = map;
				for (j = 0; j < datum_key.length; j++) {
					map_entry = map_entry[datum_key[j]];
				}
				map_entry.push(data[i]);
			}
		};
		this.getData = function (key_list_list) {
			var intermediate = [map];
			var ret = [];
			var i, j, k;
			key_list_list = key_list_list || [];
			var key_list_index = 0;
			while (intermediate.length > 0) {
				var tmp_intermediate = [];
				for (i = 0; i<intermediate.length; i++) {
					var obj = intermediate[i];
					if (Object.prototype.toString.call(obj) === '[object Array]') {
						ret = ret.concat(obj);
					} else {
<<<<<<< HEAD
						if (key_list_index < key_list_list.length) {
							var keys = key_list_list[key_list_index] || Object.keys(obj);
							for (k = 0; k<keys.length; k++) {
								if (obj.hasOwnProperty(keys[k])) {
									tmp_intermediate.push(obj[keys[k]]);
								}
=======
						var keys = (key_list_index < key_list_list.length && key_list_list[key_list_index]) || Object.keys(obj);
						for (k = 0; k<keys.length; k++) {
							if (obj.hasOwnProperty(keys[k])) {
								tmp_intermediate.push(obj[keys[k]]);
>>>>>>> 0c83654e
							}
						}
					}
				}
				intermediate = tmp_intermediate;
				key_list_index += 1;
			}
			return ret;
		};
		this.missingKeys = function(key_list_list) {
			// TODO: implement this without slow reference to getData
			var missing_keys = key_list_list.map(function() { return {}; });
			var j, k;
			var key_combinations = keyCombinations(key_list_list, true);
			for (k = 0; k<key_combinations.length; k++) {
				if (this.getData(key_combinations[k]).length === 0) {
					for (j=0; j<key_combinations[k].length; j++) {
						missing_keys[j][key_combinations[k][j]] = true;
					}
				}
			}
			return missing_keys.map(function(o) { return Object.keys(o);});
		};
	};

	var makeOneIndexService = function(arg_name, indexKeyFn, service_fn_name) {
		return (function() {
			var index = new Index(indexKeyFn);
			var loaded_all = false;
			return function(args) {
				args = args || {};
				var def = new $.Deferred();
				try {
					if (args.hasOwnProperty(arg_name)) {
						var missing_keys = index.missingKeys(args[arg_name]);
						if (missing_keys.length > 0) {
							var webservice_args = {};
							webservice_args[arg_name] = missing_keys;
							raw_service[service_fn_name](webservice_args).then(function(data) {
								index.addData(data);
								def.resolve(index.getData(args[arg_name]));
							}).fail(function() {
								def.reject();
							});
						} else {
							def.resolve(index.getData(args[arg_name]));
						}
					} else {
						if (!loaded_all) {
							raw_service[service_fn_name]({}).then(function(data) {
								index.addData(data);
								loaded_all = true;
								def.resolve(index.getData());
							}).fail(function() {
								def.reject();
							});
						} else {
							def.resolve(index.getData());
						}
					}
				} catch (err) {
					def.reject();
				}
				return def.promise();
			}
		})();
	};
	var makeTwoIndexService = function(arg_name1, indexKeyFn1, index1_always_add, arg_name2, indexKeyFn2, index2_always_add, service_fn_name) {
		return (function() {
			var index1 = new Index(indexKeyFn1);
			var index2 = new Index(indexKeyFn2);
			var loaded_all = false;
			return function(args) {
				args = args || {};
				var def = new $.Deferred();
				try {
					if (args.hasOwnProperty(arg_name1)) {
						var missing_keys = index1.missingKeys(args[arg_name1]);
						if (missing_keys.length > 0) {
							var webservice_args = {};
							webservice_args[arg_name1] = missing_keys;
							raw_service[service_fn_name](webservice_args).then(function(data) {
								index1.addData(data);
								if (index2_always_add) {
									index2.addData(data);
								}
								def.resolve(index1.getData(args[arg_name1]));
							}).fail(function() {
								def.reject();
							});
						} else {
							def.resolve(index1.getData(args[arg_name1]));
						}
					} else if (args.hasOwnProperty(arg_name2)) {
						var missing_keys = index2.missingKeys(args[arg_name2]);
						if (missing_keys.length > 0) {
							var webservice_args = {};
							webservice_args[arg_name2] = missing_keys;
							raw_service[service_fn_name](webservice_args).then(function(data) {
								index2.addData(data);
								if (index1_always_add) {
									index1.addData(data);
								}
								def.resolve(index2.getData(args[arg_name2]));
							}).fail(function() {
								def.reject();
							});
						} else {
							def.resolve(index2.getData(args[arg_name2]));
						}
					} else {
						if (!loaded_all) {
							raw_service[service_fn_name]({}).then(function(data) {
								index1.addData(data);
								index2.addData(data);
								loaded_all = true;
								def.resolve(index1.getData());
							}).fail(function() {
								def.reject();
							});
						} else {
							def.resolve(index1.getData());
						}
					}
				} catch (err) {
					def.reject();
				}
				return def.promise();
			}
		})();
	};

	var makeHierIndexService = function(arg_names, indexing_attrs, service_fn_name) {
		return (function() {
			var index = new HierIndex(function(d) {
				var ret = [];
				for (var i=0; i<indexing_attrs.length; i++) {
					ret.push(d[indexing_attrs[i]]);
				}
				return ret;
			});
			return function(args) {
				var def = new $.Deferred();
				try {
					var arg_list_list = arg_names.map(function (a) {
						return args[a];
					});
					while (typeof arg_list_list[arg_list_list.length - 1] === "undefined") {
						arg_list_list.pop();
					}
					if (arg_list_list.length < arg_names.length) {
						var missing_arg_set_list = arg_list_list.map(function (a) {
							return {};
						});
						var key_combs = keyCombinations(arg_list_list);
						var missing_key_combs = [];
						for (var i = 0; i < key_combs.length; i++) {
							if (!index.isFullyLoaded(key_combs[i])) {
								missing_key_combs.push(key_combs[i]);
								for (var j = 0; j < key_combs[i].length; j++) {
									missing_arg_set_list[j][key_combs[i][j]] = true;
								}
							}
						}
						missing_arg_set_list = missing_arg_set_list.map(function (o) {
							return Object.keys(o);
						});
						if (missing_arg_set_list[0].length > 0) {
							var webservice_args = {};
							for (var i = 0; i < missing_arg_set_list.length; i++) {
								webservice_args[arg_names[i]] = missing_arg_set_list[i];
							}
							raw_service[service_fn_name](webservice_args).then(function (data) {
								for (var j = 0; j < missing_key_combs.length; j++) {
									index.markFullyLoaded(missing_key_combs[j]);
								}
								index.addData(data);
								def.resolve(index.getData(arg_list_list));
							}).fail(function() {
								def.reject();
							});
						} else {
							def.resolve(index.getData(arg_list_list));
						}
					} else {
						var missing_keys = index.missingKeys(arg_list_list);
						if (missing_keys[0].length > 0) {
							var webservice_args = {};
							for (var i = 0; i < missing_keys.length; i++) {
								webservice_args[arg_names[i]] = missing_keys[i];
							}
							raw_service[service_fn_name](webservice_args).then(function (data) {
								index.addData(data);
								def.resolve(index.getData(arg_list_list));
							}).fail(function() {
								def.reject();
							});
						} else {
							def.resolve(index.getData(arg_list_list));
						}
					}
				} catch (err) {
					def.reject();
				}
				return def.promise();
			};
		})();
	};
	// TODO: abstract this correctly so there isn't more than one index, more than one index service maker?
	var enforceRequiredArguments = function(fnPtr, list_of_arg_combinations) {
			return function(args) {
				args = args || {};
				var matches_one = false;
				for (var i = 0; i < list_of_arg_combinations.length; i++) {
					var combination = list_of_arg_combinations[i];
					var matches_combo = true;
					for (var j = 0; j < combination.length; j++) {
						matches_combo = matches_combo && args.hasOwnProperty(combination[j]);
					}
					if (matches_combo) {
						matches_one = true;
						break;
					}
				}
				if (!matches_one) {
					var def = new $.Deferred();
					var msg = "Given arguments not acceptable; need a combination in the following list: "
					msg += list_of_arg_combinations.map(function(arg_combo) { return arg_combo.join(","); }).join(";");
					def.reject({msg: msg});
					return def.promise();
				} else {
					return fnPtr(args);
				}
			};
	}

	var cached_service = {
		getCancerTypes: enforceRequiredArguments(makeOneIndexService('cancer_type_ids', function(d) { return d.id;}, 'getCancerTypes'), [[], ["cancer_type_ids"]]),
		getGenes: enforceRequiredArguments(makeOneIndexService('hugo_gene_symbols', function(d) { return d.hugo_gene_symbol;}, 'getGenes'), [[],["hugo_gene_symbols"]]),
		getStudies: enforceRequiredArguments(makeOneIndexService('study_ids', function(d) { return d.id;}, 'getStudies'), [[], ["study_ids"]]),
		getGeneticProfiles: enforceRequiredArguments(makeTwoIndexService('study_id', function(d) { return d.study_id;}, false, 'genetic_profile_ids', function(d) {return d.id; }, true, 'getGeneticProfiles'), [["study_id"],["genetic_profile_ids"]]),
		getPatientLists: enforceRequiredArguments(makeTwoIndexService('study_id', function(d) { return d.study_id;}, false, 'patient_list_ids', function(d) {return d.id; }, true, 'getPatientLists'), [[], ["study_id"], ["patient_list_ids"]]),
		getPatientListsMeta: enforceRequiredArguments(makeTwoIndexService('study_id', function(d) { return d.study_id;}, false, 'patient_list_ids', function(d) {return d.id; }, true, 'getPatientListsMeta'), [[], ["study_id"], ["patient_list_ids"]]),
		getSampleClinicalData: enforceRequiredArguments(makeHierIndexService(['study_id', 'attribute_ids', 'sample_ids'], ['study_id', 'attr_id', 'sample_id'], 'getSampleClinicalData'), [["study_id","attribute_ids"], ["study_id","attribute_ids","sample_ids"]]),
		getPatientClinicalData: enforceRequiredArguments(makeHierIndexService(['study_id', 'attribute_ids', 'patient_ids'], ['study_id', 'attr_id', 'patient_id'], 'getPatientClinicalData'), [["study_id","attribute_ids"], ["study_id","attribute_ids","patient_ids"]]),
		getPatients: enforceRequiredArguments(makeHierIndexService(['study_id', 'patient_ids'], ['study_id', 'id'], 'getPatients'), [["study_id"], ["study_id","patient_ids"]]),
		getSamples: enforceRequiredArguments(makeHierIndexService(['study_id', 'sample_ids'], ['study_id', 'id'], 'getSamples'), [["study_id"], ["study_id", "sample_ids"]]),
		getSamplesByPatient: enforceRequiredArguments(makeHierIndexService(['study_id', 'patient_ids'], ['study_id', 'patient_id'], 'getSamples'), [["study_id"], ["study_id", "patient_ids"]]),
		getGeneticProfileData: enforceRequiredArguments(makeHierIndexService(['genetic_profile_ids', 'genes', 'sample_ids'], ['genetic_profile_id', 'hugo_gene_symbol', 'sample_id'], 'getGeneticProfileData'), [["genetic_profile_ids","genes"], ["genetic_profile_ids","genes","sample_ids"]]),
		getSampleClinicalAttributes: enforceRequiredArguments(function(args) {
			return raw_service.getSampleClinicalAttributes(args);
		}, [["study_id"], ["study_id","sample_ids"]]),
		getPatientClinicalAttributes: enforceRequiredArguments(function(args) {
			return raw_service.getPatientClinicalAttributes(args);
		}, [["study_id"], ["study_id", "patient_ids"]])
	};
	return cached_service;
})();<|MERGE_RESOLUTION|>--- conflicted
+++ resolved
@@ -187,19 +187,10 @@
 					if (Object.prototype.toString.call(obj) === '[object Array]') {
 						ret = ret.concat(obj);
 					} else {
-<<<<<<< HEAD
-						if (key_list_index < key_list_list.length) {
-							var keys = key_list_list[key_list_index] || Object.keys(obj);
-							for (k = 0; k<keys.length; k++) {
-								if (obj.hasOwnProperty(keys[k])) {
-									tmp_intermediate.push(obj[keys[k]]);
-								}
-=======
 						var keys = (key_list_index < key_list_list.length && key_list_list[key_list_index]) || Object.keys(obj);
 						for (k = 0; k<keys.length; k++) {
 							if (obj.hasOwnProperty(keys[k])) {
 								tmp_intermediate.push(obj[keys[k]]);
->>>>>>> 0c83654e
 							}
 						}
 					}
