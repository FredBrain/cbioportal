<<<<<<< HEAD
window.initDatamanager = function (genetic_profile_ids, oql_query, cancer_study_ids, sample_ids, z_score_threshold, rppa_score_threshold) {
=======
window.initDatamanager = function (genetic_profile_ids, oql_query, cancer_study_ids, sample_ids, z_score_threshold, rppa_score_threshold,
					case_set_properties, cancer_study_names, profile_ids) {
>>>>>>> 0c37ad40
	var oql_parser = window.oql_parser;
	var OQLHandler = (function (config) {
		var default_config = {
			gene_key:"gene",
			cna_key:"cna",
			mutation_key:"mutation",
			mutation_type_key:"mut_type",
			mutation_pos_start_key:"mut_start_position",
			mutation_pos_end_key:"mut_end_position",
			prot_key:"rppa",
			exp_key:"mrna",
			default_oql:""
		};
		config = config || default_config;

		var parse = function(oql_query) {
			var parsed = oql_parser.parse(oql_query);
			
			var datatypes_alterations = false;
			for (var i=0; i<parsed.length; i++) {
				if (parsed[i].gene === "DATATYPES") {
					datatypes_alterations = parsed[i].alterations;
				} else if (datatypes_alterations && !parsed[i].alterations) {
					parsed[i].alterations = datatypes_alterations;
				}
			}
			
			if (config.default_oql.length > 0) {
				for (var i=0; i<parsed.length; i++) {
					if (!parsed[i].alterations) {
						parsed[i].alterations = oql_parser.parse("DUMMYGENE:"+config.default_oql+";")[0].alterations;
					}
				};
			}
			return parsed;
		};
		// Helper Functions
		var isCNACmd = function (cmd) {
			return cmd.alteration_type === "cna";
		};
		var isMUTCmd = function (cmd) {
			return cmd.alteration_type === "mut";
		};
		var isMUTClassCmd = function(cmd) {
			return cmd.constr_type === "class";
		};
		var isMUTPositionCmd = function(cmd) {
			return cmd.constr_type === "position";
		};
		var isMUTClass = function(mutation_str) {
			return ["missense","nonsense","nonstart","nonstop","frameshift","inframe","splice","trunc"].indexOf(mutation_str.toLowerCase()) > -1;
		};
		var isEXPCmd = function (cmd) {
			return cmd.alteration_type === "exp";
		};
		var isPROTCmd = function (cmd) {
			return cmd.alteration_type === "prot";
		};
		var isDatumAltered = function(d) {
			return d.__altered;
		};
		var markDatumAltered = function(d) {
			d.__altered = true;
		};
		var unmarkDatumAltered = function(d) {
			delete d['__altered'];
		};
		// Filtering
		var maskDatum = function(datum, alteration_cmds, is_patient_data) {
			// to be passed in: datum and OQL alteration commands corresponding to that gene
			var ret = {};
			var id_key = (is_patient_data ? "patient" : "sample");
			ret[config.gene_key] = datum[config.gene_key];
			ret[id_key] = datum[id_key];
			var altered = false;
			var oql_cna_attr_to_oncoprint_cna_attr = {"amp":"AMPLIFIED","homdel":"HOMODELETED","hetloss":"HEMIZYGOUSLYDELETED","gain":"GAINED"};
			
			var cmd;
			for(var i=0, _len=alteration_cmds.length; i<_len; i++) {
				cmd = alteration_cmds[i];
				if (isCNACmd(cmd)) {
					if (datum[config.cna_key] === oql_cna_attr_to_oncoprint_cna_attr[cmd.constr_val.toLowerCase()]) {
						altered = true;
						ret[config.cna_key] = datum[config.cna_key];
					}
				} else if (isMUTCmd(cmd)) {
					var matches = false;
					if (datum[config.mutation_key]) {
						if (!cmd.constr_rel) {
							matches = true;
						} else {
							if (isMUTClassCmd(cmd)) {
								matches = (datum[config.mutation_type_key] === cmd.constr_val);
							} else if (isMUTPositionCmd(cmd)) {
								matches = (datum[config.mutation_pos_start_key] <= cmd.constr_val && datum[config.mutation_pos_end_key] >= cmd.constr_val);
							} else {
								matches = (datum[config.mutation_key].split(",").indexOf(cmd.constr_val) > -1);
							}
						}
					}
					if (cmd.constr_rel === "!=") {
						matches = !matches;
					}
					if (matches) {
						altered = true;
						ret[config.mutation_key] = datum[config.mutation_key];
						ret[config.mutation_type_key] = datum[config.mutation_type_key];
					}
				} else {
					var matches = false;
					var constr_level = cmd.constr_val;
					var relevant_key = isEXPCmd(cmd) ? config.exp_key : config.prot_key;
					var datum_level = datum[relevant_key];
					var direction = "";
					switch (cmd.constr_rel) {
						case "<":
							matches = (datum_level < constr_level);
							direction = "DOWNREGULATED";
							break;
						case "<=":
							matches = (datum_level <= constr_level);
							direction ="DOWNREGULATED";
							break;
						case ">":
							matches = (datum_level > constr_level);
							direction = "UPREGULATED";
							break;
						case ">=":
							matches = (datum_level >= constr_level);
							direction = "UPREGULATED";
							break;
					}
					if (matches) {
						altered = true;
						ret[relevant_key] = direction;
					}
				}
			}
			if (altered) {
				markDatumAltered(ret);
			}
			return ret;
		};
		var maskGeneData = function (data, parsed_oql_query_line, is_patient_data) {
			return data.map(function (d) {
				if (d[config.gene_key] === parsed_oql_query_line.gene) {
					return maskDatum(d, parsed_oql_query_line.alterations, is_patient_data);
				} else {
					return d;
				}
			});
		};
		
		//-------------------

		return {
			getGenes: function (oql_query) {
				var parse_res = parse(oql_query);
				return parse_res.map(function (q) {
					return q.gene;
				});
			},
			isSyntaxValid: function (oql_query) {
				try {
					parse(oql_query);
					return true;
				} catch (e) {
					return false;
				}
			},
			maskData: function (oql_query, data, is_patient_data) {
				var parse_res = parse(oql_query);
				var id_key = (is_patient_data ? "patient" : "sample");
				// Mask all data
				var i, _len;
				for (i = 0, _len = parse_res.length; i < _len; i++) {
					data = maskGeneData(data, parse_res[i], is_patient_data);
				}
				// Collect altered/unaltered groups
				var altered = {};
				var unaltered = {};
				for (i = 0, _len = data.length; i < _len; i++) {
					var d = data[i];
					if (isDatumAltered(d)) {
						altered[d[id_key]] = true;
					}
				}
				for (i = 0, _len = data.length; i < _len; i++) {
					var d = data[i];
					var id = d[id_key]
					unmarkDatumAltered(d);
					if (!altered.hasOwnProperty(id)) {
						unaltered[id] = true;
					}
				}
				return {data: data, altered: Object.keys(altered), unaltered: Object.keys(unaltered)};
			},
			setDefaultOQL: function(alterations) {
				config.default_oql = alterations;
			}
		};
	})();
	var objEach = function (iterable, callback) {
		for (var k in iterable) {
			if (iterable.hasOwnProperty(k)) {
				callback(iterable[k], k);
			}
		}
	};
	var annotateMutationTypesForOncoprint = function (data) {
		var ret = data.map(function (d) {
			if (d.mutation) {
				var mutations = d.mutation.split(",");
				var hasIndel = false;
				if (mutations.length > 1) {
					for (var i = 0, _len = mutations.length; i < _len; i++) {
						if (/\bfusion\b/i.test(mutations[i])) {
							d.mut_type = 'FUSION';
						} else if (!(/^[A-z]([0-9]+)[A-z]$/g).test(mutations[i])) {
							d.mut_type = 'TRUNC';
						} else if ((/^([A-Z]+)([0-9]+)((del)|(ins))$/g).test(mutations[i])) {
							hasIndel = true;
						}
					}
					d.mut_type = d.mut_type || (hasIndel ? 'INFRAME' : 'MISSENSE');
				} else {
					if (/\bfusion\b/i.test(mutations)) {
						d.mut_type = 'FUSION';
					} else if ((/^[A-z]([0-9]+)[A-z]$/g).test(mutations)) {
						d.mut_type = 'MISSENSE';
					} else if ((/^([A-Z]+)([0-9]+)((del)|(ins))$/g).test(mutations)) {
						d.mut_type = 'INFRAME';
					} else {
						d.mut_type = 'TRUNC';
					}
				}
			}
			return d;
		});
		return ret;
	};
			
	return (function() {
		var dm_ret = {
			'oql_query': oql_query,
			'cancer_study_ids': cancer_study_ids,
			'sample_ids': sample_ids,
			'genetic_profile_ids': genetic_profile_ids,
			'getOQLQuery': function() {
				return this.oql_query;
			},
			'getQueryGenes': function() {
				return OQLHandler.getGenes(this.oql_query);
			},
			'getGeneticProfileIds': function() {
				return this.genetic_profile_ids;
			},
			'getSampleIds': function() {
				return this.sample_ids;
			},
			'getCancerStudyIds': function() {
				return this.cancer_study_ids;
			},
                        'getSampleSelect': function() {
                                return this.sample_select;
                        },
			'getGenomicEventData': function() {
				var def = new $.Deferred();
				var self = this;
				fetchOncoprintGeneData().then(function() {
					def.resolve(self.sample_gene_data);
				}).fail(function() {
					def.reject();
				});
				return def.promise();
			},
			'getCombinedPatientGenomicEventData': function() {
				var def = new $.Deferred();
				var self = this;
				fetchOncoprintGeneData().then(function() {
					def.resolve(self.patient_gene_data);
				}).fail(function() {
					def.reject();
				});
				return def.promise();
			},
			'getAlteredSamples': function () {
				var def = new $.Deferred();
				var self = this;
				fetchOncoprintGeneData().then(function () {
					def.resolve(self.altered_samples);
				}).fail(function() {
					def.reject();
				});
				return def.promise();
			},
			'getUnalteredSamples': function () {
				var def = new $.Deferred();
				var self = this;
				fetchOncoprintGeneData().then(function () {
					def.resolve(self.unaltered_samples);
				}).fail(function() {
					def.reject();
				});
				return def.promise();
			},
			'getAlteredPatients': function() {
				var def = new $.Deferred();
				var self = this;
				fetchOncoprintGeneData().then(function () {
					def.resolve(self.altered_patients);
				}).fail(function() {
					def.reject();
				});
				return def.promise();
			},
			'getUnalteredPatients': function () {
				var def = new $.Deferred();
				var self = this;
				fetchOncoprintGeneData().then(function () {
					def.resolve(self.unaltered_patients);
				}).fail(function() {
					def.reject();
				});
				return def.promise();
			},
			'getSampleClinicalAttributes': function () {
				// TODO: handle more than one study
				return window.cbioportal_client.getSampleClinicalAttributes({study_id: [this.getCancerStudyIds()[0]], sample_ids: this.getSampleIds()});
			},
			'getSampleClinicalData': function (attribute_ids) {
				// TODO: handle more than one study
				var def = new $.Deferred();
				window.cbioportal_client.getSampleClinicalData({study_id: [this.getCancerStudyIds()[0]], attribute_ids: attribute_ids, sample_ids: this.getSampleIds()}).then(function(data) {
					def.resolve(makeOncoprintClinicalData(data));
				}).fail(function() {
					def.reject();
				});
				return def.promise();
			},
			'getCaseSetId': function() {
				return case_set_properties.case_set_id;
			},
			'getCaseIdsKey': function() {
				return case_set_properties.case_ids_key;
			},
			'getPatientSetName': function() {
				return case_set_properties.case_set_name;
			},
			'getPatientSetDescription': function() {
				return case_set_properties.case_set_description;
			},
                        'getPatientSampleIdMap': (function() {
				var sample_to_patient = {};
				var loaded = false;
				return function() {
					var def = new $.Deferred();
					if (loaded) {
						def.resolve(sample_to_patient);
					} else {
						window.cbioportal_client.getSamples({study_id: [this.getCancerStudyIds()[0]], sample_ids: this.getSampleIds()}).then(function(data) {
							for (var i=0; i<data.length; i++) {
								sample_to_patient[data[i].id] = data[i].patient_id;
							}
							loaded = true;
							def.resolve(sample_to_patient);
						}).fail(function() {
							def.reject();
						});
					}
					return def.promise();
				};
			})(),
			'getCancerStudyNames': function() {
				return cancer_study_names;
			},
			'getMutationProfileId': function() {
				return profile_ids.mutation_profile_id;
			}
                        
		};
		var fetchOncoprintGeneData = (function() {
			var profile_types = {};
			var sample_to_patient = {};
			var data_fetched = false;
			var data_fetching = false;

			var makeOncoprintSampleData = function(webservice_gp_data) {
				var cna_string = {"-2":"HOMODELETED","-1":"HEMIZYGOUSLYDELETED","0":undefined,"1":"GAINED","2":"AMPLIFIED"};
				var samp_to_gene_to_datum = {};
				for (var i=0, _len=webservice_gp_data.length; i<_len; i++) {
					var d = webservice_gp_data[i];

					var sample = d.sample_id;
					samp_to_gene_to_datum[sample] = samp_to_gene_to_datum[sample] || {};

					var gene = d.hugo_gene_symbol;
					samp_to_gene_to_datum[sample][gene] = samp_to_gene_to_datum[sample][gene] || {sample:sample, gene:gene};

					var datum = samp_to_gene_to_datum[sample][gene];
					var profile_type = profile_types[d.genetic_profile_id];
					switch (profile_type) {
						case "MUTATION_EXTENDED":
							datum.mutation = (datum.mutation ? datum.mutation+","+d.amino_acid_change  : d.amino_acid_change);
							datum.mut_start_position = parseInt(d.protein_start_position);
							datum.mut_end_position = parseInt(d.protein_end_position);
							break;
						case "COPY_NUMBER_ALTERATION":
							var cna_str = cna_string[d.profile_data];
							if (cna_str) {
								datum.cna = cna_str;
							}
							break;
						case "MRNA_EXPRESSION":
							datum.mrna = parseFloat(d.profile_data, 10);
							break;
						case "PROTEIN_LEVEL":
							datum.rppa = parseFloat(d.profile_data, 10);
							break;
					}
				}
				var ret = [];
				var samples = dm_ret.getSampleIds();
				var genes = dm_ret.getQueryGenes();
				var na_sample_gene = {};
				for (var i=0, _len=samples.length; i<_len; i++) {
					na_sample_gene[samples[i]] = {};
					for (var j=0, _geneslen=genes.length; j<_geneslen; j++) {
						na_sample_gene[samples[i]][genes[j]] = true;
					}
				}
				objEach(samp_to_gene_to_datum, function(gene_to_datum, samp) {
					objEach(gene_to_datum, function(datum, gene) {
						ret.push(datum);
						na_sample_gene[samp][gene] = false;
					});
				});
				objEach(na_sample_gene, function(gene_to_is_na, samp) {
					objEach(gene_to_is_na, function(is_na, gene) {
						if (is_na) {
							ret.push({'sample':samp, 'gene':gene});
						}
					});
				});

				return annotateMutationTypesForOncoprint(ret);
			};
			var makeOncoprintPatientData = function(oncoprint_sample_data) {
				var pat_to_gene_to_datum = {};
				var extremeness = {
					cna: {
						'AMPLIFIED': 2,
						'GAINED': 1,
						'HEMIZYGOUSLYDELETED': 1,
						'HOMODELETED': 2,
						undefined: 0
					},
					mrna: {
						'UPREGULATED': 1,
						'DOWNREGULATED': 1,
						undefined: 0
					},
					rppa: {
						'UPREGULATED': 1,
						'DOWNREGULATED': 1,
						undefined: 0
					}
				};
				for (var i=0, _len=oncoprint_sample_data.length; i<_len; i++) {
					var d = oncoprint_sample_data[i];
					var patient_id = sample_to_patient[d.sample];
					var gene = d.gene;
					pat_to_gene_to_datum[patient_id] = pat_to_gene_to_datum[patient_id] || {};
					pat_to_gene_to_datum[patient_id][gene] = pat_to_gene_to_datum[patient_id][gene] || {patient: patient_id, gene:gene};

					var new_datum = pat_to_gene_to_datum[patient_id][gene];
					objEach(d, function (val, key) {
						if (key === 'mutation') {
							new_datum['mutation'] = (new_datum['mutation'] && (new_datum['mutation'] + ',' + val)) || val;
						} else if (extremeness.hasOwnProperty(key)) {
							if (extremeness[key][val] > extremeness[key][new_datum[key]]) {
								new_datum[key] = val;
							}
						}
					});
				};
				var ret = [];
				objEach(pat_to_gene_to_datum, function(gene_to_datum, samp) {
					objEach(gene_to_datum, function(datum, gene) {
						ret.push(datum);
					});
				});
				return annotateMutationTypesForOncoprint(ret);
			};
			var setDefaultOQL = function() {
				var default_oql_uniq = {};
				objEach(profile_types, function(type, profile_id) {
					switch (type) {
						case "MUTATION_EXTENDED":
							default_oql_uniq["MUT"] = true;
							break;
						case "COPY_NUMBER_ALTERATION":
							default_oql_uniq["AMP"] = true;
							default_oql_uniq["HOMDEL"] = true;
							break;
						case "MRNA_EXPRESSION":
							default_oql_uniq["EXP>="+z_score_threshold] = true;
							default_oql_uniq["EXP<=-"+z_score_threshold] = true;
							break;
						case "PROTEIN_LEVEL":
							default_oql_uniq["PROT>="+rppa_score_threshold] = true;
							default_oql_uniq["PROT<=-"+rppa_score_threshold] = true;
							break;
					}
				});
				var default_oql = Object.keys(default_oql_uniq).join(" ");
				OQLHandler.setDefaultOQL(default_oql);
			};
			var def = new $.Deferred();
			return function() {
				try {
					if (data_fetched) {
						def.resolve();
					} else {
						if (!data_fetching) {
							$.when(window.cbioportal_client.getGeneticProfiles({genetic_profile_ids: dm_ret.getGeneticProfileIds()}),
								window.cbioportal_client.getSamples({study_id: [cancer_study_ids[0]], sample_ids: sample_ids}))
							.then(function(gp_response, sample_response) {
								for (var i = 0; i < gp_response.length; i++) {
									profile_types[gp_response[i].id] = gp_response[i].genetic_alteration_type;
								}
								setDefaultOQL();

								for (var i = 0; i < sample_response.length; i++) {
									sample_to_patient[sample_response[i].id] = sample_response[i].patient_id;
								}
							}).fail(function() {
								def.reject();
							}).then(function() {
								return window.cbioportal_client.getGeneticProfileData({genetic_profile_ids: dm_ret.getGeneticProfileIds(), genes: dm_ret.getQueryGenes(), sample_ids: dm_ret.getSampleIds()});
							}).fail(function() {
								def.reject();
							}).then(function(response) {
								var oql_process_result = OQLHandler.maskData(dm_ret.getOQLQuery(), makeOncoprintSampleData(response));
								dm_ret.sample_gene_data = oql_process_result.data;
								dm_ret.altered_samples = oql_process_result.altered;
								dm_ret.unaltered_samples = oql_process_result.unaltered;

								var oql_process_result_patient = OQLHandler.maskData(dm_ret.getOQLQuery(), makeOncoprintPatientData(dm_ret.sample_gene_data), true);
								dm_ret.patient_gene_data = oql_process_result_patient.data;
								dm_ret.altered_patients = oql_process_result_patient.altered;
								dm_ret.unaltered_patients = oql_process_result_patient.unaltered;

								data_fetched = true;
								def.resolve();
							}).fail(function() {
								def.reject();
							});
							data_fetching = true;
						}
					}
				} catch (err) {
					def.reject();
				}
				return def.promise();
			};
		})();
		var makeOncoprintClinicalData = function(webservice_clinical_data) {
			var ret = [];
			for (var i=0, _len=webservice_clinical_data.length; i<_len; i++) {
				var d = webservice_clinical_data[i];
				ret.push({'attr_id':d.attr_id, 'attr_val':d.attr_val, 'sample':d.sample_id});
			}
			return ret;
		};
		
		return dm_ret;
	})();
};<|MERGE_RESOLUTION|>--- conflicted
+++ resolved
@@ -1,9 +1,5 @@
-<<<<<<< HEAD
-window.initDatamanager = function (genetic_profile_ids, oql_query, cancer_study_ids, sample_ids, z_score_threshold, rppa_score_threshold) {
-=======
 window.initDatamanager = function (genetic_profile_ids, oql_query, cancer_study_ids, sample_ids, z_score_threshold, rppa_score_threshold,
 					case_set_properties, cancer_study_names, profile_ids) {
->>>>>>> 0c37ad40
 	var oql_parser = window.oql_parser;
 	var OQLHandler = (function (config) {
 		var default_config = {
