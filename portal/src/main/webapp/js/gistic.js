--- conflicted
+++ resolved
@@ -198,11 +198,7 @@
                 "aTargets":[5],
                 "mDataProp": function(source, type, val) {
 
-<<<<<<< HEAD
-                    var rounded = cbio.util.round_to_2SF(source.qval, 0.1);
-=======
                     var rounded = cbio.util.toPrecision(source.qval, 2, 0.1);
->>>>>>> 7bdf4d94
 
                     if (type === 'display') {
                         return rounded;
