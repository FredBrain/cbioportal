--- conflicted
+++ resolved
@@ -178,9 +178,6 @@
         
         totalCharts = pie.length + bar.length;
         initScatterPlot(_arr);
-<<<<<<< HEAD
-        initSurvivalPlot(dataObtained.survivalData);
-=======
         var _trimedData = wordCloudDataProcess(mutatedGenes);
         initWordCloud(_trimedData);
     }
@@ -301,7 +298,6 @@
         if (a > b)
             return -1;
         return 0;
->>>>>>> 75bf1063
     }
     
     function createLayout() {
