/*
 * DataTable component.
 * 
 * @param _data -- TWO PROPERTIES
 *                 attr: data attributes, each attribute is an object which
 *                       include attr_id, datatype, description and dispaly_name
 *                 arr: data contents, each object of this array stand for one
 *                      case. Each case should include all attributes as key and
 *                      their relative value. If attribute of this case doesn't
 *                      exist, the NA value will still give to this attribute.
 *                  
 * @interface: getDataTable -- return DataTable Object.
 * @interface: updateTable -- giving filteredResultList, the dateTable will be
 *                            refreshed.
 * @interface: rowClickCallback -- pass a function to dataTable. It will be
 *                                 called when one row is clicked.
 * @interface: rowShiftClickCallback -- pass a function to dataTable. It will be
 *                                      called when one row is clicked and
 *                                      ShiftKeys is pressed at same time.
 * @interface: resizeTable: will be used when width of dataTable changed.
 *     
 * @note: The 'string' sorting function of datatable has been rewrited in
 *        FnGetColumnData.js                                     
 *                                                                                                           
 * @authur: Hongxin Zhang
 * @date: Mar. 2014
 * 
 */
        
var DataTable = function() {
    
    var attr,
        arr,
        attrLength,
        arrLength,
        aoColumnsLength,
        aaDataLength,
        dataTable,
        tableId,
        dataType = [],
        dataTableNumericFilter = [],
        permenentDisabledId = [], //Define which column is perment diabled

        /*
         * This array will be updated when user select key in column selector,
         * Selected column selector will not be updated when user select other
         * selectors. When resetting datatable, this array will be empty and 
         * always get a deep copy from permenentDisabledId.
        */
        disableFiltId = [],
                            
        aoColumns = [], //DataTable Title Data
        aaData = [], //DataTable Content Data
        columnIndexMappingColumnId = [],
        noLeftColumnFlag = true,
        displayMapName = {};
    
    var rowClickCallback,
        rowShiftClickCallback;
    
    function initParam(_tableId, _data) {
        var i;
        
        tableId = _tableId;
        
        attr = _data.attr;
        arr = _data.arr;
        
        attrLength = attr.length;
        arrLength = arr.length;
        
        for( i = 0; i < attrLength; i++ ){
            if(attr[i]["datatype"] === "NUMBER"){
                dataType[attr[i]["attr_id"]] = 'allnumeric';
            }else{
                dataType[attr[i]["attr_id"]] = 'string';
            }
            dataTableNumericFilter[i] = '';
        }
        
        initColumnsTitleData();
        initContentData();
    }
    
    //Initialize aoColumns Data
    function initColumnsTitleData() {
        var i,
            _permenentDisabledTitles =  ['CASE ID', 
                                        'PATIENT_ID', 
                                        'Patient Identifier'];
        
        aoColumns.length = 0;
        
        aoColumns.push({sTitle:"CASE ID",sType:'string',sClass:'nowrap'});
        displayMapName['CASE ID'] = 'CASE_ID';
        for( i = 0; i < attr.length; i++ ){
            if( attr[i].attr_id !== 'CASE_ID' ){
                var _tmp = {};
                
                if(attr[i].attr_id === 'COPY_NUMBER_ALTERATIONS'){
                    _tmp.sTitle = 'CNA';
                }else{
                    _tmp.sTitle = attr[i].display_name;
                }
                displayMapName[_tmp.sTitle] = attr[i].attr_id;
                _tmp.sType = dataType[attr[i].attr_id];
                aoColumns.push(_tmp);
            }
        }
        
        aoColumnsLength = aoColumns.length;
        
        //Sort table columns based on display name. If title is in
        //permenentDisabledTitles, put it to front of table.
        aoColumns.sort(function(a, b) {
            //Case ID is the first element of permenentDisabledTitles,
            //It will always be treated as first column.
            //
            //TODO: Need second sorting function for sorting pre disabled
            //predisabled columns if needed.
            if(_permenentDisabledTitles.indexOf(a.sTitle) !== -1) {
                return -1;
            }else if(_permenentDisabledTitles.indexOf(b.sTitle) !== -1) {
                return 1;
            }else{
                var _a = a.sTitle.toLowerCase(),
                    _b = b.sTitle.toLowerCase();
                    
                if(_a < _b) {
                    return -1;
                }else {
                    return 1;
                }
            }
        });
        
        for( var i = 0; i < aoColumnsLength; i++) {
            if(_permenentDisabledTitles.indexOf(aoColumns[i].sTitle) !== -1) {
                permenentDisabledId.push(i);
            }
        }
        disableFiltId = jQuery.extend(true, [], permenentDisabledId);
    }
    
    //Initialize aaData Data
    function initContentData() {
        var _arrKeys = Object.keys(arr),
            _arrKeysLength = _arrKeys.length;
        aaData.length = 0;
        for ( var i = 0; i< _arrKeysLength; i++) {
            var _key = _arrKeys[i],
                _value = arr[_key],
                _aoColumnsLength = aoColumns.length;
            
            aaData[_key] = [];
            
            for ( var j = 0; j < _aoColumnsLength; j++) {
                var _valueAo = aoColumns[j],
                    _selectedString,
                    _specialCharLength,
                    _tmpValue ='',
                    _specialChar = ['(',')','/','?','+'];

                if(_valueAo.sTitle === 'CNA'){
                    _tmpValue = _value['COPY_NUMBER_ALTERATIONS'];                
                }else if ( _valueAo.sTitle === 'COMPLETE (ACGH, MRNA, SEQUENCING)'){
                    _tmpValue = _value[_valueAo.sTitle];
                }else if ( _valueAo.sTitle === 'CASE ID'){
                    _tmpValue = "<a href='"
                            + cbio.util.getLinkToSampleView(StudyViewParams.params.studyId, _value['CASE_ID'])
                            + "' target='_blank'><span style='color: #2986e2'>" + 
                    _value['CASE_ID'] + "</span></a></strong>";
<<<<<<< HEAD
                }else if ( _valueAo.sTitle === 'Patient Identifier' && _value['PATIENT_ID'] !== 'NA'){
                    _tmpValue = "<a href='"
                            + cbio.util.getLinkToPatientView(StudyViewParams.params.studyId, _value['PATIENT_ID'])
                            + "' target='_blank'><span style='color: #2986e2'>" + _value['PATIENT_ID'] + "</span></a></strong>";
=======
                }else if ( (_valueAo.sTitle === 'Patient Identifier' || _valueAo.sTitle === 'PATIENT_ID') && _value['PATIENT_ID'] !== 'NA'){
                    _tmpValue = "<a href='case.do?cancer_study_id=" +
                    StudyViewParams.params.studyId + "&patient_id="+
                    _value['PATIENT_ID'] +
                    "' target='_blank'><span style='color: #2986e2'>" + 
                    _value['PATIENT_ID'] + "</span></a></strong>";
>>>>>>> 4483d428
                }else{
                    _tmpValue = _value[displayMapName[_valueAo.sTitle]];
                }
                if(!isNaN(_tmpValue) && (_tmpValue % 1 !== 0)){
                    _tmpValue = cbio.util.toPrecision(Number(_tmpValue),3,0.01);
                }
                
                
                _selectedString = _tmpValue.toString();
                _specialCharLength = _specialChar.length;
                
                //Only usded for columns without URL link
                if ( _valueAo.sTitle !== 'CASE ID' && _valueAo.sTitle !== 'Patient Identifier' && _valueAo.sTitle !== 'PATIENT_ID' ){
                    for( var z = 0; z < _specialCharLength; z++){
                        if(_selectedString.indexOf(_specialChar[z]) !== -1){
                            var _re = new RegExp("\\" + _specialChar[z], "g");
                            
                            _selectedString = _selectedString.replace(_re, _specialChar[z] + " ");
                        } 
                    }
                }
                
                if(_selectedString === 'NA'){
                    _selectedString = '';
                }
                aaData[_key].push(_selectedString);
            }
        }
        aaDataLength = aaData.length;
    }
    
    //Initialize the basic dataTable component by using jquery.dataTables.min.js
    function initDataTable() {
        dataTable = $('#' + tableId).dataTable({
            "sScrollX": "1200px",
            "sScrollY": "500px",
            "bPaginate": false,
            "bScrollCollapse": true,
            "aoColumns": aoColumns,
            "aaData": aaData,
            "sDom": '<"dataTableTop"Ci<"dataTableReset">f>rt',
            "oLanguage": {
                "sInfo": "&nbsp;&nbsp;Showing _TOTAL_ samples&nbsp;",
                "sInfoFiltered": "(filtered from _MAX_ samples)",
            },
            "fnDrawCallback": function(oSettings){
                //Only used when select or unselect showed columns
                if($(".ColVis_collection.TableTools_collection").css('display') === 'block'){
                    var _currentIndex= 0;
                    
                    columnIndexMappingColumnId = {};
                    //Recalculate the column and Id mapping
                    $.each(dataTable.fnSettings().aoColumns, function(c){
                        if(dataTable.fnSettings().aoColumns[c].bVisible === true){
                            columnIndexMappingColumnId[_currentIndex] = c;
                            _currentIndex++;
                        }
                    });
                    $("#clinical_table_filter label input").val("");
                    $.fn.dataTableExt.afnFiltering = [];
                    disableFiltId = jQuery.extend(true, [], permenentDisabledId);     
                    refreshSelectionInDataTable();
                    resizeLeftColumn();    
                    $(".dataTableReset span").css('display','none');
                }
            }
        }).fnSetFilteringDelay();
    }
    
    //Add th tags based on number of attributes
    function initDataTableTfoot() {
        for( var i = 0; i < aoColumnsLength; i++ ){
            $("#" + tableId+" tfoot tr").append("<th></th>");
            columnIndexMappingColumnId[i] = i;
        }
    }
    
    //Add all HTML events by using JQUERY
    function addEvents() {
        
        $(".ColVis_MasterButton").click(function() {
            $('.ColVis_collection.TableTools_collection')
                .find('button')
                .first()
                .prop('disabled',true);
        
            $('.ColVis_collection.TableTools_collection')
                .find('button')
                .first()
                .find('input')
                .prop('disabled',true);
         
        });
        
        $(".dataTableReset")
            .append("<a><span class='hidden' title='Reset Chart'>RESET</span></a>");
    
        $("#clinical-data-table-div .dataTableReset span").click(function(){
            $(this).css({'cursor': 'wait'});
            $("#clinical_table_filter label input").val("");
            $.fn.dataTableExt.afnFiltering = [];
            updateTable([]);          
            refreshSelectionInDataTable();
            dataTable.fnAdjustColumnSizing();
            resizeLeftColumn();
            showDataTableReset();
            $(this).css({'cursor': 'default'});
        });
        
        var inputDelay = (function(){
            var timer = 0;
            return function(callback, ms){
              clearTimeout (timer);
              timer = setTimeout(callback, ms);
            };
        })();
        
        $("#clinical_table_filter label input").keyup(function() {
            inputDelay(function(){
                showDataTableReset(dataTable);
                refreshSelectionInDataTable();
                resizeLeftColumn();
            }, 500 );
        });
        
        if ($('#study-tab-clinical-a').hasClass('selected')) {
            dataTable.fnAdjustColumnSizing();
            $('#study-tab-clinical-a').addClass("tab-clicked")
        }
        
        $('#study-tab-clinical-a').click(function(){
            if (!$(this).hasClass("tab-clicked")) {
                //First time: adjust the width of data table;
                dataTable.fnAdjustColumnSizing();
                if($("#" + tableId).width() > 1200) {
                    noLeftColumnFlag = false;
                    new FixedColumns(dataTable);
                    $(".DTFC_LeftBodyLiner").css("overflow-y","hidden");
                    //$(".dataTables_scroll").css("overflow-x","scroll");
                    $(".DTFC_LeftHeadWrapper").css("background-color","white");
                    $(".DTFC_LeftFootWrapper").css('background-color','white');

                    //After resizing left column, the width of DTFC_LeftWrapper is different
                    //with width DTFC_LeftBodyLiner, need to rewrite the width of
                    //DTFC_LeftBodyLiner width
                    var _widthLeftWrapper = $('.DTFC_LeftWrapper').width();
                    $('.DTFC_LeftBodyLiner').css('width', _widthLeftWrapper+4);
                }
                //dataTable.fnFilter('', 0);
                showDataTableReset();
                refreshSelectionInDataTable();
                //Sencond time: adjust the width of table foot;
                dataTable.fnAdjustColumnSizing();
                if(!noLeftColumnFlag) {
                    resizeLeftColumn();
                }
                $(this).addClass("tab-clicked");
            }
        });
        
        //Set mouse down timeout to seperate click and mousedown and hold
//        var _timeOut = 0;
//        $("#" + tableId+" tbody").mousedown(function(event){
//            var _d = new Date();
//            _timeOut= _d.getTime();
//            //Tried couple times, only prevent default function in here works.
//            //The shiftKey click function should be originally combined with
//            //mousedown function.
//            if(event.shiftKey){
//                event.preventDefault();
//            }
//        }).bind('mouseup', function(event) {
//            var _d = new Date();
//            _timeOut= _d.getTime()-_timeOut;
//            
//            if(_timeOut < 500){
//                mouseDownFunc(event);
//            }
//        });;
        
//        function mouseDownFunc(event) {
//            var _selectedRowCaseId = [],
//                _deSelect = false;
//        
//            if(event.shiftKey){
//                event.preventDefault();
//
//                if($(event.target.parentNode).hasClass('row_selected')){
//                    $(event.target.parentNode).removeClass('row_selected');
//                    if($(event.target.parentNode).hasClass('odd')){
//                       $(event.target.parentNode).css('background-color','#E2E4FF'); 
//                    }else{
//                        $(event.target.parentNode).css('background-color','white');
//                    }
//                }else{
//                    $(event.target.parentNode).addClass('row_selected');
//                    $(event.target.parentNode).css('background-color','lightgray');
//                }
//                
//                _selectedRowCaseId = getRowSelectedCases();
//                rowShiftClickCallback(_selectedRowCaseId);
//                
//            }else{
//                if($(event.target.parentNode).hasClass('row_selected')){
//                    $(event.target.parentNode).removeClass('row_selected');
//                    if($(event.target.parentNode).hasClass('odd')){
//                       $(event.target.parentNode).css('background-color','#E2E4FF'); 
//                    }else{
//                        $(event.target.parentNode).css('background-color','white');
//                    }
//                    _deSelect = true;
//                }else{
//                    $(dataTable.fnSettings().aoData).each(function (){
//                        if($(this.nTr).hasClass('row_selected')){
//                            $(this.nTr).removeClass('row_selected');
//                            if($(this.nTr).hasClass('odd')){
//                               $(this.nTr).css('background-color','#E2E4FF'); 
//                            }else{
//                                $(this.nTr).css('background-color','white');
//                            }
//                        }
//                    });
//
//                    $(event.target.parentNode).addClass('row_selected');
//                    $(event.target.parentNode).css('background-color','lightgray');
//                }
//                
//                _selectedRowCaseId = getRowSelectedCases();
//                rowClickCallback(_deSelect, _selectedRowCaseId);
//            }
//        }
    
    }
    
    function getRowSelectedCases() {
        var _selectedRowCaseIds = [],
            _returnValue = fnGetSelected(),
            _returnValueLength = _returnValue.length;
        
        for( var i = 0; i < _returnValueLength; i++ ){
            _selectedRowCaseIds.push($(_returnValue[i]).find('td').first().text());
        }
        
        return _selectedRowCaseIds;
    }
    
    function updateTable(_exceptionColumns){
        var _oSettings = dataTable.fnSettings();
        
        for(var iCol = 0; iCol < _oSettings.aoPreSearchCols.length; iCol++) {
            if(_exceptionColumns.indexOf(iCol) === -1){
                _oSettings.aoPreSearchCols[ iCol ].sSearch = '';
            }
        }
        _oSettings.oPreviousSearch.sSearch = '';
        dataTable.fnDraw();
    }
    
    //Return the selected nodes
    function fnGetSelected(){
        var i,
            _aReturn = [],
            _aTrs = dataTable.fnGetNodes();

        for ( i = 0; i < _aTrs.length; i++ ){
                if ( $(_aTrs[i]).hasClass('row_selected') ){
                        _aReturn.push( _aTrs[i] );
                }
        }
        return _aReturn;
    }
    
    //Create Regular Selector or Numeric Selector based on data type.
    function fnCreateSelect( aData, index, _this ){
        var _isNumericArray = true,
            _hasNullValue = false,
            _numOfKeys = aData.length,
            _width = '100%';
//            _width = $(_this).width() - 4;
    
        for(var i=0;i<aData.length;i++){
            if(isNaN(aData[i])){
                if(aData[i] !== 'NA'){
                    _isNumericArray = false;
                    break;
                }else{
                    _hasNullValue = true;
                }
            }
        }
        
        if(_isNumericArray && _hasNullValue){
            var _index = aData.indexOf("NA");
            if (_index > -1) {
                aData.splice(_index, 1);
            }
        }
        
        if(_isNumericArray){            
            aData.sort(function(a,b) {
                return Number(a) - Number(b);
            });
        }else{
            aData.sort();
        }
        
        if(!_isNumericArray || aData.length === 0 || (_isNumericArray && _numOfKeys < 10)){
            var r='<select style="width: '+_width+'px"><option value=""></option>', i, iLen=aData.length;
            if(iLen === 0){
                return "";
            }else{
                for ( i=0 ; i<iLen ; i++ )
                {
                    r += '<option value="'+aData[i]+'">'+aData[i]+'</option>';
                }
                return r+'</select>';
            }
        }else{
            var _min = aData[0],
                _max = aData[aData.length-1],
                _x1 = 15,
                _x2 = 65,
                _textH = 30,
                _resetH = 32,
                _triangelTop = 34,
                _lineH = 33,
                _triangelBottom = _triangelTop + 8,
                _fontSize = '8px';
            
            var _leftTriangelCoordinates = (_x1-5) + ","+_triangelBottom+ " "+ (_x1+5)+","+_triangelBottom+ " "+_x1+","+_triangelTop,
                _rightTriangelCoordinates = (_x2-5) + ","+_triangelBottom+ " "+ (_x2+5)+","+_triangelBottom+ " "+_x2+","+_triangelTop,
                _leftText = "x='"+_x1+"' y='"+_textH+"'",
                _rightText = "x='"+_x2+"' y='"+_textH+"'",
                _resetText = "x='"+(_x2+15)+"' y='"+_resetH+"'";
           
            var _svgLine = "<svg width='110' height='50' start='"+ _min +"' end='"+ _max +"'>" + 
                    "<g><line x1='"+ _x1 +"' y1='"+_lineH+"' x2='"+ _x2 +"' y2='"+_lineH+"' style='stroke:black;stroke-width:2' /></g>"+
                    "<g id='dataTable-"+ index +"-right' class='clickable right'><polygon points='"+_rightTriangelCoordinates+"' style='fill:grey'></polygon>"+
                    "<text "+_rightText+" fill='black' transform='rotate(-30 "+_x2+" "+_textH+")' style='font-size:"+ _fontSize +"'>"+ _max +"</text></g>" +
                    "<g id='dataTable-"+ index +"-left' class='clickable left'><polygon points='"+_leftTriangelCoordinates+"' style='fill:grey'></polygon>"+
                    "<text "+_leftText+" fill='black' transform='rotate(-30 "+_x1+" "+_textH+")' style='font-size:"+ _fontSize +"'>"+ _min +"</text></g>" + 
                    "<text "+ _resetText +" id='dataTable-"+ index +"-reset' class='clickable hidden'  fill='black' style='font-size:"+ _fontSize +"'>RESET</text>" + 
                    "</svg>";

            return _svgLine;
        }
    }
    
    //This function will be called when the dataTable has been resized
    function resizeLeftColumn(){
        if(!noLeftColumnFlag) {
            var _heightBody = $(".dataTables_scrollBody").height(),
                _heightTable = $('.dataTables_scroll').height(),
                _widthBody = $("#" + tableId + " tbody>tr:nth-child(1)>td:nth-child(1)").width();
            
            _widthBody = _widthBody + 22;
            if($("#" + tableId).width() > 1200) {
                $(".DTFC_LeftBodyLiner").height(_heightBody - 15);
                $(".DTFC_LeftBodyWrapper").height(_heightBody - 15); 
                $(".DTFC_LeftWrapper").width(_widthBody);
                $(".DTFC_LeftBodyLiner").width(_widthBody);
                $(".DTFC_LeftBodyLiner").css('background-color','white');
            }

            //When selecting or unselecting columns in table of summary tab,
            //the column width will be stretched, the columns width will be changed
            //automatically, but the width of left column needs to be changed by
            //using following two statements.
            $(".DTFC_ScrollWrapper").height(_heightTable);
        }
    }
    
    function showDataTableReset( ){
        var _showedColumnNumber = dataTable.fnSettings().fnRecordsDisplay(),
            _totalColumnNumber = dataTable.fnSettings().fnRecordsTotal();
        
        if(_showedColumnNumber !== _totalColumnNumber){
            $(".dataTableReset span").css('display','block');
            $(".ColVis.TableTools").css('display','none');
        }else{
            $(".dataTableReset span").css('display','none');
            $(".ColVis.TableTools").css('display','block');
            disableFiltId = jQuery.extend(true, [], permenentDisabledId);
            refreshSelectionInDataTable();
        }
    }
    
    function updateDataTableNumericFilter(){
        var i,
            _dataTableNumericFilterLength = dataTableNumericFilter.length;
        
        $.fn.dataTableExt.afnFiltering = [];
        for( i = 0; i < _dataTableNumericFilterLength; i++ ){
            if(dataTableNumericFilter[i] !== ''){
                $.fn.dataTableExt.afnFiltering.push(dataTableNumericFilter[i]);
            }
        }
        dataTable.fnDraw();
    }
    
    function selectorDragMove() {
        var _start = Number($(this).parent().attr('start')),
            _end = Number($(this).parent().attr('end')),
            _xMoved = d3.event.x - 5,
            _lineLength = Number($(this).parent().find('line').attr('x2')) - Number($(this).parent().find('line').attr('x1'));

        if(_start > _end){
            var _tmp = _end;

            _end = _start;
            _start = _tmp;
        }

        if(_xMoved >= 0 && _xMoved <= _lineLength){
            var _text = (_end-_start) * _xMoved / _lineLength + _start;

            _text = cbio.util.toPrecision(Number(_text),3,0.1);

            if($(this).attr('id').toString().indexOf('left') !== -1){
                d3.select(this)
                    .attr("transform", "translate(" +_xMoved +",0)");
            }else{
                _xMoved -= _lineLength;
                d3.select(this)
                    .attr("transform", "translate(" +_xMoved +",0)");
            }
            $(this).find('text').text(_text);
        }
    }
    
    function selectorDragEnd() {
        var _min = Number($(this).parent().find('g.left').find('text').text()),
            _max = Number($(this).parent().find('g.right').find('text').text()),
            _id = $(this).attr('id').split('-'),
            _i = Number(_id[1]);

        if(_min > _max){
            var _tmp = _max;

            _max = _min;
            _min = _tmp;
        }

        dataTableNumericFilter[columnIndexMappingColumnId[_i]] = function( oSettings, aData, iDataIndex ) {
            var _iMin = _min,
                _iMax = _max,
                _iCurrent = aData[columnIndexMappingColumnId[_i]];

            if ( _iMin === "" && _iMax === "" ){
                    return true;
            }else if ( _iMin === "" && _iCurrent <= _iMax ){
                    return true;
            }else if ( _iMin <= _iCurrent && "" === _iMax ){
                    return true;
            }else if ( _iMin <= _iCurrent && _iCurrent <= _iMax ){
                    return true;
            }

            return false;
        };

        updateDataTableNumericFilter();
        dataTable.fnSort([ [columnIndexMappingColumnId[_i],'asc']]);
        disableFiltId.push(_i);
        showDataTableReset();
        $("#dataTable-" + _i + "-reset").css('display','block');
        refreshSelectionInDataTable();
        dataTable.fnAdjustColumnSizing();
        resizeLeftColumn();  
    }
    
    function refreshSelectionInDataTable(){
        $(".dataTables_scrollFoot tfoot th").each( function ( i ) {
            
            if(disableFiltId.indexOf(i) === -1){               
                $(this).css('z-index','1500');
                this.innerHTML = fnCreateSelect( dataTable.fnGetColumnData(columnIndexMappingColumnId[i]), i, this);
                
                var _drag = d3.behavior.drag()
                        .on("drag", selectorDragMove)
                        .on("dragend",selectorDragEnd);
                
                d3.select("#dataTable-" + i + "-left")
                                .call(_drag);
                d3.select("#dataTable-" + i + "-right")
                                .call(_drag);
                        
                $("#dataTable-" + i + "-reset").unbind('click');
                $("#dataTable-" + i + "-reset").click(function(){
                    dataTableNumericFilter[columnIndexMappingColumnId[i]] = '';
                    updateDataTableNumericFilter();
                    disableFiltId.splice(disableFiltId.indexOf(i),1);
                    showDataTableReset();
                    $("#dataTable-" + i + "-reset").css('display','none');
                    refreshSelectionInDataTable();
                    dataTable.fnAdjustColumnSizing();
                    resizeLeftColumn();  
                });
                
                $('select', this).change( function () {
                    if($(this).val() === ''){
                        dataTable.fnFilter($(this).val(), columnIndexMappingColumnId[i]);
                        disableFiltId.splice(disableFiltId.indexOf(i),1);
                    }else{
                        //Need to process special charector which can no be
                        //treated as special charector in regular expression.
                        var j,
                            _selectedString = $(this).val().toString(),
                            _specialChar = ['(',')','/','?','+'],
                            _specialCharLength = _specialChar.length;
                        for( j = 0; j < _specialCharLength; j++){
                            if(_selectedString.indexOf(_specialChar[j]) !== -1){
                                var re = new RegExp("\\" + _specialChar[j],"g");
                                _selectedString = _selectedString.replace(re ,"\\"+ _specialChar[j]);
                            } 
                        }
                        dataTable.fnFilter("^"+_selectedString+"$", columnIndexMappingColumnId[i], true);
                        disableFiltId.push(i);
                    }
                    
                    showDataTableReset();
                    refreshSelectionInDataTable();
                    dataTable.fnAdjustColumnSizing();
                    resizeLeftColumn();
                });
            }
        });
    }
    
    function deleteChartResetDataTable(_filteredResult) {
        var _filterArray = [];

        for(var i=0 ; i<_filteredResult.length ; i++){
            _filterArray.push(_filteredResult[i].CASE_ID);
        }

        $.fn.dataTableExt.afnFiltering = [function( oSettings, aData, iDataIndex ) {
            var _data = aData[0],
                _dataContent = $(_data).text();
                
            if ( _filterArray.indexOf(_dataContent) !== -1){
                return true;
            }
            return false;
        }];
        dataTable.fnDraw();
    }
    
    //Will be used after initializing datatable. This function is called from
    //StudyViewSummaryTabController
    function resizeTable(){
        //Before resize data table, the window should be showed first
//        $('#dc-plots-loading-wait').hide();
//        $('#study-view-main').show();
         
        refreshSelectionInDataTable();
        
        //Resize column size first, then add left column
//        dataTable.fnAdjustColumnSizing();
//        console.log($("#" + tableId).width());
//        if($("#" + tableId).width() > 1200) {
            new FixedColumns(dataTable);

            //Have to add in there
            $(".DTFC_LeftBodyLiner").css("overflow-y","hidden");
            //$(".dataTables_scroll").css("overflow-x","scroll");
            $(".DTFC_LeftHeadWrapper").css("background-color","white");
            $(".DTFC_LeftFootWrapper").css('background-color','white');

            //After resizing left column, the width of DTFC_LeftWrapper is different
            //with width DTFC_LeftBodyLiner, need to rewrite the width of
            //DTFC_LeftBodyLiner width
            var _widthLeftWrapper = $('.DTFC_LeftWrapper').width();
            $('.DTFC_LeftBodyLiner').css('width', _widthLeftWrapper+4);//Column has table spacing
//        }else {
//            $('#clinical-data-table-div .dataTables_scrollBody').css('overflow-x', 'hidden');
//        }
        dataTable.fnAdjustColumnSizing();
//        resizeLeftColumn();
    }
    
    return {
        init: function(_tableId, _data) {
            initParam(_tableId, _data);
            initDataTableTfoot();
            initDataTable();
            //resizeTable();
            addEvents();
        },
        
        getDataTable: function() {
            return dataTable;
        },
        
        updateTable: function(_filteredResult) {
            if( $("#clinical_table_filter label input").val() !== ''){
                dataTable.fnFilter('');
            }
            deleteChartResetDataTable(_filteredResult);
             refreshSelectionInDataTable();
            dataTable.fnAdjustColumnSizing();
            $("#clinical_table_filter label input").val("");
            showDataTableReset();
            resizeLeftColumn();
        },
        
        rowClickCallback: function(_callback) {
            rowClickCallback = _callback;
        },
        
        rowShiftClickCallback: function(_callback) {
            rowShiftClickCallback = _callback;
        },
        
        resizeTable: resizeTable,
        getTableHeader: function() { return aoColumns;},
        getTableContent: function() { return aaData;}
    };
};<|MERGE_RESOLUTION|>--- conflicted
+++ resolved
@@ -170,19 +170,10 @@
                             + cbio.util.getLinkToSampleView(StudyViewParams.params.studyId, _value['CASE_ID'])
                             + "' target='_blank'><span style='color: #2986e2'>" + 
                     _value['CASE_ID'] + "</span></a></strong>";
-<<<<<<< HEAD
-                }else if ( _valueAo.sTitle === 'Patient Identifier' && _value['PATIENT_ID'] !== 'NA'){
+                }else if ( (_valueAo.sTitle === 'Patient Identifier' || _valueAo.sTitle === 'PATIENT_ID') && _value['PATIENT_ID'] !== 'NA'){
                     _tmpValue = "<a href='"
                             + cbio.util.getLinkToPatientView(StudyViewParams.params.studyId, _value['PATIENT_ID'])
                             + "' target='_blank'><span style='color: #2986e2'>" + _value['PATIENT_ID'] + "</span></a></strong>";
-=======
-                }else if ( (_valueAo.sTitle === 'Patient Identifier' || _valueAo.sTitle === 'PATIENT_ID') && _value['PATIENT_ID'] !== 'NA'){
-                    _tmpValue = "<a href='case.do?cancer_study_id=" +
-                    StudyViewParams.params.studyId + "&patient_id="+
-                    _value['PATIENT_ID'] +
-                    "' target='_blank'><span style='color: #2986e2'>" + 
-                    _value['PATIENT_ID'] + "</span></a></strong>";
->>>>>>> 4483d428
                 }else{
                     _tmpValue = _value[displayMapName[_valueAo.sTitle]];
                 }
