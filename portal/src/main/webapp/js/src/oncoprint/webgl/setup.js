var utils = {
    'timeoutSeparatedLoop': function (array, loopFn) {
	// loopFn is function(elt, index, array) {
	var finished_promise = new $.Deferred();
	var loopBlock = function (i) {
	    if (i >= array.length) {
		finished_promise.resolve();
		return;
	    }

	    loopFn(array[i], i, array);
	    setTimeout(function () {
		loopBlock(i + 1);
	    }, 0);
	};
	loopBlock(0);
	return finished_promise.promise();
    },
    'sign': function (x) {
	if (x > 0) {
	    return 1;
	} else if (x < 0) {
	    return -1;
	} else {
	    return 0;
	}
    },
    'invertArray': function (arr) {
	var ret = {};
	for (var i = 0; i < arr.length; i++) {
	    ret[arr[i]] = i;
	}
	return ret;
    },
    'makeSVGElement': function (tag, attrs) {
	var el = document.createElementNS('http://www.w3.org/2000/svg', tag);
	for (var k in attrs) {
	    if (attrs.hasOwnProperty(k)) {
		el.setAttribute(k, attrs[k]);
	    }
	}
	return el;
    },
    'objectValues': function(obj) {
	return Object.keys(obj).map(function(k) { return obj[k]; });
    },
    'proportionToPercentString': function(p) {
	var percent = 100*p;
	if (p < 0.03) {
	    // if less than 3%, use one decimal figure
	    percent = Math.round(10*percent)/10;
	} else {
	    percent = Math.round(percent);
	}
	return percent+'%';
    }
};

var tooltip_utils = {
    'sampleViewAnchorTag': function (sample_id) {
	var href = cbio.util.getLinkToSampleView(QuerySession.getCancerStudyIds()[0], sample_id);
	return '<a href="' + href + '">' + sample_id + '</a>';
    },
    'patientViewAnchorTag': function(patient_id) {
	var href = cbio.util.getLinkToPatientView(QuerySession.getCancerStudyIds()[0], patient_id);
	return '<a href="' + href + '">' + patient_id + '</a>';
    },
    'makeGeneticTrackTooltip':function(data_type, link_id) {
	return function (d) {
	    var ret = '';
	    var contains_recurrent_mutation = false;
	    var mutations = [];
	    var cna = [];
	    var mrna = [];
	    var prot = [];
	    for (var i=0; i<d.data.length; i++) {
		var datum = d.data[i];
		if (datum.genetic_alteration_type === "MUTATION_EXTENDED") {
		    mutations.push(datum.amino_acid_change);
		    if (datum.cbioportal_mutation_count > 10) {
			contains_recurrent_mutation = true;
		    }
		} else if (datum.genetic_alteration_type === "COPY_NUMBER_ALTERATION") {
		    var disp_cna = {'-2': 'HOMODELETED', '-1': 'HETLOSS', '1': 'GAIN', '2': 'AMPLIFIED'};
		    if (disp_cna.hasOwnProperty(datum.profile_data)) {
			cna.push(disp_cna[datum.profile_data]);
		    }
		} else if (datum.genetic_alteration_type === "MRNA_EXPRESSION" || datum.genetic_alteration_type === "PROTEIN_LEVEL") {
		    if (datum.oql_regulation_direction) {
			(datum.genetic_alteration_type === "MRNA_EXPRESSION" ? mrna : prot)
				.push(datum.oql_regulation_direction === 1 ? "UPREGULATED" : "DOWNREGULATED");
		    }
		}
	    }
	    if (mutations.length > 0) {
		ret += 'Mutation: <b>' + mutations.join(", ")+'</b><br>';
		if (contains_recurrent_mutation) {
		    ret += '<i>Contains mutation at a recurrently mutated position.</i><br>';
		}
	    }
	    if (cna.length > 0) {
		ret += 'Copy Number Alteration: <b>'+cna.join(", ")+'</b><br>';
	    }
	    if (mrna.length > 0) {
		ret += 'MRNA: <b>' + mrna.join(", ") + '</b><br>';
	    }
	    if (prot.length > 0) {
		ret += 'PROT: <b>' + prot.join(", ") + '</b><br>';
	    }
	    ret += (data_type === 'sample' ? (link_id ? tooltip_utils.sampleViewAnchorTag(d.sample) : d.sample) : (link_id ? tooltip_utils.patientViewAnchorTag(d.patient) : d.patient));
	    return ret;
	}
    },
    'makeClinicalTrackTooltip':function(data_type, link_id) {
	return function(d) {
	    var ret = '';
	    var attr_vals = ((d.attr_val_counts && Object.keys(d.attr_val_counts)) || []);
	    if (attr_vals.length > 1) {
		ret += 'values:<br>';
		for (var i=0; i<attr_vals.length; i++) {
		    var val = attr_vals[i];
		    ret += '<b>' + val + '</b>: '+d.attr_val_counts[val]+'<br>';
		}
	    } else if (attr_vals.length === 1) {
		ret += 'value: <b>'+attr_vals[0]+'</b><br>';
	    }
	    ret += (link_id ? (data_type === 'sample' ? tooltip_utils.sampleViewAnchorTag(d.sample) : tooltip_utils.patientViewAnchorTag(d.patient))
			    : (data_type === 'sample' ? d.sample : d.patient));
	    return ret;
	};
    }
};

var makeComparatorMetric = function(array_spec) {
    var metric = {};
    for (var i=0; i<array_spec.length; i++) {
	var equiv_values = [].concat(array_spec[i]);
	for (var j=0; j<equiv_values.length; j++) {
	    metric[equiv_values[j]] = i;
	}
    }
    return metric;
};
var comparator_utils = {
    'makeGeneticComparator': function (distinguish_mutation_types, distinguish_recurrent) {
	var cna_key = 'disp_cna';
	var cna_order = makeComparatorMetric(['amp', 'homdel', 'gain', 'hetloss', 'diploid', undefined]);
	var mut_type_key = 'disp_mut';
	var mut_order = (function () {
	    var _order;
	    if (!distinguish_mutation_types && !distinguish_recurrent) {
		return function (m) {
		    if (m === 'fusion') {
			return 0;
		    } else {
			return ({'true': 1, 'false': 2})[!!m];
		    }
		    //return +(typeof m === 'undefined');
		}
	    } else if (!distinguish_mutation_types && distinguish_recurrent) {
		_order = makeComparatorMetric([['inframe_rec', 'missense_rec'], ['fusion', 'fusion_rec', 'inframe', 'missense', 'trunc', 'trunc_rec'], undefined]); 
	    } else if (distinguish_mutation_types && !distinguish_recurrent) {
		_order = makeComparatorMetric([['fusion', 'fusion_rec'], ['trunc', 'trunc_rec'], ['inframe','inframe_rec'], ['missense', 'missense_rec'], undefined, true, false]);
	    } else if (distinguish_mutation_types && distinguish_recurrent) {
		_order = makeComparatorMetric([['fusion', 'fusion_rec'], ['trunc', 'trunc_rec'], 'inframe_rec', 'missense_rec', 'inframe', 'missense',  undefined, true, false]);
	    }
	    return function(m) {
		return _order[m];
	    }
	})();
	var mrna_key = 'disp_mrna';
	var rppa_key = 'disp_prot';
	var regulation_order = makeComparatorMetric(['up', 'down', undefined]);

	return function (d1, d2) {
	    var cna_diff = utils.sign(cna_order[d1[cna_key]] - cna_order[d2[cna_key]]);
	    if (cna_diff !== 0) {
		return cna_diff;
	    }

	    var mut_type_diff = utils.sign(mut_order(d1[mut_type_key]) - mut_order(d2[mut_type_key]));
	    if (mut_type_diff !== 0) {
		return mut_type_diff;
	    }

	    var mrna_diff = utils.sign(regulation_order[d1[mrna_key]] - regulation_order[d2[mrna_key]]);
	    if (mrna_diff !== 0) {
		return mrna_diff;
	    }

	    var rppa_diff = utils.sign(regulation_order[d1[rppa_key]] - regulation_order[d2[rppa_key]]);
	    if (rppa_diff !== 0) {
		return rppa_diff;
	    }

	    return 0;
	};
    },
    'numericalClinicalComparator': function (d1, d2) {
	if (d1.na && d2.na) {
	    return 0;
	} else if (d1.na && !d2.na) {
	    return 2;
	} else if (!d1.na && d2.na) {
	    return -2;
	} else {
	    return (d1.attr_val < d2.attr_val ? -1 : (d1.attr_val === d2.attr_val ? 0 : 1));
	}
    },
    'stringClinicalComparator': function (d1, d2) {
	if (d1.na && d2.na) {
	    return 0;
	} else if (d1.na && !d2.na) {
	    return 2;
	} else if (!d1.na && d2.na) {
	    return -2;
	} else {
	    return d1.attr_val.localeCompare(d2.attr_val);
	}
    }
	
};

	
window.CreateCBioPortalOncoprintWithToolbar = function (ctr_selector, toolbar_selector) {
    
    $('#oncoprint #everything').show();
    $('#oncoprint #oncoprint-diagram-toolbar-buttons').show();
    
    $(ctr_selector).css({'position':'relative'});
    
    var LoadingBar = (function() {
	var $loading_bar_svg = $('<svg width="100" height="50"></svg><br>')
				.appendTo(ctr_selector)
				.append(utils.makeSVGElement("rect", {
							    "width":100, 
							    "height":25, 
							    "stroke":"black",
							    "fill":"white"
							}));
	$loading_bar_svg.append(utils.makeSVGElement("rect", {
							    "width":100, 
							    "height":25, 
							    "stroke":"black",
							    "fill":"white"
							}));
	var $loading_bar = $(utils.makeSVGElement("rect", {
							"width":0, 
							"height":25, 
							"fill":"green", 
							"stroke":"dark green"}))
				.appendTo($loading_bar_svg);
	var $loading_bar_msg = $(utils.makeSVGElement("text", {
					    'x': 2,
					    'y':15,
					    'font-size':11,
					    'font-family':'Arial',
					    'font-weight':'normal',
					    'text-anchor':'start',
					}))
		.appendTo($loading_bar_svg);

	return {
	    'hide': function() {
		$loading_bar_svg.hide();
	    },
	    'show': function() {
		$loading_bar_svg.show();
	    },
	    'msg': function(str) {
		$loading_bar_msg[0].textContent = str;
	    },
	    'update': function(proportion) {
		$loading_bar.attr('width', proportion*parseFloat($loading_bar_svg.attr('width')));
	    },
	    'DOWNLOADING_MSG': 'Downloading data..'
	};
    })();
    
    var oncoprint = new window.Oncoprint(ctr_selector, 1050);
    var toolbar_fade_out_timeout;
    $(ctr_selector).add(toolbar_selector).on("mouseover", function(evt) {
	$(toolbar_selector).fadeIn('fast');
	clearTimeout(toolbar_fade_out_timeout);
    });
    $(ctr_selector).add(toolbar_selector).on("mouseleave", function(evt) {
	clearTimeout(toolbar_fade_out_timeout);
	toolbar_fade_out_timeout = setTimeout(function() {
	    $(toolbar_selector).fadeOut();
	}, 700);
    });
    
    var URL = (function() {
	var changeURLParam = function (param, new_value, url) {
	    var index = url.indexOf(param + '=');
	    var before_url, after_url;
	    if (index === -1) {
		before_url = url;
		if (before_url[before_url.length-1] !== "&") {
		    before_url = before_url + "&";
		}
		after_url = "";
		index = url.length;
	    } else {
		before_url = url.substring(0, index);
		var next_amp = url.indexOf("&", index);
		if (next_amp === -1) {
		    next_amp = url.length;
		}
		after_url = url.substring(next_amp + 1);
	    }
	    return before_url 
		    + (new_value.length > 0 ? (param + '=' + new_value + "&") : "") 
		    + after_url;
	};
	var currURL = function() {
	    return window.location.href;
	};
	var getParamValue = function(param) {
	    var url = currURL();
	    var param_index = url.indexOf(param+"=");
	    if (param_index > -1) {
		var param_start = param_index + (param+"=").length;
		var param_end = url.indexOf("&", param_index);
		if (param_end === -1) {
		    param_end = url.length;
		}
		return url.substring(param_start, param_end);
	    } else {
		return null;
	    }
	};
	
	var init_show_samples = getParamValue("show_samples");
	var init_clinical_attrs = getParamValue("clinicallist");
	var CLINICAL_ATTRS_PARAM = "clinicallist";
	var SAMPLE_DATA_PARAM = "show_samples";
	return {
	    'update': function() {
		var new_url = currURL();
		new_url = changeURLParam(CLINICAL_ATTRS_PARAM, 
					    State.used_clinical_attributes
						    .map(function(attr) { return encodeURIComponent(attr.attr_id);})
						    .join(","),
					    new_url);
		new_url = changeURLParam(SAMPLE_DATA_PARAM,
					State.using_sample_data+'',
					new_url);
		window.history.pushState({"html":window.location.html,"pageTitle":window.location.pageTitle},"", new_url);
	    },
	    'getInitDataType': function() {
		if (init_show_samples === null) {
		    return null;
		} else {
		    return (init_show_samples === 'true' ? 'sample' : 'patient');
		}
	    },
	    'getInitUsedClinicalAttrs': function() {
		if (init_clinical_attrs === null) {
		    return null;
		} else {
		    return init_clinical_attrs.trim().split(",").map(decodeURIComponent);
		}
	    },
	    'getDataType': function() {
		var using_sample_data = getParamValue(SAMPLE_DATA_PARAM);
		if (using_sample_data === null) {
		    return null;
		} else {
		    return (using_sample_data ? 'sample' : 'patient');
		}
	    },
	    'getUsedClinicalAttrs': function() {
		var clinical_attr_id_list = getParamValue(CLINICAL_ATTRS_PARAM);
		if (clinical_attr_id_list === null) {
		    return null;
		} else {
		    return clinical_attr_id_list.trim().split(",").map(decodeURIComponent);
		}
	    }
	};
    })();
    
    var State = (function () {
	var populateSampleData = function() {
	    var done = new $.Deferred();
	    oncoprint.hideIds([], true);
	    var clinical_attrs = utils.objectValues(State.clinical_tracks);
	    LoadingBar.show();
	    LoadingBar.msg(LoadingBar.DOWNLOADING_MSG);
	    $.when(QuerySession.getOncoprintSampleGenomicEventData(),
		    QuerySession.getUnalteredSamples(),
		    ClinicalData.getSampleData(clinical_attrs))
		    .then(function (oncoprint_data_by_line,
				    unaltered_samples,
				    clinical_data) {
					
			if (State.unaltered_cases_hidden) {
			    oncoprint.hideIds(unaltered_samples, true);
			}
			LoadingBar.msg("Loading oncoprint");
			oncoprint.suppressRendering();
			oncoprint.keepSorted(false);
			
			var total_tracks_to_add = Object.keys(State.genetic_alteration_tracks).length
						+ Object.keys(State.clinical_tracks).length;
			
			utils.timeoutSeparatedLoop(Object.keys(State.genetic_alteration_tracks), function (track_line, i) {
			    var track_id = State.genetic_alteration_tracks[track_line];
			    oncoprint.setTrackData(track_id, oncoprint_data_by_line[track_line].oncoprint_data, 'sample');
			    oncoprint.setTrackInfo(track_id, utils.proportionToPercentString(oncoprint_data_by_line[track_line].altered_samples.length/window.QuerySession.getSampleIds().length));
			    oncoprint.setTrackTooltipFn(track_id, tooltip_utils.makeGeneticTrackTooltip('sample', true));
			    LoadingBar.update(i / total_tracks_to_add);
			}).then(function() {
			    return utils.timeoutSeparatedLoop(Object.keys(State.clinical_tracks), function(track_id, i) {
				var attr = State.clinical_tracks[track_id];
				oncoprint.setTrackData(track_id, clinical_data[attr.attr_id], 'sample');
				oncoprint.setTrackTooltipFn(track_id, tooltip_utils.makeClinicalTrackTooltip('sample', true));
				LoadingBar.update((i + Object.keys(State.genetic_alteration_tracks).length) / total_tracks_to_add);
			    });
			}).then(function () {
			    oncoprint.keepSorted();
			    oncoprint.releaseRendering();
			    LoadingBar.msg("");
			    LoadingBar.hide();
			    done.resolve();
			});
		    }).fail(function() {
			done.reject();
		    });
	    return done.promise();
	};
	
	var populatePatientData = function() {
	    var done = new $.Deferred();
	    oncoprint.hideIds([], true);
	    var clinical_attrs = utils.objectValues(State.clinical_tracks);
	    
	    LoadingBar.show();
	    LoadingBar.msg(LoadingBar.DOWNLOADING_MSG);
	    $.when(QuerySession.getOncoprintPatientGenomicEventData(),
		    QuerySession.getUnalteredPatients(),
		    ClinicalData.getPatientData(clinical_attrs),
		    QuerySession.getPatientIds())
		    .then(function (oncoprint_data_by_line, 
				    unaltered_patients,
				    clinical_data,
				    patient_ids) {
					
			if (State.unaltered_cases_hidden) {
			    oncoprint.hideIds(unaltered_patients, true);
			}
			LoadingBar.msg("Loading oncoprint");
			oncoprint.suppressRendering();
			oncoprint.keepSorted(false);
			
			var total_tracks_to_add = Object.keys(State.genetic_alteration_tracks).length
						+ Object.keys(State.clinical_tracks).length;
			
			utils.timeoutSeparatedLoop(Object.keys(State.genetic_alteration_tracks), function (track_line, i) {
			    var track_id = State.genetic_alteration_tracks[track_line];
			    oncoprint.setTrackData(track_id, oncoprint_data_by_line[track_line].oncoprint_data, 'patient');
			    oncoprint.setTrackInfo(track_id, utils.proportionToPercentString(oncoprint_data_by_line[track_line].altered_patients.length/patient_ids.length));
			    oncoprint.setTrackTooltipFn(track_id, tooltip_utils.makeGeneticTrackTooltip('patient', true));
			    LoadingBar.update(i / total_tracks_to_add);
			}).then(function() {
			    return utils.timeoutSeparatedLoop(Object.keys(State.clinical_tracks), function(track_id, i) {
				var attr = State.clinical_tracks[track_id];
				oncoprint.setTrackData(track_id, clinical_data[attr.attr_id], 'patient');
				oncoprint.setTrackTooltipFn(track_id, tooltip_utils.makeClinicalTrackTooltip('patient', true));
				LoadingBar.update((i + Object.keys(State.genetic_alteration_tracks).length) / total_tracks_to_add);
			    });
			}).then(function () {
			    oncoprint.keepSorted();
			    oncoprint.releaseRendering();
			    LoadingBar.msg("");
			    LoadingBar.hide();
			    done.resolve();
			});
		    }).fail(function() {
			done.reject();
		    });
	    return done.promise();
	};
	
	var populateClinicalTrack = function(track_id) {
	    var done = new $.Deferred();
	    var attr = State.clinical_tracks[track_id];
	    ClinicalData[State.using_sample_data ? 'getSampleData' : 'getPatientData'](attr).then(function(data) {
		data = data[attr.attr_id];
		oncoprint.setTrackData(track_id, data, (State.using_sample_data ? 'sample' : 'patient'));
		oncoprint.setTrackTooltipFn(track_id, tooltip_utils.makeClinicalTrackTooltip((State.using_sample_data ? 'sample' : 'patient'), true));
		done.resolve();
	    }).fail(function() {
		done.reject();
	    });
	    return done.promise();
	};
	
	var makeRemoveAttributeHandler = function(attr) {
	    return function (track_id) {
		delete State.clinical_tracks[track_id];
		State.unuseAttribute(attr.attr_id);
		Toolbar.refreshClinicalAttributeSelector();
		if (Object.keys(State.clinical_tracks).length === 0) {
		    $(toolbar_selector + ' #oncoprint-diagram-showlegend-icon').hide();
		}
	    }
	};
	var loadPatientOrder = function(state) {
	    if (state.patient_order_loaded.state() === "resolved") {
		return;
	    } else {
		QuerySession.getPatientSampleIdMap().then(function(sample_to_patient) {
		    var patients = QuerySession.getSampleIds().map(function(s) { return sample_to_patient[s];});
		    var patient_added_to_order = {};
		    var patient_order = [];
		    for (var i=0; i<patients.length; i++) {
			if (!patient_added_to_order[patients[i]]) {
			    patient_added_to_order[patients[i]] = true;
			    patient_order.push(patients[i]);
			}
		    }
		    state.patient_order = patient_order;
		    state.patient_order_loaded.resolve();
		});
	    }
	};
	
	var setSortOrder = function(order) {
	    oncoprint.setSortConfig({'type':'order', 'order':order});
	};
	
	var getPercent = function(proportion) {
	    return Math.round(proportion*100) + '%';
	};
	
	var updateAlteredPercentIndicator = function(state) {
	    $.when(QuerySession.getAlteredSamples(), QuerySession.getAlteredPatients(), QuerySession.getPatientIds())
		    .then(function(altered_samples, altered_patients, patient_ids) {
			var text = "Altered in ";
			text += (state.using_sample_data ? altered_samples.length : altered_patients.length);
			text += " (";
			text += utils.proportionToPercentString((state.using_sample_data ? (altered_samples.length / QuerySession.getSampleIds().length) : (altered_patients.length / patient_ids.length)));
			text +=") of ";
			text += (state.using_sample_data ? QuerySession.getSampleIds().length : patient_ids.length);
			text += " ";
			text += (state.using_sample_data ? "samples" : "cases/patients");
			$('#altered_value').text(text);
	    });
	};
	
	return {
	    'first_genetic_alteration_track': null,
	    'genetic_alteration_tracks': {}, // track_id -> gene
	    'clinical_tracks': {}, // track_id -> attr
	    
	    'used_clinical_attributes': [],
	    'unused_clinical_attributes': [],
	    'clinical_attributes_fetched': new $.Deferred(),
	    'clinical_attr_id_to_sample_data': {},
	    'clinical_attr_id_to_patient_data': {},
	    
	    'cell_padding_on': true,
	    'using_sample_data': (URL.getInitDataType() === 'sample'),
	    'unaltered_cases_hidden': false,
	    'clinical_track_legends_shown': false,
	    'mutations_colored_by_type': true,
	    'sorted_by_mutation_type': true,
	    
	    'patient_order_loaded': new $.Deferred(),
	    'patient_order': [],
	    
	    'sortby': 'data',
	    'sortby_type': true,
	    'sortby_recurrence': false,
	    'colorby_type': true,
	    'colorby_recurrence': false,
	    
	    'sorting_by_given_order': false,
	    
	    'useAttribute': function (attr_id) {
		var index = this.unused_clinical_attributes.findIndex(function (attr) {
		    return attr.attr_id === attr_id;
		});
		var ret = null;
		if (index > -1) {
		    var attr = this.unused_clinical_attributes[index];
		    this.unused_clinical_attributes.splice(index, 1);
		    this.used_clinical_attributes.push(attr);
		    ret = attr;
		}
		URL.update();
		return ret;
	    },
	    'unuseAttribute': function (attr_id) {
		var index = this.used_clinical_attributes.findIndex(function (attr) {
		    return attr.attr_id === attr_id;
		});
		if (index > -1) {
		    var attr = this.used_clinical_attributes[index];
		    this.used_clinical_attributes.splice(index, 1);
		    this.unused_clinical_attributes.push(attr);
		}
		URL.update();
	    },
	    'setDataType': function (sample_or_patient) {
		if (sample_or_patient === 'sample') {
		    this.using_sample_data = true;
		    URL.update();
		    if (this.sorting_by_given_order) {
			setSortOrder(QuerySession.getSampleIds());
		    }
		    updateAlteredPercentIndicator(this);
		    return populateSampleData();
		} else if (sample_or_patient === 'patient') {
		    this.using_sample_data = false;
		    URL.update();
		    loadPatientOrder(this);
		    if (this.sorting_by_given_order) {
			var self = this;
			this.patient_order_loaded.then(function() {
			    setSortOrder((self.using_sample_data ? QuerySession.getSampleIds() : self.patient_order));
			});
		    }
		    updateAlteredPercentIndicator(this);
		    return populatePatientData();
		}
	    },
	    'addGeneticTracks': function (oncoprint_data_by_line) {
		oncoprint.suppressRendering();
		var track_ids = [];
		for (var i = 0; i < oncoprint_data_by_line.length; i++) {
		    var track_params = {
			'rule_set_params': this.getGeneticRuleSetParams(),
			'label': oncoprint_data_by_line[i].gene,
			'target_group': 1,
			'sortCmpFn': this.getGeneticComparator(),
			'removable': true,
			'description': oncoprint_data_by_line[i].oql_line,
		    };
		    var new_track_id = oncoprint.addTracks([track_params])[0];
		    track_ids.push(new_track_id);
		    State.genetic_alteration_tracks[i] = new_track_id;
		    if (State.first_genetic_alteration_track === null) {
			State.first_genetic_alteration_track = new_track_id;
		    } else {
			oncoprint.shareRuleSet(State.first_genetic_alteration_track, new_track_id);
		    }
		}
		oncoprint.releaseRendering();
		return track_ids;
	    },
	    'useAndAddAttribute': function(attr_id) {
		var attr = this.useAttribute(attr_id);
		this.addClinicalTracks(attr);
	    },
	    'addClinicalTracks': function (attrs) {
		attrs = [].concat(attrs);
		oncoprint.suppressRendering();
		var track_ids = [];
		for (var i = 0; i < attrs.length; i++) {
		    var attr = attrs[i];
		    var track_params;
		    if (attr.attr_id === '# mutations') {
			track_params = {
			    'rule_set_params': {
				'type': 'bar',
				'log_scale': true,
				'value_key': 'attr_val',
			    }
			};
		    } else if (attr.attr_id === 'FRACTION_GENOME_ALTERED') {
			track_params = {
			    'rule_set_params': {
				'type': 'bar',
				'value_key': 'attr_val',
				'value_range': [0,1]
			    }
			};
		    } else {
			track_params = {};
			if (attr.datatype.toLowerCase() === 'number') {
			    track_params['rule_set_params'] = {
				'type': 'bar',
				'value_key': 'attr_val'
			    };
			} else {
			    track_params['rule_set_params'] = {
				'type': 'categorical',
				'category_key': 'attr_val'
			    };
			}
		    }

		    track_params['rule_set_params']['legend_label'] = attr.display_name;
		    track_params['rule_set_params']['exclude_from_legend'] = !State.clinical_track_legends_shown;
		    track_params['label'] = attr.display_name;
		    track_params['description'] = attr.description;
		    track_params['removable'] = true;
		    track_params['removeCallback'] = makeRemoveAttributeHandler(attr);
		    track_params['sortCmpFn'] = (attr.datatype.toLowerCase() === 'number' ? 
						    comparator_utils.numericalClinicalComparator :
						    comparator_utils.stringClinicalComparator);
		    track_params['sort_direction_changeable'] = true;
		    track_params['init_sort_direction'] = 0;
		    track_params['target_group'] = 0;
		    
		    var new_track_id = oncoprint.addTracks([track_params])[0];
		    track_ids.push(new_track_id);
		    State.clinical_tracks[new_track_id] = attr;
		}
		oncoprint.releaseRendering();
		return track_ids;
	    },
	    'addAndPopulateClinicalTracks': function(attrs) {
		var def = new $.Deferred();
		var track_ids = this.addClinicalTracks(attrs);
		var promises = track_ids.map(populateClinicalTrack);
		($.when.apply(null, promises)).then(function() {
		    def.resolve();
		}).fail(function() {
		    def.reject();
		});
		return def.promise();
	    },
	    'getGeneticComparator': function() {
		return comparator_utils.makeGeneticComparator(this.colorby_type && this.sortby_type, this.colorby_recurrence && this.sortby_recurrence);
	    },
	    'getGeneticRuleSetParams': function() {
		if (this.colorby_type) {
		    if (this.colorby_recurrence) {
			return window.geneticrules.genetic_rule_set_different_colors_recurrence;
		    } else {
			return window.geneticrules.genetic_rule_set_different_colors_no_recurrence;
		    }
		} else {
		    if (this.colorby_recurrence) {
			return window.geneticrules.genetic_rule_set_same_color_for_all_recurrence;
		    } else {
			return window.geneticrules.genetic_rule_set_same_color_for_all_no_recurrence;
		    }
		}
	    }
	};
    })();
    
    var ClinicalData = (function() {
	var sample_clinical_data = {};// attr_id -> list of data
	var patient_clinical_data = {};// attr_id -> list of data
	
<<<<<<< HEAD
	var fetchData = function(attr) {
	    var def = new $.Deferred();
	    $.when(QuerySession.getSampleClinicalData([attr.attr_id]), QuerySession.getPatientClinicalData([attr.attr_id]))
		    .then(function (sample_data, patient_data) {
			sample_clinical_data[attr.attr_id] = sample_data;
			patient_clinical_data[attr.attr_id] = patient_data;
			def.resolve();
		    }).fail(function () {
		def.reject();
	    });
=======
	var makeSampleDataFromPatientAttrData = function(data) {
	    var def = new $.Deferred();
	    QuerySession.getPatientSampleIdMap().then(function(sample_to_patient) {
		var sample_data = [];
		var patient_to_datum = {};
		for (var i=0; i<data.length; i++) {
		    patient_to_datum[data[i].patient] = data[i];
		}
		var samples = QuerySession.getSampleIds();
		for (var i=0; i<samples.length; i++) {
		    var patient = sample_to_patient[samples[i]];
		    var patient_datum = patient_to_datum[patient];
		    if (patient_datum) {
			sample_data.push({'sample':samples[i], 'attr_id':patient_datum.attr_id, 'attr_val':patient_datum.attr_val});
		    }
		}
		def.resolve(sample_data);
	    }).fail(function() {
		def.reject();
	    });
	    return def.promise();
	};
	
	var makePatientDataFromSampleAttrData = function(data, combination_type) {
	    var def = new $.Deferred();
	    QuerySession.getPatientSampleIdMap().then(function(sample_to_patient) {
		var patient_to_data = {};
		// first gather the data by patient
		for (var i=0; i<data.length; i++) {
		    var datum = data[i];
		    if (typeof sample_to_patient[datum.sample] === 'undefined') {
			continue;
		    }
		    patient_to_data[sample_to_patient[datum.sample]] = patient_to_data[sample_to_patient[datum.sample]] || [];
		    patient_to_data[sample_to_patient[datum.sample]].push(datum);
		}
		// now combine the data
		var patient_data = [];
		for (var patient in patient_to_data) {
		    if (typeof patient_to_data[patient] !== 'undefined') {
			var datum = {'patient':patient};
			if (combination_type === 'average') {
			    datum.attr_val = 0;
			    if (patient_to_data[patient].length > 0) {
				for (var j=0; j<patient_to_data[patient].length; j++) {
				    if (j===0) {
					datum.attr_id = patient_to_data[patient][j].attr_id;
				    }
				    datum.attr_val += patient_to_data[patient][j].attr_val;
				}
				datum.attr_val /= patient_to_data[patient].length;
			    }
			} else if (combination_type === 'category') {
			    var attr_vals = {};
			    for (var j=0; j<patient_to_data[patient].length; j++) {
				attr_vals[patient_to_data[patient][j].attr_val] = attr_vals[patient_to_data[patient][j].attr_val] || 0;
				attr_vals[patient_to_data[patient][j].attr_val] += 1;
			    }
			    if (Object.keys(attr_vals).length > 1) {
				datum.attr_val = "Mixed";
				datum.attr_vals = attr_vals;
			    } else {
				datum.attr_val = Object.keys(attr_vals)[0];
			    }
			}
			patient_data.push(datum);
		    }
		}
		def.resolve(patient_data);
	    }).fail(function() {
		def.reject();
	    });
	    return def.promise();
	};
	var addBlankSampleData = function(attr_id, data, na_or_zero) {
	    // Add blank data for missing ids
	    na_or_zero = na_or_zero || "na";
	    var ret = data.slice();
	    var present = {};
	    for (var i = 0; i < data.length; i++) {
		present[data[i].sample] = true;
	    }
	    var to_add = QuerySession.getSampleIds().filter(function (id) {
		return !present[id];
	    });
	    for (var i = 0; i < to_add.length; i++) {
		var new_datum = {'sample': to_add[i], 'attr_id':attr_id};
		if (na_or_zero === "na") {
		    new_datum.na = true;
		} else if (na_or_zero === "zero") {
		    new_datum.attr_val = 0;
		}
		ret.push(new_datum);
	    }
	    return ret;
	};
	var addBlankPatientData = function(attr_id, data, na_or_zero) {
	    // Add blank data for missing ids
	    na_or_zero = na_or_zero || "na";
	    var def = new $.Deferred();
	    var present = {};
	    QuerySession.getPatientIds().then(function (ids) {
		var ret = data.slice();
		for (var i = 0; i < data.length; i++) {
		    present[data[i].patient] = true;
		}
		var to_add = ids.filter(function (id) {
		    return !present[id];
		});
		for (var i = 0; i < to_add.length; i++) {
		    var new_datum = {'patient': to_add[i], 'attr_id': attr_id};
		    if (na_or_zero === "na") {
			new_datum.na = true;
		    } else if (na_or_zero === "zero") {
			new_datum.attr_val = 0;
		    }
		    ret.push(new_datum);
		}
		def.resolve(ret);
	    }).fail(function() {
		def.reject();
	    });
	    return def.promise();
	};
	var fetchData = function(attr) {
	    var def = new $.Deferred();
	    if (attr.attr_id === '# mutations') {
		var clinicalMutationColl = new ClinicalMutationColl();
		clinicalMutationColl.fetch({
		    type: "POST",
		    data: {
			mutation_profile: window.QuerySession.getMutationProfileId(),
			cmd: "count_mutations",
			case_ids: QuerySession.getSampleIds().join(" ")
		    },
		    success: function (response) {
			response = response.toJSON();
			var sample_data = addBlankSampleData(attr.attr_id, response, "zero");
			sample_clinical_data[attr.attr_id] = sample_data;
			makePatientDataFromSampleAttrData(response, 'average').then(function(patient_data) {
			    addBlankPatientData(attr.attr_id, patient_data, "zero").then(function(completed_patient_data) {
				patient_clinical_data[attr.attr_id] = completed_patient_data;
				def.resolve();
			    });
			});
		    },
		    error: function() {
			def.reject();
		    }
		});
	    } else if (attr.attr_id === 'FRACTION_GENOME_ALTERED') {
		var clinicalCNAColl = new ClinicalCNAColl();
		clinicalCNAColl.fetch({
		    type: "POST",
		    data: {
			cancer_study_id: QuerySession.getCancerStudyIds()[0],
			cmd: "get_cna_fraction",
			case_ids: QuerySession.getSampleIds().join(" ")
		    },
		    success: function (response) {
			response = response.toJSON();
			var sample_data = addBlankSampleData(attr.attr_id, response, "na");
			sample_clinical_data[attr.attr_id] = sample_data;
			makePatientDataFromSampleAttrData(response, 'average').then(function(patient_data) {
			    addBlankPatientData(attr.attr_id, patient_data, "na").then(function(completed_patient_data) {
				patient_clinical_data[attr.attr_id] = completed_patient_data;
				def.resolve();
			    })
			});
		    },
		    error: function() {
			def.reject();
		    }
		});
	    } else {
		if (attr.is_patient_attribute === "0") {
		    QuerySession.getSampleClinicalData([attr.attr_id]).then(function(sample_data) {
			sample_clinical_data[attr.attr_id] = addBlankSampleData(attr.attr_id, sample_data, "na");
			makePatientDataFromSampleAttrData(sample_data, 'category').then(function(patient_data) {
			    addBlankPatientData(attr.attr_id, patient_data, "na").then(function(completed_patient_data) {
				patient_clinical_data[attr.attr_id] = completed_patient_data;
				def.resolve();
			    }).fail(function() {
				def.reject();
			    })
			}).fail(function() {
			    def.reject();
			});
		    }).fail(function() {
			def.reject();
		    });
		} else if (attr.is_patient_attribute === "1") {
		    QuerySession.getPatientClinicalData([attr.attr_id]).then(function(patient_data) {
			var calls_completed = 0;
			addBlankPatientData(attr.attr_id, patient_data, "na").then(function(completed_patient_data) {
			    patient_clinical_data[attr.attr_id] = completed_patient_data;
			    calls_completed += 1;
			    if (calls_completed === 2) {
				def.resolve();
			    }
			}).fail(function() {
			    def.reject();
			});
			makeSampleDataFromPatientAttrData(patient_data).then(function(sample_data) {
			    sample_clinical_data[attr.attr_id] = addBlankSampleData(attr.attr_id, sample_data, "na");
			    calls_completed += 1;
			    if (calls_completed === 2) {
				def.resolve();
			    }
			}).fail(function() {
			    def.reject();
			});
		    });
		}
	    }
>>>>>>> ae92950c
	    return def.promise();
	};
	return {
	    getSampleData: function(attrs) {
		attrs = [].concat(attrs);
		var def = new $.Deferred();
		var ret = {};
		if (attrs.length === 0) {
		    def.resolve({});
		}
		for (var i = 0; i < attrs.length; i++) {
		    var attr = attrs[i];
		    if (sample_clinical_data.hasOwnProperty(attr.attr_id)) {
			ret[attr.attr_id] = sample_clinical_data[attr.attr_id];
			if (Object.keys(ret).length === attrs.length) {
			    def.resolve(ret);
			}
		    } else {
			fetchData(attr).then((function(_attr) {
			    return function () {
				ret[_attr.attr_id] = sample_clinical_data[_attr.attr_id];
				if (Object.keys(ret).length === attrs.length) {
				    def.resolve(ret);
				}
			    };
			})(attr)).fail(function () {
			    def.reject();
			});
		    }
		}
		return def.promise();
	    },
	    getPatientData: function (attrs) {
		attrs = [].concat(attrs);
		var def = new $.Deferred();
		var ret = {};
		if (attrs.length === 0) {
		    def.resolve({});
		}
		for (var i = 0; i < attrs.length; i++) {
		    var attr = attrs[i];
		    if (patient_clinical_data.hasOwnProperty(attr.attr_id)) {
			ret[attr.attr_id] = patient_clinical_data[attr.attr_id];
			if (Object.keys(ret).length === attrs.length) {
			    def.resolve(ret);
			}
		    } else {
			fetchData(attr).then((function(_attr) {
			    return function () {
				ret[_attr.attr_id] = patient_clinical_data[_attr.attr_id];
				if (Object.keys(ret).length === attrs.length) {
				    def.resolve(ret);
				}
			    };
			})(attr)).fail(function () {
			    def.reject();
			});
		    }
		}
		return def.promise();
	    },
	    NUMBER_MUTATIONS_ATTRIBUTE: {attr_id: "# mutations",
		datatype: "NUMBER",
		description: "Number of mutations",
		display_name: "Total mutations",
		is_patient_attribute: "0"
	    },
	    FRACTION_GENOME_ALTERED_ATTRIBUTE: {attr_id: "FRACTION_GENOME_ALTERED",
		datatype: "NUMBER",
		description: "Fraction Genome Altered",
		display_name: "Fraction Genome Altered",
		is_patient_attribute: "0"
	    },
	
	};
    })();
    
    var Toolbar = (function() {
	var events = [];
	
	return {
	    'addEventHandler': function($elt, evt, callback) {
		$elt.on(evt, callback);
		events.push({'$elt':$elt, 'evt':evt, 'callback':callback});
	    },
	    'onMouseDownAndClick': function($elt, mousedown_callback, click_callback) {
		this.addEventHandler($elt, 'mousedown', mousedown_callback);
		this.addEventHandler($elt, 'click', click_callback);
	    },
	    'onHover': function($elt, enter_callback, leave_callback) {
		this.addEventHandler($elt, 'mouseenter', enter_callback);
		this.addEventHandler($elt, 'mouseleave', leave_callback);
	    },
	    'onClick': function($elt, callback) {
		this.addEventHandler($elt, 'click', callback);
	    },
	    'destroy': function() {
		// Destroy events
		for (var i=0; i<events.length; i++) {
		    var event = events[i];
		    event['$elt'].off(event['evt'], event['callback']);
		}
		
		// Destroy qtips
		
		// Destroy elements
	    },
	    'refreshClinicalAttributeSelector': function() {
		var attributes_to_populate = State.unused_clinical_attributes;
		attributes_to_populate.sort(function(attrA, attrB) {
		    return attrA.display_order - attrB.display_order;
		});
		var $selector = $(toolbar_selector + ' #select_clinical_attributes');
		$selector.empty();
		for (var i = 0; i < attributes_to_populate.length; i++) {
		    $("<option></option>").appendTo($selector)
			.attr("value", attributes_to_populate[i].attr_id)
			.text(attributes_to_populate[i].display_name);
		}
		$(toolbar_selector + " #select_clinical_attributes").val('');
		$(toolbar_selector + " #select_clinical_attributes").trigger("liszt:updated");
		$(toolbar_selector + " #select_clinical_attributes_chzn").addClass("chzn-with-drop");
	    }
	};
    })();

    State.clinical_attributes_fetched.then(function () {
	State.unused_clinical_attributes.sort(function (attrA, attrB) {
	    if (attrA.attr_id === "FRACTION_GENOME_ALTERED") {
		return -1;
	    } else if (attrA.attr_id === '# mutations') {
		return (attrB.attr_id === "FRACTION_GENOME_ALTERED" ? 1 : -1);
	    } else if (attrB.attr_id === "FRACTION_GENOME_ALTERED") {
		return 1;
	    } else if (attrB.attr_id === '# mutations') {
		return (attrA.attr_id === 'FRACTION_GENOME_ALTERED' ? -1 : 1);
	    } else {
		return attrA.display_name.localeCompare(attrB.display_name);
	    }
	});

	for (var i = 0, _len = State.unused_clinical_attributes.length; i < _len; i++) {
	    State.unused_clinical_attributes[i].display_order = i;
	}
	
	var url_clinical_attr_ids = URL.getInitUsedClinicalAttrs() || [];
	for (var i=0; i<url_clinical_attr_ids.length; i++) {
	    State.useAttribute(url_clinical_attr_ids[i]);
	}
	
	Toolbar.refreshClinicalAttributeSelector();
	$(toolbar_selector + ' #select_clinical_attributes').chosen({width: "330px", "font-size": "12px", search_contains: true});
	// add a title to the text input fields generated by Chosen for
	// Section 508 accessibility compliance
	$("div.chzn-search > input:first-child").attr("title", "Search");

	Toolbar.onClick($(toolbar_selector + ' #select_clinical_attributes_chzn .chzn-search input'), function(e) { e.stopPropagation(); });
	
	$(toolbar_selector + " #select_clinical_attributes_chzn").mouseenter(function () {
	    $(toolbar_selector + " #select_clinical_attributes_chzn .chzn-search input").focus();
	});
	$(toolbar_selector + " #select_clinical_attributes_chzn").addClass("chzn-with-drop");
	
	Toolbar.addEventHandler($(toolbar_selector + ' #select_clinical_attributes'), 'change', function(evt) {
	    if ($(toolbar_selector + ' #select_clinical_attributes').val().trim() === '') {
		evt && evt.stopPropagation();
		return;
	    }
	    var attr_id = $(toolbar_selector + ' #select_clinical_attributes option:selected').attr("value");
	    $(toolbar_selector + ' #select_clinical_attributes').val('').trigger('liszt:updated');
	    $(toolbar_selector + ' #clinical_dropdown').dropdown('toggle');
	    addClinicalAttributeTrack(attr_id);
	});
    });
    
    var addClinicalAttributeTrack = function(attr_id) {
	$(toolbar_selector + ' #oncoprint-diagram-showlegend-icon').show();
	var index = State.unused_clinical_attributes.findIndex(function(attr) {
	    return attr.attr_id === attr_id;
	});
	if (index === -1) {
	    return;
	}
	var attr = State.unused_clinical_attributes[index];
	State.useAttribute(attr_id);
	Toolbar.refreshClinicalAttributeSelector();
	
	return State.addAndPopulateClinicalTracks(attr);
    };

    (function initOncoprint() {
	LoadingBar.show();
	LoadingBar.msg(LoadingBar.DOWNLOADING_MSG);
	var def = new $.Deferred();
	oncoprint.setCellPaddingOn(State.cell_padding_on);
	$.when(QuerySession.getWebServiceGenomicEventData(), QuerySession.getOncoprintSampleGenomicEventData()).then(function (ws_data, oncoprint_data) {
	    State.addGeneticTracks(oncoprint_data);
	}).fail(function() {
	    def.reject();
	}).then(function() {
	    var url_clinical_attrs = URL.getInitUsedClinicalAttrs() || [];
	    if (url_clinical_attrs.length > 0) {
		$(toolbar_selector + ' #oncoprint-diagram-showlegend-icon').show();
		var attr_ids_to_query = [];
		var local_attrs = [];
		for (var i=0; i<url_clinical_attrs.length; i++) {
		    if (url_clinical_attrs[i] === '# mutations') {
			local_attrs.push(ClinicalData.NUMBER_MUTATIONS_ATTRIBUTE);
		    } else if (url_clinical_attrs[i] === 'FRACTION_GENOME_ALTERED') {
			local_attrs.push(ClinicalData.FRACTION_GENOME_ALTERED_ATTRIBUTE);
		    } else {
			attr_ids_to_query.push(url_clinical_attrs[i]);
		    }
		}
		cbioportal_client.getClinicalAttributes({'attr_ids':attr_ids_to_query}).then(function(attrs) {
		    State.addClinicalTracks(attrs.concat(local_attrs));
		    def.resolve();
		});
	    } else {
		def.resolve();
	    }
	}).fail(function() {
	    def.reject();
	});
	return def.promise();
    })().then(function() {
        var populate_data_promise = State.setDataType(State.using_sample_data ? 'sample' : 'patient');
	    
        $.when(QuerySession.getPatientIds(), QuerySession.getAlteredSamples(), QuerySession.getAlteredPatients(), populate_data_promise).then(function(patient_ids, altered_samples, altered_patients) {
	    if ((State.using_sample_data ? window.QuerySession.getSampleIds() : patient_ids).length > 200) {
		oncoprint.setHorzZoomToFit(State.using_sample_data ? altered_samples : altered_patients);
	    }
	    oncoprint.scrollTo(0);
	});
	
	return populate_data_promise;
    }).then(function() {
	(function fetchClinicalAttributes() {
	    // For some reason $.when isn't working
	    QuerySession.getClinicalAttributes().then(function(attrs) {
		State.unused_clinical_attributes = attrs;
		State.clinical_attributes_fetched.resolve();
	    }).fail(function() {
		State.clinical_attributes_fetched.reject();
	    });
	})();
    });
    window.oncoprint = oncoprint;

    (function setUpToolbar() {
	var zoom_discount = 0.7;
	var to_remove_on_destroy = [];
	var to_remove_qtip_on_destroy = [];


	var appendTo = function ($elt, $target) {
	    $elt.appendTo($target);
	    to_remove_on_destroy.push($elt);
	};
	var addQTipTo = function ($elt, qtip_params) {
	    $elt.qtip(qtip_params);
	    to_remove_qtip_on_destroy.push($elt);
	};
	
	var setUpHoverEffect = function ($elt) {
	    $elt.hover(function () {
		$(this).css({'fill': '#0000FF',
		    'font-size': '18px',
		    'cursor': 'pointer'});
	    },
		    function () {
			$(this).css({'fill': '#87CEFA',
			    'font-size': '12px'});
		    }
	    );
	};


	var setUpButton = function ($elt, img_urls, qtip_descs, index_fn, callback) {
	    index_fn = index_fn || function() { return 0; };
	    var updateButton = function () {
		if (img_urls.length > 0) {
		    $elt.find('img').attr('src', img_urls[index_fn()]);
		}
		$elt.css({'background-color':'#efefef'});
	    };
	    var hoverButton = function () {
		if (img_urls.length > 0) {
		    $elt.find('img').attr('src', img_urls[(index_fn() + 1) % img_urls.length]);
		}
		$elt.css({'background-color':'#d9d9d9'});
	    };
	    if (qtip_descs.length > 0) {
		addQTipTo($elt, {
		    content: {text: function () {
			    return qtip_descs[index_fn()];
			}},
		    position: {my: 'bottom middle', at: 'top middle', viewport: $(window)},
		    style: {classes: 'qtip-light qtip-rounded qtip-shadow qtip-lightwhite'},
		    show: {event: "mouseover"},
		    hide: {fixed: true, delay: 100, event: "mouseout"}
		});
	    }
	    Toolbar.onHover($elt, function() {
		hoverButton();
	    }, function() {
		updateButton();
	    });
	    Toolbar.onMouseDownAndClick($elt, function() {
		$elt.css({'background-color':'#c7c7c7'});
	    },
	    function() {
		callback();
		updateButton();
	    });
	    updateButton();
	};
	var $zoom_slider = (function setUpZoom() {
	    var zoom_elt = $(toolbar_selector + ' #oncoprint_diagram_slider_icon');
	    var $slider = $('<input>', {
		id: "oncoprint_zoom_slider",
		type: "range",
		min: 0,
		max: 1,
		step: 0.0001,
		value: 1,
		change: function (evt) {
		    if (evt.originalEvent) {
			this.value = oncoprint.setHorzZoom(parseFloat(this.value));
		    } else {
			this.value = oncoprint.getHorzZoom();
		    }
		},
	    });
	    
	    $('#oncoprint_zoom_scale_input').on("keypress", function(e) {
		if (e.keyCode === 13) {
		    // 'Enter' key
		    var new_zoom = parseFloat($('#oncoprint_zoom_scale_input').val())/100;
		    new_zoom = Math.min(1, new_zoom);
		    new_zoom = Math.max(0, new_zoom);
		    oncoprint.setHorzZoom(new_zoom);
		}
	    });
	    oncoprint.onHorzZoom(function() {
		$zoom_slider.trigger('change');
		$('#oncoprint_zoom_scale_input').val(Math.round(10000*oncoprint.getHorzZoom())/100);
	    });

	    appendTo($slider, zoom_elt);
	    addQTipTo($slider, {
		id: 'oncoprint_zoom_slider_tooltip',
		prerender: true,
		content: {text: 'Zoom in/out of oncoprint'},
		position: {my: 'bottom middle', at: 'top middle', viewport: $(window)},
		style: {classes: 'qtip-light qtip-rounded qtip-shadow qtip-lightwhite'},
		show: {event: "mouseover"},
		hide: {fixed: true, delay: 100, event: "mouseout"}
	    });
	    // use aria-labelledby instead of aria-describedby, as Section 508
	    // requires that inputs have an explicit label for accessibility
	    $slider.attr('aria-labelledby', 'qtip-oncoprint_zoom_slider_tooltip');
	    $slider.removeAttr('aria-describedby');
	    setUpHoverEffect($slider);

	    setUpButton($(toolbar_selector + ' #oncoprint_zoomout'), [], ["Zoom out of oncoprint"], null, function () {
		oncoprint.setHorzZoom(oncoprint.getHorzZoom()*zoom_discount);
	    });
	    setUpButton($(toolbar_selector + ' #oncoprint_zoomin'), [], ["Zoom in to oncoprint"], null, function () {
		oncoprint.setHorzZoom(oncoprint.getHorzZoom()/zoom_discount);
	    });

	    return $slider;
	})();
	
	(function setUpToggleCellPadding() {
	    var $show_whitespace_checkbox = $(toolbar_selector).find('#oncoprint_diagram_view_menu')
		    .find('input[type="checkbox"][name="show_whitespace"]');
	    $show_whitespace_checkbox[0].checked = State.cell_padding_on;
	    $show_whitespace_checkbox.change(function() {
		State.cell_padding_on = $show_whitespace_checkbox.is(":checked");
		oncoprint.setCellPaddingOn(State.cell_padding_on);
	    });
	})();
	(function setUpHideUnalteredCases() {
	    $.when(QuerySession.getUnalteredSamples(), QuerySession.getUnalteredPatients()).then(function (unaltered_samples, unaltered_patients) {
		var $show_unaltered_checkbox = $(toolbar_selector).find('#oncoprint_diagram_view_menu')
		    .find('input[type="checkbox"][name="show_unaltered"]');
		$show_unaltered_checkbox[0].checked = !State.unaltered_cases_hidden;
		$show_unaltered_checkbox.change(function() {
		    State.unaltered_cases_hidden = !($show_unaltered_checkbox.is(":checked"));
		    if (State.unaltered_cases_hidden) {
			oncoprint.hideIds((State.using_sample_data ? unaltered_samples : unaltered_patients), true);
		    } else {
			oncoprint.hideIds([], true);
		    }
		});
	    });
	})();
	(function setUpZoomToFit() {
	    $.when(QuerySession.getAlteredSamples(), QuerySession.getAlteredPatients()).then(function(altered_samples, altered_patients) {
		setUpButton($(toolbar_selector + ' #oncoprint_zoomtofit'), [], ["Zoom to fit altered cases in screen"], null, function() {
		    oncoprint.setHorzZoomToFit(State.using_sample_data ? altered_samples : altered_patients);
		    oncoprint.scrollTo(0);
		});
	    });
	})();
	(function setUpSortByAndColorBy() {
	    $('#oncoprint_diagram_showmutationcolor_icon').hide();
	    var updateSortByForm = function() {
		var sortby_type_checkbox = $('#oncoprint_diagram_sortby_group').find('input[type="checkbox"][name="type"]');;
		var sortby_recurrence_checkbox = $('#oncoprint_diagram_sortby_group').find('input[type="checkbox"][name="recurrence"]');
		if ((State.sortby !== "data") || !State.colorby_type) {
		    sortby_type_checkbox.attr("disabled","disabled");
		} else {
		    sortby_type_checkbox.removeAttr("disabled");
		}
		
		if ((State.sortby !== "data") || !State.colorby_recurrence) {
		    sortby_recurrence_checkbox.attr("disabled","disabled");
		} else {
		    sortby_recurrence_checkbox.removeAttr("disabled");
		}
	    };
	    
	    var updateRuleSets = function() {
		var rule_set_params = State.getGeneticRuleSetParams();
		var genetic_alteration_track_ids = utils.objectValues(State.genetic_alteration_tracks);
		oncoprint.setRuleSet(genetic_alteration_track_ids[0], rule_set_params);
		for (var i = 1; i < genetic_alteration_track_ids.length; i++) {
		    oncoprint.shareRuleSet(genetic_alteration_track_ids[0], genetic_alteration_track_ids[i]);
		}
	    };
	    var updateSortComparators = function() {
		var comparator = State.getGeneticComparator();
		oncoprint.keepSorted(false);
		var genetic_alteration_track_ids = utils.objectValues(State.genetic_alteration_tracks);
		for (var i = 0; i < genetic_alteration_track_ids.length; i++) {
		    oncoprint.setTrackSortComparator(genetic_alteration_track_ids[i], comparator);
		}
		oncoprint.keepSorted();
	    };
	    var updateSortConfig = function() {
		if (State.sortby === "data") {
		    oncoprint.setSortConfig({'type':'tracks'});
		    State.sorting_by_given_order = false;
		} else if (State.sortby === "id") {
		    oncoprint.setSortConfig({'type':'alphabetical'});
		    State.sorting_by_given_order = false;
		} else if (State.sortby === "custom") {
		    State.sorting_by_given_order = true;
		    State.patient_order_loaded.then(function () {
			oncoprint.setSortConfig({'type': 'order', order: (State.using_sample_data ? QuerySession.getSampleIds() : State.patient_order)});
		    });
		}
	    };
	    $('#oncoprint_diagram_sortby_group').find('input[name="sortby"]').change(function() {
		State.sortby = $('#oncoprint_diagram_sortby_group').find('input[name="sortby"]:checked').val();
		updateSortByForm();
		updateSortConfig();
	    });
	    $('#oncoprint_diagram_sortby_group').find('input[type="checkbox"][name="type"]').change(function() {
		State.sortby_type = $('#oncoprint_diagram_sortby_group').find('input[type="checkbox"][name="type"]').is(":checked");
		updateSortComparators();
	    });
	    $('#oncoprint_diagram_sortby_group').find('input[type="checkbox"][name="recurrence"]').change(function() {
		State.sortby_recurrence = $('#oncoprint_diagram_sortby_group').find('input[type="checkbox"][name="recurrence"]').is(":checked");
		updateSortComparators();
	    });
	    $('#oncoprint_diagram_mutation_color').find('input[type="checkbox"]').change(function() {
		State.colorby_type = $('#oncoprint_diagram_mutation_color').find('input[type="checkbox"][name="type"]').is(":checked");
		State.colorby_recurrence = $('#oncoprint_diagram_mutation_color').find('input[type="checkbox"][name="recurrence"]').is(":checked");
		updateSortByForm();
		updateRuleSets();
	    });
	    (function initFormsFromState() {
		$('#oncoprint_diagram_sortby_group').find('input[name="sortby"][value="'+State.sortby+'"]').prop("checked", true);
		$('#oncoprint_diagram_sortby_group').find('input[type="checkbox"][name="type"]').prop("checked", State.sortby_type);
		$('#oncoprint_diagram_sortby_group').find('input[type="checkbox"][name="recurrence"]').prop("checked", State.sortby_recurrence);
		
		$('#oncoprint_diagram_mutation_color').find('input[type="checkbox"][name="type"]').prop("checked", State.colorby_type);
		$('#oncoprint_diagram_mutation_color').find('input[type="checkbox"][name="recurrence"]').prop("checked", State.colorby_recurrence);
		
		updateSortByForm();
	    })();
	})();
	(function setUpShowClinicalLegendsBtn() {
	    // set initial state
	    var $show_clinical_legends_checkbox = $(toolbar_selector).find('#oncoprint_diagram_view_menu')
		    .find('input[type="checkbox"][name="show_clinical_legends"]');
	    $show_clinical_legends_checkbox[0].checked = State.clinical_track_legends_shown;
	    $show_clinical_legends_checkbox.change(function() {
		State.clinical_track_legends_shown = $show_clinical_legends_checkbox.is(":checked");
		var clinical_track_ids = Object.keys(State.clinical_tracks);
		if (State.clinical_track_legends_shown) {
		    oncoprint.showTrackLegends(clinical_track_ids);
		} else {
		    oncoprint.hideTrackLegends(clinical_track_ids);
		}
	    });
	})();
	(function setUpTogglePatientSampleBtn() {
	    var $header_btn = $('#switchPatientSample');
	    
	    $header_btn.click(function() {
		$(toolbar_selector).find('#oncoprint_diagram_view_menu')
				   .find('input[type="radio"][name="datatype"]').trigger('change');
	    });
	    
	    addQTipTo($header_btn, {
		content: {text: function () {
			if (State.using_sample_data) {
			    return 'Each sample for each patient is in a separate column. Click to show only one column per patient'
			} else {
			    return 'All samples from a patient are merged into one column. Click to split samples into multiple columns.';
			}
		    }},
		position: {my: 'bottom middle', at: 'top middle', viewport: $(window)},
		style: {classes: 'qtip-light qtip-rounded qtip-shadow qtip-lightwhite'},
		show: {event: "mouseover"},
		hide: {fixed: true, delay: 100, event: "mouseout"}
	    });
	    
	    var updateHeaderBtnText = function() {
		if (State.using_sample_data) {
		    $header_btn.text('Show only one column per patient');
		} else {
		    $header_btn.text('Show all samples');
		}
	    };
	    
	    var updateDownloadIdOrderText = function() {
		$('oncoprint-sample-download').text((State.using_sample_data ? "Sample" : "Patient") + " order");
	    };
	    
	    updateHeaderBtnText();
	    updateDownloadIdOrderText();
	    
	    // initialize radio buttons
	    $(toolbar_selector).find('#oncoprint_diagram_view_menu')
				   .find('input[type="radio"][name="datatype"][value="'+
				   (State.using_sample_data ? "sample" : "patient") + '"]')
				   .prop("checked", true);
	    
	    $(toolbar_selector).find('#oncoprint_diagram_view_menu')
				   .find('input[type="radio"][name="datatype"]').change(function(e) {
		State.using_sample_data = $(toolbar_selector).find('#oncoprint_diagram_view_menu')
				   .find('input[type="radio"][name="datatype"]:checked').val() === 'sample';
		if (State.using_sample_data) {
		    State.setDataType('sample');
		} else {
		    State.setDataType('patient');
		}
		updateHeaderBtnText();
		updateDownloadIdOrderText();
	    });
	})();
	(function setUpDownload() {
	    $('body').on('click', '.oncoprint-diagram-download', function () {
		var fileType = $(this).attr("type");
		var two_megabyte_limit = 2000000;
		if (fileType === 'pdf')
		{
		    var svg = oncoprint.toSVG(true);
		    var serialized = cbio.download.serializeHtml(svg);
		    if (serialized.length > two_megabyte_limit) {
			alert("Oncoprint too big to download as PDF - please download as SVG");
			return;
		    }
		    cbio.download.initDownload(serialized, {
			filename: "oncoprint.pdf",
			contentType: "application/pdf",
			servletName: "svgtopdf.do"
		    });
		} else if (fileType === 'svg')
		{
		    cbio.download.initDownload(oncoprint.toSVG(), {filename: "oncoprint.svg"});
		} else if (fileType === 'png')
		{
		    var img = oncoprint.toCanvas(function (canvas, truncated) {
			canvas.toBlob(function (blob) {
			    if (truncated) {
				alert("Oncoprint too large - PNG truncated to " + canvas.getAttribute("width") + " by " + canvas.getAttribute("height"));
			    }
			    saveAs(blob, "oncoprint.png");
			}, 'image/png');
		    }, 2);
		}
	    });

	    $('body').on('click', '.oncoprint-sample-download', function () {
		var idTypeStr = (State.using_sample_data ? "Sample" : "Patient");
		var content = idTypeStr + " order in the Oncoprint is: \n";
		content += oncoprint.getIdOrder().join('\n');
		var downloadOpts = {
		    filename: 'OncoPrint' + idTypeStr + 's.txt',
		    contentType: "text/plain;charset=utf-8",
		    preProcess: false};

		// send download request with filename & file content info
		cbio.download.initDownload(content, downloadOpts);
	    });
	})();
    })();
}

window.CreateOncoprinterWithToolbar = function (ctr_selector, toolbar_selector) {
    
    $('#oncoprint #everything').show();
    $('#oncoprint #oncoprint-diagram-toolbar-buttons').show();
    
    $(ctr_selector).css({'position':'relative'});
    
    var LoadingBar = (function() {
	var $loading_bar_svg = $('<svg width="100" height="50"></svg><br>')
				.appendTo(ctr_selector)
				.append(utils.makeSVGElement("rect", {
							    "width":100, 
							    "height":25, 
							    "stroke":"black",
							    "fill":"white"
							}));
	$loading_bar_svg.append(utils.makeSVGElement("rect", {
							    "width":100, 
							    "height":25, 
							    "stroke":"black",
							    "fill":"white"
							}));
	var $loading_bar = $(utils.makeSVGElement("rect", {
							"width":0, 
							"height":25, 
							"fill":"green", 
							"stroke":"dark green"}))
				.appendTo($loading_bar_svg);
	var $loading_bar_msg = $(utils.makeSVGElement("text", {
					    'x': 2,
					    'y':15,
					    'font-size':11,
					    'font-family':'Arial',
					    'font-weight':'normal',
					    'text-anchor':'start',
					}))
		.appendTo($loading_bar_svg);

	return {
	    'hide': function() {
		$loading_bar_svg.hide();
	    },
	    'show': function() {
		$loading_bar_svg.show();
	    },
	    'msg': function(str) {
		$loading_bar_msg[0].textContent = str;
	    },
	    'update': function(proportion) {
		$loading_bar.attr('width', proportion*parseFloat($loading_bar_svg.attr('width')));
	    },
	    'DOWNLOADING_MSG': 'Downloading data..'
	};
    })();
    
    LoadingBar.hide();
    
    var oncoprint = new window.Oncoprint(ctr_selector, 1050);
    var toolbar_fade_out_timeout;
    $(ctr_selector).add(toolbar_selector).on("mouseover", function(evt) {
	$(toolbar_selector).fadeIn('fast');
	clearTimeout(toolbar_fade_out_timeout);
    });
    $(ctr_selector).add(toolbar_selector).on("mouseleave", function(evt) {
	clearTimeout(toolbar_fade_out_timeout);
	toolbar_fade_out_timeout = setTimeout(function() {
	    $(toolbar_selector).fadeOut();
	}, 700);
    });
    
    var State = (function () {
	
	var setSortOrder = function(order) {
	    oncoprint.setSortConfig({'type':'order', 'order':order});
	};
	
	var getPercent = function(proportion) {
	    return Math.round(proportion*100) + '%';
	}
	
	return {
	    'first_genetic_alteration_track': null,
	    'genetic_alteration_tracks': {}, // track_id -> gene

	    'cell_padding_on': true,
	    'unaltered_cases_hidden': false,
	    'mutations_colored_by_type': true,
	    'sorted_by_mutation_type': true,
	    
	    'user_specified_order': null,
	    
	    'altered_ids': [],
	    'unaltered_ids': [],
	    'ids':[],
	    
	    
	    'addGeneticTracks': function (genes) {
		genes = [].concat(genes);
		oncoprint.suppressRendering();
		var track_ids = [];
		for (var i = 0; i < genes.length; i++) {
		    var track_params = {
			'rule_set_params': (this.mutations_colored_by_type ? 
					    window.geneticrules.genetic_rule_set_different_colors_no_recurrence : 
					    window.geneticrules.genetic_rule_set_same_color_for_all_no_recurrence),
			'label': genes[i],
			'target_group': 1,
			'sortCmpFn': comparator_utils.makeGeneticComparator(this.sorted_by_mutation_type),
			'tooltipFn': tooltip_utils.makeGeneticTrackTooltip('sample', false),
		    };
		    var new_track_id = oncoprint.addTracks([track_params])[0];
		    track_ids.push(new_track_id);
		    State.genetic_alteration_tracks[new_track_id] = genes[i];
		    if (State.first_genetic_alteration_track === null) {
			State.first_genetic_alteration_track = new_track_id;
		    } else {
			oncoprint.shareRuleSet(State.first_genetic_alteration_track, new_track_id);
		    }
		}
		oncoprint.releaseRendering();
		return track_ids;
	    },
	    setData: function(data_by_gene, id_key, altered_ids_by_gene, id_order, gene_order) {
		if (id_order) {
		    oncoprint.setSortConfig({'type':'order', 'order':id_order});
		} else {
		    oncoprint.setSortConfig({'type': 'tracks'});
		}
		
		LoadingBar.show();
		LoadingBar.update(0);
		
		oncoprint.removeAllTracks();
		this.first_genetic_alteration_track = null;
		this.genetic_alteration_tracks = {};
		this.addGeneticTracks(Object.keys(data_by_gene));
		
		var present_ids = {};
		for (var gene in data_by_gene) {
		    if (data_by_gene.hasOwnProperty(gene)) {
			var data = data_by_gene[gene];
			for (var i=0; i<data.length; i++) {
			    present_ids[data[i][id_key]] = true;
			}
		    }
		}
		this.ids = Object.keys(present_ids);
		
		var altered_percentage_by_gene = {};
		for (var gene in altered_ids_by_gene) {
		    if (altered_ids_by_gene.hasOwnProperty(gene)) {
			altered_percentage_by_gene[gene] = Math.round(100*altered_ids_by_gene[gene].length/this.ids.length);
		    }
		}
		
		var altered_ids = {};
		for (var gene in altered_ids_by_gene) {
		    if (altered_ids_by_gene.hasOwnProperty(gene)) {
			var _altered_ids = altered_ids_by_gene[gene];
			for (var i=0; i<_altered_ids.length; i++) {
			    altered_ids[_altered_ids[i]] = true;
			}
		    }
		}
		this.altered_ids = Object.keys(altered_ids);
		
		this.unaltered_ids = [];
		for (var i=0; i<this.ids.length; i++) {
		    if (!altered_ids[this.ids[i]]) {
			this.unaltered_ids.push(this.ids[i]);
		    }
		}
		
		oncoprint.suppressRendering();
		oncoprint.keepSorted(false);
		var tracks_done = 0;
		var tracks_total = Object.keys(this.genetic_alteration_tracks).length;
		for (var track_id in this.genetic_alteration_tracks) {
		    if (this.genetic_alteration_tracks.hasOwnProperty(track_id)) {
			var gene = this.genetic_alteration_tracks[track_id];
			oncoprint.setTrackData(track_id, data_by_gene[gene], id_key);
			oncoprint.setTrackInfo(track_id, altered_percentage_by_gene[gene] + '%');
			LoadingBar.update(tracks_done / tracks_total);
		    }
		}
		
		if (gene_order) {
		    var gene_to_track = {};
		    for (var track_id in this.genetic_alteration_tracks) {
			if (this.genetic_alteration_tracks.hasOwnProperty(track_id)) {
			    gene_to_track[this.genetic_alteration_tracks[track_id]] = parseInt(track_id,10);
			}
		    }
		    for (var i=0; i<gene_order.length; i++) {
			var gene = gene_order[i];
			if (i === 0) {
			    oncoprint.moveTrack(gene_to_track[gene], null);
			} else {
			    var prev_gene = gene_order[i-1];
			    oncoprint.moveTrack(gene_to_track[gene], gene_to_track[prev_gene]);
			}
		    }
		}
		oncoprint.keepSorted();
		oncoprint.releaseRendering();
		
		oncoprint.setHorzZoomToFit(this.altered_ids);
		oncoprint.scrollTo(0);
		
		LoadingBar.hide();
	    },
	    getIds: function() {
		return this.ids.slice();
	    },
	    getUnalteredIds: function() {
		return unaltered_ids;
	    },
	};
    })();
    
    var Toolbar = (function() {
	var events = [];
	var qtips = [];
	var elements = [];
	
	return {
	    'addEventHandler': function($elt, evt, callback) {
		$elt.on(evt, callback);
		events.push({'$elt':$elt, 'evt':evt, 'callback':callback});
	    },
	    'onMouseDownAndClick': function($elt, mousedown_callback, click_callback) {
		this.addEventHandler($elt, 'mousedown', mousedown_callback);
		this.addEventHandler($elt, 'click', click_callback);
	    },
	    'onHover': function($elt, enter_callback, leave_callback) {
		this.addEventHandler($elt, 'mouseenter', enter_callback);
		this.addEventHandler($elt, 'mouseleave', leave_callback);
	    },
	    'onClick': function($elt, callback) {
		this.addEventHandler($elt, 'click', callback);
	    },
	    'destroy': function() {
		// Destroy events
		for (var i=0; i<events.length; i++) {
		    var event = events[i];
		    event['$elt'].off(event['evt'], event['callback']);
		}
		
		// Destroy qtips
		
		// Destroy elements
	    },
	};
    })();
    
    oncoprint.setCellPaddingOn(State.cell_padding_on);

    (function setUpToolbar() {
	var zoom_discount = 0.7;
	var to_remove_on_destroy = [];
	var to_remove_qtip_on_destroy = [];


	var appendTo = function ($elt, $target) {
	    $elt.appendTo($target);
	    to_remove_on_destroy.push($elt);
	};
	var addQTipTo = function ($elt, qtip_params) {
	    $elt.qtip(qtip_params);
	    to_remove_qtip_on_destroy.push($elt);
	};
	
	var setUpHoverEffect = function ($elt) {
	    $elt.hover(function () {
		$(this).css({'fill': '#0000FF',
		    'font-size': '18px',
		    'cursor': 'pointer'});
	    },
		    function () {
			$(this).css({'fill': '#87CEFA',
			    'font-size': '12px'});
		    }
	    );
	};

	var setUpButton = function ($elt, img_urls, qtip_descs, index_fn, callback) {
	    index_fn = index_fn || function() { return 0; };
	    var updateButton = function () {
		if (img_urls.length > 0) {
		    $elt.find('img').attr('src', img_urls[index_fn()]);
		}
		$elt.css({'background-color':'#efefef'});
	    };
	    var hoverButton = function () {
		if (img_urls.length > 0) {
		    $elt.find('img').attr('src', img_urls[(index_fn() + 1) % img_urls.length]);
		}
		$elt.css({'background-color':'#d9d9d9'});
	    };
	    if (qtip_descs.length > 0) {
		addQTipTo($elt, {
		    content: {text: function () {
			    return qtip_descs[index_fn()];
			}},
		    position: {my: 'bottom middle', at: 'top middle', viewport: $(window)},
		    style: {classes: 'qtip-light qtip-rounded qtip-shadow qtip-lightwhite'},
		    show: {event: "mouseover"},
		    hide: {fixed: true, delay: 100, event: "mouseout"}
		});
	    }
	    Toolbar.onHover($elt, function() {
		hoverButton();
	    }, function() {
		updateButton();
	    });
	    Toolbar.onMouseDownAndClick($elt, function() {
		$elt.css({'background-color':'#c7c7c7'});
	    },
	    function() {
		callback();
		updateButton();
	    });
	    updateButton();
	};
	var $zoom_slider = (function setUpZoom() {
	    var zoom_elt = $(toolbar_selector + ' #oncoprint_diagram_slider_icon');
	    var $slider = $('<input>', {
		id: "oncoprint_zoom_slider",
		type: "range",
		min: 0,
		max: 1,
		step: 0.0001,
		value: 1,
		change: function (evt) {
		    if (evt.originalEvent) {
			this.value = oncoprint.setHorzZoom(parseFloat(this.value));
		    } else {
			this.value = oncoprint.getHorzZoom();
		    }
		},
	    });
	    
	    $('#oncoprint_zoom_scale_input').on("keypress", function(e) {
		if (e.keyCode === 13) {
		    // 'Enter' key
		    var new_zoom = parseFloat($('#oncoprint_zoom_scale_input').val())/100;
		    new_zoom = Math.min(1, new_zoom);
		    new_zoom = Math.max(0, new_zoom);
		    oncoprint.setHorzZoom(new_zoom);
		}
	    });
	    oncoprint.onHorzZoom(function() {
		$zoom_slider.trigger('change');
		$('#oncoprint_zoom_scale_input').val(Math.round(10000*oncoprint.getHorzZoom())/100);
	    });

	    appendTo($slider, zoom_elt);
	    addQTipTo($slider, {
		id: 'oncoprint_zoom_slider_tooltip',
		prerender: true,
		content: {text: 'Zoom in/out of oncoprint'},
		position: {my: 'bottom middle', at: 'top middle', viewport: $(window)},
		style: {classes: 'qtip-light qtip-rounded qtip-shadow qtip-lightwhite'},
		show: {event: "mouseover"},
		hide: {fixed: true, delay: 100, event: "mouseout"}
	    });
	    // use aria-labelledby instead of aria-describedby, as Section 508
	    // requires that inputs have an explicit label for accessibility
	    $slider.attr('aria-labelledby', 'qtip-oncoprint_zoom_slider_tooltip');
	    $slider.removeAttr('aria-describedby');
	    setUpHoverEffect($slider);

	    setUpButton($(toolbar_selector + ' #oncoprint_zoomout'), [], ["Zoom out of oncoprint"], null, function () {
		oncoprint.setHorzZoom(oncoprint.getHorzZoom()*zoom_discount);
	    });
	    setUpButton($(toolbar_selector + ' #oncoprint_zoomin'), [], ["Zoom in to oncoprint"], null, function () {
		oncoprint.setHorzZoom(oncoprint.getHorzZoom()/zoom_discount);
	    });

	    return $slider;
	})();
	
	(function setUpSortBySelector() {
	    $(toolbar_selector + ' #by_data_a').click(function () {
		oncoprint.setSortConfig({'type':'tracks'});
		State.sorting_by_given_order = false;
	    });
	    $(toolbar_selector + ' #alphabetically_first_a').click(function() {
		oncoprint.setSortConfig({'type':'alphabetical'});
		State.sorting_by_given_order = false;
	    });
	    $(toolbar_selector + ' #user_defined_first_a').click(function() {
		State.sorting_by_given_order = true;
		State.patient_order_loaded.then(function() {
		    oncoprint.setSortConfig({'type':'order', order: State.user_specified_order});
		});
	    });
	})();
	
	
	(function setUpToggleCellPadding() {
	    setUpButton($(toolbar_selector + ' #oncoprint-diagram-removeWhitespace-icon'),
		    ['images/unremoveWhitespace.svg','images/removeWhitespace.svg'],
		    ["Remove whitespace between columns", "Show whitespace between columns"],
		    function () {
			return (State.cell_padding_on ? 0 : 1);
		    },
		    function () {
			State.cell_padding_on = !State.cell_padding_on;
			oncoprint.setCellPaddingOn(State.cell_padding_on);
		    });
	})();
	(function setUpHideUnalteredCases() {
	    setUpButton($(toolbar_selector + ' #oncoprint-diagram-removeUCases-icon'),
		    ['images/unremoveUCases.svg', 'images/removeUCases.svg'],
		    ['Hide unaltered cases', 'Show unaltered cases'],
		    function () {
			return (State.unaltered_cases_hidden ? 1 : 0);
		    },
		    function () {
			State.unaltered_cases_hidden = !State.unaltered_cases_hidden;
			if (State.unaltered_cases_hidden) {
			    oncoprint.hideIds(State.unaltered_ids, true);
			} else {
			    oncoprint.hideIds([], true);
			}
		    });
	})();
	(function setUpZoomToFit() {
	    setUpButton($(toolbar_selector + ' #oncoprint_zoomtofit'), [], ["Zoom to fit altered cases in screen"], null, function () {
		oncoprint.setHorzZoomToFit(State.altered_ids);
		oncoprint.scrollTo(0);
	    });
	})();
	(function setUpChangeMutationRuleSet() {
	    $('#oncoprint_diagram_showmutationcolor_icon').show();
	    $('#oncoprint_diagram_mutation_color').hide();
	    var setGeneticAlterationTracksRuleSet = function(rule_set_params) {
		var genetic_alteration_track_ids = Object.keys(State.genetic_alteration_tracks);
		oncoprint.setRuleSet(genetic_alteration_track_ids[0], rule_set_params);
		for (var i = 1; i < genetic_alteration_track_ids.length; i++) {
		    oncoprint.shareRuleSet(genetic_alteration_track_ids[0], genetic_alteration_track_ids[i]);
		}
	    };
	    
	    setUpButton($(toolbar_selector + ' #oncoprint_diagram_showmutationcolor_icon'),
		    ['images/colormutations.svg', 'images/uncolormutations.svg','images/mutationcolorsort.svg'],
		    ['Show all mutations with the same color', 'Color-code mutations but don\'t sort by type', 'Color-code mutations and sort by type', ],
		    function () {
			if (State.mutations_colored_by_type && State.sorted_by_mutation_type) {
			    return 0;
			} else if (!State.mutations_colored_by_type) {
			    return 1;
			} else if (State.mutations_colored_by_type && !State.sorted_by_mutation_type) {
			    return 2;
			}
		    },
		    function () {
			oncoprint.keepSorted(false);
			oncoprint.suppressRendering();
			var genetic_alteration_track_ids = Object.keys(State.genetic_alteration_tracks);
			if (State.mutations_colored_by_type && !State.sorted_by_mutation_type) {
			    State.sorted_by_mutation_type = true;
			    for (var i=0; i<genetic_alteration_track_ids.length; i++) {
				oncoprint.setTrackSortComparator(genetic_alteration_track_ids[i], comparator_utils.makeGeneticComparator(true));
			    }
			} else if (State.mutations_colored_by_type && State.sorted_by_mutation_type) {
			    State.mutations_colored_by_type = false;
			    setGeneticAlterationTracksRuleSet(window.geneticrules.genetic_rule_set_same_color_for_all_no_recurrence);
			} else if (!State.mutations_colored_by_type) {
			    State.mutations_colored_by_type = true;
			    State.sorted_by_mutation_type = false;
			    setGeneticAlterationTracksRuleSet(window.geneticrules.genetic_rule_set_different_colors_no_recurrence);
			    for (var i=0; i<genetic_alteration_track_ids.length; i++) {
				oncoprint.setTrackSortComparator(genetic_alteration_track_ids[i], comparator_utils.makeGeneticComparator(false));
			    }
			}
			oncoprint.keepSorted();
			oncoprint.releaseRendering();
		    });
	})();
	(function setUpDownload() {
	    var xml_serializer = new XMLSerializer();
	    addQTipTo($(toolbar_selector + ' #oncoprint-diagram-downloads-icon'), {
				//id: "#oncoprint-diagram-downloads-icon-qtip",
				style: {classes: 'qtip-light qtip-rounded qtip-shadow qtip-lightwhite'},
				show: {event: "mouseover"},
				hide: {fixed: true, delay: 100, event: "mouseout"},
				position: {my: 'top center', at: 'bottom center', viewport: $(window)},
				content: {
					text: function() {
						return "<button class='oncoprint-diagram-download' type='pdf' style='cursor:pointer;width:90px;'>PDF</button> <br/>" +
							"<button class='oncoprint-diagram-download' type='png' style='cursor:pointer;width:90px;'>PNG</button> <br/>" +
							"<button class='oncoprint-diagram-download' type='svg' style='cursor:pointer;width:90px;'>SVG</button> <br/>" +
							"<button class='oncoprint-sample-download'  type='txt' style='cursor:pointer;width:90px;'>"+(State.using_sample_data ? "Sample" : "Patient")+" order</button>";
					    }
				},
				events: {
					render: function (event) {
						$('body').on('click', '.oncoprint-diagram-download', function () {
							var fileType = $(this).attr("type");
							var two_megabyte_limit = 2000000;
							if (fileType === 'pdf')
							{
							    var svg = oncoprint.toSVG(true);
							    var serialized = cbio.download.serializeHtml(svg);
							    if (serialized.length > two_megabyte_limit) {
								alert("Oncoprint too big to download as PDF - please download as SVG");
								return;
							    }
							    cbio.download.initDownload(serialized, {
								filename: "oncoprint.pdf",
								contentType: "application/pdf",
								servletName: "svgtopdf.do"
							    });
							}
							else if (fileType === 'svg')
							{
								cbio.download.initDownload(oncoprint.toSVG(), {filename: "oncoprint.svg"});
							} else if (fileType === 'png')
							{
							    var img = oncoprint.toCanvas(function(canvas, truncated) {
								canvas.toBlob(function(blob) {
								    if (truncated) {
									alert("Oncoprint too large - PNG truncated to "+canvas.getAttribute("width")+" by "+canvas.getAttribute("height"));
								    }
								    saveAs(blob, "oncoprint.png");
								}, 'image/png');
							    }, 2);
							}
						});

						$('body').on('click', '.oncoprint-sample-download', function () {
							var idTypeStr = (State.using_sample_data ? "Sample" : "Patient");
							var content = idTypeStr + " order in the Oncoprint is: \n";
							content += oncoprint.getIdOrder().join('\n');
							var downloadOpts = {
								filename: 'OncoPrint' + idTypeStr + 's.txt',
								contentType: "text/plain;charset=utf-8",
								preProcess: false};

							// send download request with filename & file content info
							cbio.download.initDownload(content, downloadOpts);
						});
					}
				}
	    });
	})();
    })();
    return function(data_by_gene, id_key, altered_ids_by_gene, id_order, gene_order) {
	State.setData(data_by_gene, id_key, altered_ids_by_gene, id_order, gene_order);
    };
}<|MERGE_RESOLUTION|>--- conflicted
+++ resolved
@@ -749,7 +749,6 @@
 	var sample_clinical_data = {};// attr_id -> list of data
 	var patient_clinical_data = {};// attr_id -> list of data
 	
-<<<<<<< HEAD
 	var fetchData = function(attr) {
 	    var def = new $.Deferred();
 	    $.when(QuerySession.getSampleClinicalData([attr.attr_id]), QuerySession.getPatientClinicalData([attr.attr_id]))
@@ -760,223 +759,6 @@
 		    }).fail(function () {
 		def.reject();
 	    });
-=======
-	var makeSampleDataFromPatientAttrData = function(data) {
-	    var def = new $.Deferred();
-	    QuerySession.getPatientSampleIdMap().then(function(sample_to_patient) {
-		var sample_data = [];
-		var patient_to_datum = {};
-		for (var i=0; i<data.length; i++) {
-		    patient_to_datum[data[i].patient] = data[i];
-		}
-		var samples = QuerySession.getSampleIds();
-		for (var i=0; i<samples.length; i++) {
-		    var patient = sample_to_patient[samples[i]];
-		    var patient_datum = patient_to_datum[patient];
-		    if (patient_datum) {
-			sample_data.push({'sample':samples[i], 'attr_id':patient_datum.attr_id, 'attr_val':patient_datum.attr_val});
-		    }
-		}
-		def.resolve(sample_data);
-	    }).fail(function() {
-		def.reject();
-	    });
-	    return def.promise();
-	};
-	
-	var makePatientDataFromSampleAttrData = function(data, combination_type) {
-	    var def = new $.Deferred();
-	    QuerySession.getPatientSampleIdMap().then(function(sample_to_patient) {
-		var patient_to_data = {};
-		// first gather the data by patient
-		for (var i=0; i<data.length; i++) {
-		    var datum = data[i];
-		    if (typeof sample_to_patient[datum.sample] === 'undefined') {
-			continue;
-		    }
-		    patient_to_data[sample_to_patient[datum.sample]] = patient_to_data[sample_to_patient[datum.sample]] || [];
-		    patient_to_data[sample_to_patient[datum.sample]].push(datum);
-		}
-		// now combine the data
-		var patient_data = [];
-		for (var patient in patient_to_data) {
-		    if (typeof patient_to_data[patient] !== 'undefined') {
-			var datum = {'patient':patient};
-			if (combination_type === 'average') {
-			    datum.attr_val = 0;
-			    if (patient_to_data[patient].length > 0) {
-				for (var j=0; j<patient_to_data[patient].length; j++) {
-				    if (j===0) {
-					datum.attr_id = patient_to_data[patient][j].attr_id;
-				    }
-				    datum.attr_val += patient_to_data[patient][j].attr_val;
-				}
-				datum.attr_val /= patient_to_data[patient].length;
-			    }
-			} else if (combination_type === 'category') {
-			    var attr_vals = {};
-			    for (var j=0; j<patient_to_data[patient].length; j++) {
-				attr_vals[patient_to_data[patient][j].attr_val] = attr_vals[patient_to_data[patient][j].attr_val] || 0;
-				attr_vals[patient_to_data[patient][j].attr_val] += 1;
-			    }
-			    if (Object.keys(attr_vals).length > 1) {
-				datum.attr_val = "Mixed";
-				datum.attr_vals = attr_vals;
-			    } else {
-				datum.attr_val = Object.keys(attr_vals)[0];
-			    }
-			}
-			patient_data.push(datum);
-		    }
-		}
-		def.resolve(patient_data);
-	    }).fail(function() {
-		def.reject();
-	    });
-	    return def.promise();
-	};
-	var addBlankSampleData = function(attr_id, data, na_or_zero) {
-	    // Add blank data for missing ids
-	    na_or_zero = na_or_zero || "na";
-	    var ret = data.slice();
-	    var present = {};
-	    for (var i = 0; i < data.length; i++) {
-		present[data[i].sample] = true;
-	    }
-	    var to_add = QuerySession.getSampleIds().filter(function (id) {
-		return !present[id];
-	    });
-	    for (var i = 0; i < to_add.length; i++) {
-		var new_datum = {'sample': to_add[i], 'attr_id':attr_id};
-		if (na_or_zero === "na") {
-		    new_datum.na = true;
-		} else if (na_or_zero === "zero") {
-		    new_datum.attr_val = 0;
-		}
-		ret.push(new_datum);
-	    }
-	    return ret;
-	};
-	var addBlankPatientData = function(attr_id, data, na_or_zero) {
-	    // Add blank data for missing ids
-	    na_or_zero = na_or_zero || "na";
-	    var def = new $.Deferred();
-	    var present = {};
-	    QuerySession.getPatientIds().then(function (ids) {
-		var ret = data.slice();
-		for (var i = 0; i < data.length; i++) {
-		    present[data[i].patient] = true;
-		}
-		var to_add = ids.filter(function (id) {
-		    return !present[id];
-		});
-		for (var i = 0; i < to_add.length; i++) {
-		    var new_datum = {'patient': to_add[i], 'attr_id': attr_id};
-		    if (na_or_zero === "na") {
-			new_datum.na = true;
-		    } else if (na_or_zero === "zero") {
-			new_datum.attr_val = 0;
-		    }
-		    ret.push(new_datum);
-		}
-		def.resolve(ret);
-	    }).fail(function() {
-		def.reject();
-	    });
-	    return def.promise();
-	};
-	var fetchData = function(attr) {
-	    var def = new $.Deferred();
-	    if (attr.attr_id === '# mutations') {
-		var clinicalMutationColl = new ClinicalMutationColl();
-		clinicalMutationColl.fetch({
-		    type: "POST",
-		    data: {
-			mutation_profile: window.QuerySession.getMutationProfileId(),
-			cmd: "count_mutations",
-			case_ids: QuerySession.getSampleIds().join(" ")
-		    },
-		    success: function (response) {
-			response = response.toJSON();
-			var sample_data = addBlankSampleData(attr.attr_id, response, "zero");
-			sample_clinical_data[attr.attr_id] = sample_data;
-			makePatientDataFromSampleAttrData(response, 'average').then(function(patient_data) {
-			    addBlankPatientData(attr.attr_id, patient_data, "zero").then(function(completed_patient_data) {
-				patient_clinical_data[attr.attr_id] = completed_patient_data;
-				def.resolve();
-			    });
-			});
-		    },
-		    error: function() {
-			def.reject();
-		    }
-		});
-	    } else if (attr.attr_id === 'FRACTION_GENOME_ALTERED') {
-		var clinicalCNAColl = new ClinicalCNAColl();
-		clinicalCNAColl.fetch({
-		    type: "POST",
-		    data: {
-			cancer_study_id: QuerySession.getCancerStudyIds()[0],
-			cmd: "get_cna_fraction",
-			case_ids: QuerySession.getSampleIds().join(" ")
-		    },
-		    success: function (response) {
-			response = response.toJSON();
-			var sample_data = addBlankSampleData(attr.attr_id, response, "na");
-			sample_clinical_data[attr.attr_id] = sample_data;
-			makePatientDataFromSampleAttrData(response, 'average').then(function(patient_data) {
-			    addBlankPatientData(attr.attr_id, patient_data, "na").then(function(completed_patient_data) {
-				patient_clinical_data[attr.attr_id] = completed_patient_data;
-				def.resolve();
-			    })
-			});
-		    },
-		    error: function() {
-			def.reject();
-		    }
-		});
-	    } else {
-		if (attr.is_patient_attribute === "0") {
-		    QuerySession.getSampleClinicalData([attr.attr_id]).then(function(sample_data) {
-			sample_clinical_data[attr.attr_id] = addBlankSampleData(attr.attr_id, sample_data, "na");
-			makePatientDataFromSampleAttrData(sample_data, 'category').then(function(patient_data) {
-			    addBlankPatientData(attr.attr_id, patient_data, "na").then(function(completed_patient_data) {
-				patient_clinical_data[attr.attr_id] = completed_patient_data;
-				def.resolve();
-			    }).fail(function() {
-				def.reject();
-			    })
-			}).fail(function() {
-			    def.reject();
-			});
-		    }).fail(function() {
-			def.reject();
-		    });
-		} else if (attr.is_patient_attribute === "1") {
-		    QuerySession.getPatientClinicalData([attr.attr_id]).then(function(patient_data) {
-			var calls_completed = 0;
-			addBlankPatientData(attr.attr_id, patient_data, "na").then(function(completed_patient_data) {
-			    patient_clinical_data[attr.attr_id] = completed_patient_data;
-			    calls_completed += 1;
-			    if (calls_completed === 2) {
-				def.resolve();
-			    }
-			}).fail(function() {
-			    def.reject();
-			});
-			makeSampleDataFromPatientAttrData(patient_data).then(function(sample_data) {
-			    sample_clinical_data[attr.attr_id] = addBlankSampleData(attr.attr_id, sample_data, "na");
-			    calls_completed += 1;
-			    if (calls_completed === 2) {
-				def.resolve();
-			    }
-			}).fail(function() {
-			    def.reject();
-			});
-		    });
-		}
-	    }
->>>>>>> ae92950c
 	    return def.promise();
 	};
 	return {
