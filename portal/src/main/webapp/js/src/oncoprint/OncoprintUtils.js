//
// Gideon Dresdner
// June 2013
//
// util functions for the Oncoprint.  Basically allows for "static" methods to
// be tested without having to create an Oncoprint on a DOM element.
define("OncoprintUtils", (function() {
    var is_discrete = function(val) {
        return isNaN(parseInt(val));
    };

    var is_gene = function(d) {
        return d.gene !== undefined;
    };

    var is_clinical = function(d) {
        return d.attr_id !== undefined;
    };

    // params: data, list of data as specified elsewhere
    // TODO: where exactly is this specified??
    //
    // returns: data nested by the key, "sample"
    var nest_data = function(data) {
        var result = d3.nest()
    .key(function(d) { return d.sample; })
    .entries(data);
        return result;
    };

    // returns the gene name or the attr_id, whatever the piece of data has
    // throws Error
    var get_attr = function(d) {
        var to_return =  d.gene || d.attr_id;

        if (to_return === undefined) {
            throw new Error("datum has neither a gene nor an attr_id: "
                    + JSON.stringify(d));
        }
        return to_return;
    };

    // params: list of data, list of attributes to filter by
    // returns: a filtered list, a list of
    var filter_by_attributes = function(data, attributes) {
        var trues = _.range(0, attributes.length);
        trues = _.map(trues, function() { return true; });

        var attribute_set = _.object(attributes, trues);
        var result = _.filter(data, function(datum) {
            return attribute_set[get_attr(datum)];
        });
        return result;
    };

    // params: element of a nested list, list of attributes
    // finds all the missing attributes in the values and creates them with
    // attr_val = "NA"
    var normalize_nested_values = function(key_values, attributes) {
        var attrs = key_values.values.map(function(value) { return get_attr(value); });

        // set minus
        var attribues_minus_attrs = attributes.filter(function(attr) {
            return attrs.indexOf(attr) === -1;
        });

        var new_values = attribues_minus_attrs.map(function(str) {
            return {
                sample: key_values.key,
            attr_id: str,
            attr_val: "NA"
            };
        });

        return key_values.values.concat(new_values);
    };

    // params: list of gene data (not nested),
    // list of clinical data (not nested),
    // list of clinical attributes (string)
    //
    // returns list of raw clinical data
    var normalize_clinical_attributes = function(nested_data, attributes) {
        var no_attributes = attributes.length;

        var normalized = nested_data.map(function(key_values) {
            if (key_values.values.length !== no_attributes) {
                key_values.values = normalize_nested_values(key_values, attributes);
            }
            return key_values;
        });

        return normalized;
    };

    // composes the functions nest_data, filter_by_attributes, and normalize_clinical_attributes
    var process_data = function(data, attributes) {
        var processed = nest_data(filter_by_attributes(data, attributes));
        processed = normalize_clinical_attributes(processed, attributes);

        return processed;
    };

    // params: [list of raw clinical data]
    //
    // returns: map of an attribute id to its respective range
    // where a range is a 2-ple if the corresponding attribute values are numerical
    // and a list of values otherwise
    var attr2range = function(clinicalData) {
        var attr2range_builder = function(prev, curr) {
            prev[curr.attr_id] = prev[curr.attr_id] || [];      // initialize

            var a2r =  prev[curr.attr_id];
            var val = curr.attr_val;

            // an attribute whose value is "NA" for all samples has no range
            if (val === "NA") {
                return prev;
            }
            if (is_discrete(val)) {
                if (a2r.indexOf(val) === -1) { a2r.push(val); }       // keep a set of unique elements
            }
            else {
                // just keep the min and max -- an interval of values
                //val = parseInt(val);
                var min = a2r[0],
                    max = a2r[1];

                if (max === undefined || val > max) {
                    a2r[1] = val;
                }
                if (min === undefined || val < min) {
                    a2r[0] = val;
                }
            }

            prev[curr.attr_id] = a2r;
            return prev;
        };

        return _.reduce(clinicalData, attr2range_builder, {});
    };

    // params: [list of raw gene data]
    //
    // returns a map of gene_data type (e.g. cna, mutations, mrna, rppa)
    // to all the values these data types take on respectively in the data
    //
    // if there is no data, then the range is undefined
    var gene_data_type2range = function(raw_gene_data) {
        var extract_unique = function(raw_data, datatype, filter) {
            return _.chain(raw_gene_data)
                .map(function(d) {
                    return d[datatype];
                })
                .unique()
                .filter( function(d) {
                    return d !== undefined && (!filter || filter(d));
                })
                .value();
        };

        var cnas = extract_unique(raw_gene_data, 'cna');
        var mutations = extract_unique(raw_gene_data, 'mutation', function(d){
            var aas = d.split(",");// e.g. A32G,fusion
            for (var i=0, n=aas.length; i<n; i++) {
<<<<<<< HEAD
                if (!/\bfusion\b/i.test(aas[i])) return true;
            }
            return false;
        });
        var fusions = extract_unique(raw_gene_data, 'mutation', function(d){return /\bfusion\b/i.test(d);});
=======
                if (!/fusion$/i.test(aas[i])) return true;
            }
            return false;
        });
        var fusions = extract_unique(raw_gene_data, 'mutation', function(d){return /fusion($|,)/i.test(d);});
>>>>>>> 2acd6b70
        var mrnas = extract_unique(raw_gene_data, 'mrna');
        var rppas = extract_unique(raw_gene_data, 'rppa');

        var there_is_data = function(list) {
            return list.length > 0;
        };

        var to_return = {};

        if (there_is_data(cnas)) {
            to_return.cna = cnas;

            // sort the order that the cnas show up in the legend
            var cna_order = {
                "AMPLIFIED": 0,
                "GAINED": 1,
                "DIPLOID": 2,
                "HEMIZYGOUSLYDELETED": 3,
                "HOMODELETED": 4
            };

            to_return.cna = to_return.cna.sort(function(x, y) {
                return cna_order[x] - cna_order[y];
            });
        }

        if (there_is_data(mutations)) {
            to_return.mutation = mutations;
        }
        
        if (there_is_data(fusions)) {
            to_return.fusion = fusions;
        }

        if (there_is_data(mrnas)) {
            to_return.mrna = mrnas;
        }

        if (there_is_data(rppas)) {
            to_return.rppa = rppas;
        }

        return to_return;
    };
    
    var attr_data_type2range = function(raw_attr_and_gene_data,attrs_number)
    {
        var extract_unique = function(raw_data, length, filter) {
            
            var finalAfterProcess = [];
            var testFinalAfterProcess = [];
            var per_attr_data_length = raw_data.length/length;
            for(var i = 0; i < length; i++)
            {
                var seperate_raw_data = raw_data.slice(i*per_attr_data_length, (i+1)*per_attr_data_length);
                var afterProcess = _.uniq(seperate_raw_data,function (item) { return item.attr_id + item.attr_val;});
                afterProcess = afterProcess.filter( function(d) {
                        return d !== undefined && (!filter || filter(d));
                    });
                    
                if(typeof(afterProcess[0].attr_val)==='number')
                {
                    if(afterProcess.length > 12)
                    {
//                        var min = _.min(afterProcess,function(x){return x.attr_val;});
                        var min = jQuery.extend(true, {}, _.min(afterProcess,function(x){return x.attr_val;}));
                        min.attr_val_tpye = 'continuous';
                        var max = _.max(afterProcess,function(x){return x.attr_val;});
                        max.attr_val_tpye = 'continuous';
                        
                        if(min.attr_id === '# mutations' || min.attr_id === 'FRACTION_GENOME_ALTERED')// specify minimum value of 'mutations' and 'FRACTION_GENOME_ALTERED' to 0
                        {
                            min.attr_val = 0;
                        }
                        afterProcess = [min,max];
                    }
                }
                
                finalAfterProcess = finalAfterProcess.concat(afterProcess);
                testFinalAfterProcess[i] = afterProcess;
                raw_data = raw_data.concat(seperate_raw_data);
            }
            return testFinalAfterProcess;
        };
        
        var attrs = extract_unique(raw_attr_and_gene_data,attrs_number);
        
        return attrs;
    }
    var colors = {
        continuous: '#A62459',
        white: '#FFFAF0',
        discrete: '#404040',
        red: '#FF0000',
        grey: '#D3D3D3',
        google: ["#3366cc","#dc3912","#ff9900","#109618",
        "#990099","#0099c6","#dd4477","#66aa00",
        "#b82e2e","#316395","#994499","#22aa99",
        "#aaaa11","#6633cc","#e67300","#8b0707",
        "#651067","#329262","#5574a6","#3b3eac",
        "#b77322","#16d620","#b91383","#f4359e",
        "#9c5935","#a9c413","#2a778d","#668d1c",
        "#bea413","#0c5922","#743411"]
    };

    // takes a map attr2range, and transforms the ranges into d3 scales
    // it does something very simplistic :
    //  *signature:* `string -> discrete , number -> continuous`
    var attr2range_to_d3scale = function(attr2range) {
        for (var a2r in attr2range) {
            var range = attr2range[a2r];
            var discrete = is_discrete(range[0]);
            var range_vals;

            if (!discrete) {
                range_vals = [colors.white, colors.continuous];
            } else if (range.length > 2) {
                range_vals = colors.google.slice(0,range.length);
            } else {
                range_vals = [colors.discrete, colors.white];
            }

            var new_scale = discrete ? d3.scale.ordinal() : d3.scale.linear();
            new_scale.domain(range);
            new_scale.range(range_vals);

            attr2range[a2r] = new_scale;
        }

        return attr2range;
    };

    // composition of attr2range_to_d3scale with attr2range
    var attr_to_d3scale = function(clinicalData) {
        return attr2range_to_d3scale(attr2range(clinicalData));
    };

    // params: list of clinical attribute object literals,
    // list of raw clinical data
    //
    // the clinical attribute literals must have fields
    // <datatype> and <attr_id>
    //
    // returns a map of attr_id to d3 scale
    var make_attribute2scale = function(attrs, raw_clinical_data) {

        var attrId2range = attr2range(raw_clinical_data);

        var slice_googlecolors = function(attr_id) {
            return colors.google.slice(0, attrId2range[attr_id].length);
        };

        var result = _.chain(attrs)
            .map(function(attr) {
                // attr -> [attr_id, d3 scale]
                var scale;

                // manually override colors for sex (if only De Beauvoir could witness this)
                if (attr.attr_id.toUpperCase() === "SEX"
                    || attr.attr_id.toUpperCase() === "GENDER") {
                    scale = d3.scale.ordinal()
                .domain(["MALE", "male","M","m", "FEMALE", "female","F","f"])
                .range(["#3790d6", "#3790d6",  "#3790d6", "#3790d6", "pink", "pink", "pink", "pink"]);

                    return [attr.attr_id, scale];
                }

                // manually override colors for genomic subtypes to match the endometrial paper (doi:10.1038/nature12113)
                if (attr.attr_id.toUpperCase() === "SUBTYPE") {
                    scale = d3.scale.ordinal()
                        .domain(["POLE (Ultra-mutated)", "MSI (Hyper-mutated)", "Copy-number low (Endometriod)", "Copy-number high (Serous-like)"])
                        .range(["#3366cc", "#109618", "#ff9900", "#dc3912"]);

                    return [attr.attr_id, scale];
                }

                // calculate the proper colors for all other attributes
                if (attr.datatype.toUpperCase() === "BOOLEAN") {
                    scale = d3.scale.ordinal()
                .range([colors.discrete, colors.white]);
                }

                else if (attr.datatype.toUpperCase() === "NUMBER") {
                        scale = d3.scale.linear()
                            .range([colors.white, colors.continuous]);
                }

                else if (attr.datatype.toUpperCase() === "STRING") {
                    scale = d3.scale.ordinal()
                        .range(slice_googlecolors(attr.attr_id));
                }

                else {
                    // defaults to discrete scale
                    scale = d3.scale.ordinal()
                        .range( slice_googlecolors(attr.attr_id));
                }
//                attr.attr_id=attr.attr_id.toLowerCase().charAt(0).toUpperCase() + attr.attr_id.toLowerCase().slice(1);// added by dong li
                scale.domain(attrId2range[attr.attr_id]);
                return [attr.attr_id, scale];
            })
        .object()
            .value();
            
            return result;
    };

    // params: sample
    // returns: boolean, is the sample altered in a particular gene?
    var altered_gene = function(sample_gene) {

        return !(
                (sample_gene.cna === undefined || sample_gene.cna === "DIPLOID")
                && sample_gene.mutation === undefined
                && sample_gene.mrna === undefined
                && sample_gene.rppa === undefined);
    };

    // params: nested gene data
    //
    // returns: d3.set of sample_ids that *have* genetic alterations
    var filter_altered = function(nested_data) {
        if (nested_data[0].key === undefined) {
            throw new Error("the first element of nested_data does not have a 'key' attribute, therefore I do not think this is nested data.");
        }

        var altered_sample_set = d3.set();

        nested_data.forEach(function(sample) {
            sample.values.forEach(function(sample_gene) {
                if (altered_gene(sample_gene)) {
                    altered_sample_set.add(sample.key);
                }
            });
        });

        return altered_sample_set;
    };

    // params: list of raw gene data (unnested)
    // return: map of gene name to percent altered
    var percent_altered = function(raw_gene_data) {
        var data = d3.nest()
            .key(function(d) { return get_attr(d); })
            .entries(raw_gene_data);

        var attr2percent = {};

        data.forEach(function(gene) {
            var total = gene.values.length;
            var altered = _.chain(gene.values)
            .map(function(sample_gene) {
                return altered_gene(sample_gene) ? 1 : 0;
            })
        .reduce(function(sum, zero_or_one) {
            return sum + zero_or_one;
        }, 0)
        .value();

        var percent = (altered / total) * 100;
        //attr2percent[gene.key] = Math.round(percent);

        if(percent>=1.0)
        {
            attr2percent[gene.key] = Math.round(percent);
        }
        else
        {
            if(percent>0)
            {
                attr2percent[gene.key] = percent.toFixed(1);
            }
            
            attr2percent[gene.key] = 0;
        }
        });

        return attr2percent;
    };

    var alteration_info = function(raw_gene_data) {
        var data = d3.nest()
            .key(function(d) { return get_attr(d); })
            .entries(raw_gene_data);

        var alterinfo = {};

        data.forEach(function(gene) {
            var total = gene.values.length;
            var altered = _.chain(gene.values)
            .map(function(sample_gene) {
                return altered_gene(sample_gene) ? 1 : 0;
            })
            .reduce(function(sum, zero_or_one) {
                return sum + zero_or_one;
            }, 0)
            .value();

            var percent = (altered / total) * 100;
            alterinfo[gene.key] = {
                "total_alter_num" : altered,
                "percent" : Math.round(percent)
            }
        });

        return alterinfo;
    };


    // params: array of strings (names of attributes)
    // returns: length (number)
    //
    // calculates the length of the longest label for a particular list of
    // attributes (strings) by temporarily appending them as text, calculating
    // their width, and taking the maximum.
    var label_width = function(strings) {
        var tmp = d3.select('body').append('svg');

        strings.forEach(function(attr) {
            tmp.append('text')
            .append('tspan')
            .text(attr);
        });

        var max = d3.max(
                tmp.selectAll('text')[0]
                .map(function(text, i) {return text.getBBox().width; })
                );

        tmp.remove();
        // bye bye tmp

        return 42 + 20 + max; // http://goo.gl/iPzfU
    };

    // takes a list of clinical attribute objects and returns a map that maps
    // `attr_id` to the corresponding clinical attribute object
    //
    // *signature:* `[array] -> {object}`
    var createId2ClinicalAttr = function(clinical_attrs) {
        return id2ClinicalAttr = clinical_attrs.reduce(
                function(name2attr, attr) {
                    name2attr[attr.attr_id] = attr;
                    return name2attr;
                }, {});
    };

    // takes a map and returns a function that checks whether the input key is
    // in the map or not.
    // If it is then return the value, otherwise return the key right back
    // Problem : what if key === value ?  At least this function suffices for
    // our purposes
    //
    // *signature:* `{object} -> function(key)`
    var maybe_map = function(map) {
        return function(key) {
            var value = map[key];
            if (value === undefined) {
                return key;
            }
            else {
                return value;
            }
        };
    };

    var cna_fills = {
        undefined: colors.grey,
        AMPLIFIED: colors.red,
        GAINED: '#FFB6C1',
        DIPLOID: '#D3D3D3',
        HEMIZYGOUSLYDELETED: '#8FD8D8',
        HOMODELETED: '#0000FF'
    };
      
    var CreateLegendII = function (datas,attr2rangeFuntion)
    {
        var dims = (function() {
            var rect_height = 23;
            var mut_height = rect_height / 3;
            var vert_padding = 6;
            var Legend_label_width = label_width(datas.map(
                    function(attr) {
                        return  attr.attr_id;
                    }));

            var clinical_height = (2/3) * rect_height;
            var clinical_offset = (1/6) * rect_height;

            return {
            width: datas.length * (5.5 + 3),
            height: (rect_height + vert_padding) * datas.length,
            rect_height: rect_height,
            rect_width: 5.5,
            vert_padding: vert_padding,
            vert_space: rect_height + vert_padding,
            hor_padding: 3,
            character_length:7.5,
            mut_height: mut_height,
            legend_width: Legend_label_width,
            clinical_height: clinical_height,
            clinical_offset: clinical_offset
            };
        }());

        var calculateMaxLabelLength = function ()
        {
            var labelNumbers = datas.length;
            var maxlength = datas[0][0].attr_id.length*dims.character_length;
            for(var i = 0; i < labelNumbers; i ++)
            {
                datas[i][0].attr_id.length*dims.character_length;
                maxlength = (datas[i][0].attr_id.length*dims.character_length) > maxlength ? (datas[i][0].attr_id.length*dims.character_length) : maxlength;
            }
            
            return maxlength;
        };
        
        var maxLabelLength = calculateMaxLabelLength() + 60;

        var calculateHeight = function (valueName)
        {
            var indexValue = _.indexOf(datas,valueName);
            var totalHeight = 1;
            for(var i = 1; i < indexValue; i++)
            {
                if(datas[i].attr_id !== datas[i-1].attr_id)
                {
                    totalHeight +=1;
                }
                else
                {
                    totalHeight +=1;
                    return totalHeight;
                }
            }
            
            return totalHeight;
        }
            
        var calculateDistance = function (idName,valueName)
        {
            var indexValue;
            var dataIndexValue;

            for(var n = 0; n < datas.length; n++)
            {
                if(datas[n][0].attr_id === idName)
                {
                    indexValue = n;
                    dataIndexValue = datas[n].length;
                    break;
                }
            }
            var totalLength = 0;
            for(var i = 0 ; i < dataIndexValue; i++)
            {
                if(datas[indexValue][i].attr_val!==valueName)
                {
                    totalLength += datas[indexValue][i].attr_val.toString().length *6.5 + dims.rect_width * 5;
                }
                else
                {
                    break;
                }
            }
            return totalLength;
        };
            
        var calculateLongestLegend = function()
        {
            var longestLegendLength = 0;
            
            for( i = 0; i < datas.length; i++ )
            {
                var longestEachData = 0;
                longestEachData = calculateDistance(datas[i][datas[i].length - 1].attr_id, datas[i][datas[i].length - 1].attr_val) + datas[i][datas[i].length - 1].attr_val.toString().length *6.5 + dims.rect_width * 5;
                longestLegendLength= longestEachData > longestLegendLength ? longestEachData: longestLegendLength;
            }
            
            return longestLegendLength;
        }; 
        
        var calculateIndividualLegend = function(legendIndex)
        {
            var i = legendIndex;
            var longestEachData = 0;
            longestEachData = calculateDistance(datas[i][datas[i].length - 1].attr_id, datas[i][datas[i].length - 1].attr_val) + datas[i][datas[i].length - 1].attr_val.toString().length *6.5 + dims.rect_width * 5;
            
            return longestEachData;
        }; 
        
        var translate = function(x,y) { return "translate(" + x + "," + y + ")"; };
        var calculateDistance = function (idName,valueName)
            {
                var indexValue;
                var dataIndexValue;
                
                for(var n = 0; n < datas.length; n++)
                {
                    if(datas[n][0].attr_id === idName)
                    {
                        indexValue = n;
                        dataIndexValue = datas[n].length;
                        break;
                    }
                }
                var totalLength = 0;
                for(var i = 0 ; i < dataIndexValue; i++)
                {
                    if(datas[indexValue][i].attr_val!==valueName)
                    {
                        totalLength += datas[indexValue][i].attr_val.toString().length *6.5 + dims.rect_width * 5;
                    }
                    else
                    {
                        break;
                    }
                }
                return totalLength;
            };
            
            
        for(var ii = 0; ii< datas.length;ii++)
        {
        var inteData = datas[ii];
        var table = d3.select(document.getElementById('oncoprint_legend'))
        .append('table')
        .attr('id','legend_table')
        .attr('class','mutation_legend_table')
        .attr('height', dims.vert_space)
        .attr('valign','top')
        .style('display','none');

        // hack to get the label flush with the tracks in Firefox
        // the discrepancy is due to the difference in the way browsers display
        // <table>.  Assume that other browsers behave like chrome and that Firefox
        // is the exception.
        var is_firefox = navigator.userAgent.indexOf("Firefox") !== -1;
        var browser_offset = is_firefox ? 16 : 0;

        var label_svg = table
            .append('td')
            .append('svg')
            .attr('height', dims.vert_space)
            .attr('width', function(){return maxLabelLength>120 ? maxLabelLength : 120;})
            .attr('id', 'legend');
            
        var label = label_svg.append('text')
            .attr('font-size', '12px')
            .attr('x', 0)
            .attr('y', dims.rect_height);

        label.append('tspan')       // name
            .attr('text-anchor', 'start')
            .attr('font-weight', 'bold')
            .attr('fill','gray')
            .attr('class','attribute_legend')
            .text(function() {
                return inteData[0].attr_id.toString().toLowerCase();
            });
            
        var container_width = $('#oncoprint_table div').width();              // default setting 
        var longest_legend_width = calculateLongestLegend();
        var this_legend_width = calculateIndividualLegend(ii)
        var legend_td = table.append('td')
                            .append('div')      // control overflow to the right
                            .style('width', container_width + 'px') // buffer of, say, 70
                            .style('display', 'inline-block')
                            .style('overflow-x', 'hidden')
                            .style('overflow-y', 'hidden'); 
        
        var gradientLegendColorbarLength = 100;
        
        var legend_rec_text =legend_td.append('svg')
                            .attr('height', dims.vert_space)
                            .attr('width', this_legend_width + gradientLegendColorbarLength)
                            .attr('id', 'legend_svg');

        var legend_svg_main = legend_rec_text.append('g')
            .attr('transform',function(){ return translate( 0, 0 );})
            .attr('height', dims.vert_space);
        
        if(inteData[0].attr_val_tpye === 'continuous')
        {
            var legend_svg=legend_svg_main.append('g');
            
            var label = legend_svg.append('text')
                .attr('font-size', '12px')
                .attr('width', function()
                {
                    return cbio.util.toPrecision(inteData[0].attr_val,4,0.00001).toString().length * 6.5;
                })
                .attr('x', function(){
                    return calculateDistance(inteData[0].attr_id,inteData[0].attr_val);} )
                .attr('y', function() {
                    return dims.rect_height; });

            label.append('tspan')       // name
                .attr('text-anchor', 'start')
                .attr('fill','black')
                .attr('class','legend_name')
                .text(function() {
                    if(typeof(inteData[0].attr_val) === 'number')
                    {
                        return cbio.util.toPrecision(inteData[0].attr_val,4,0.00001);
                    }
                    else{
                        return inteData[0].attr_val;
                    }
                }); 
                
           var gradient = legend_svg
                .append("linearGradient")
                .attr("x1", function(){return cbio.util.toPrecision(inteData[0].attr_val,4,0.00001).toString().length * 6.5 + dims.rect_width*3;})
                .attr("x2", function(){return cbio.util.toPrecision(inteData[0].attr_val,4,0.00001).toString().length * 6.5 + dims.rect_width*3 + 100;})
                .attr("y1", "0")
                .attr("y2", "0")
                .attr("id", "gradient")
                .attr("gradientUnits", "userSpaceOnUse");

            gradient
                .append("stop")
                .attr("offset", "0")
                .attr("stop-color", function(){
                if (is_gene(inteData[0])) {
                    return cna_fills[inteData[0].cna];
                }
                else if (is_clinical(inteData[0])) {

                    var result = attr2rangeFuntion[inteData[0].attr_id](inteData[0].attr_val);

                    return inteData[0].attr_val === "NA"
                ? colors.grey       // attrs with value of NA are colored grey
                : result;
                }
            });

            gradient
                .append("stop")
                .attr("offset", "0.5")
                .attr("stop-color",  function(){
                if (is_gene(inteData[1])) {
                    return cna_fills[inteData[1].cna];
                }
                else if (is_clinical(inteData[1])) {

                    var result = attr2rangeFuntion[inteData[1].attr_id](inteData[1].attr_val);

                    return inteData[1].attr_val === "NA"
                ? colors.grey       // attrs with value of NA are colored grey
                : result;
                }
            });



            legend_svg.append("rect")
                .attr("x", function(){
                    return cbio.util.toPrecision(inteData[0].attr_val,4,0.00001).toString().length * 6.5 + dims.rect_width*3;})
                .attr("y", function(){return 6;})
                .attr("width", function(){return 100;})
                .attr("height", 20)
                .attr("fill", "url(#gradient)");
        
            var label = legend_svg.append('text')
                .attr('font-size', '12px')
                .attr('width', function()
                {
                    return cbio.util.toPrecision(inteData[1].attr_val,4,0.00001).toString().length * 6.5;
                })
                .attr('x', function(){
                    return cbio.util.toPrecision(inteData[0].attr_val,4,0.00001).toString().length * 6.5 + 2 * dims.rect_width*3 + 100;} )
                .attr('y', function() {
                    return dims.rect_height; });

            label.append('tspan')       // name
                .attr('text-anchor', 'start')
                .attr('fill','black')
                .attr('class','legend_name')
                .text(function() {
                    if(typeof(inteData[1].attr_val) === 'number')
                    {
                        if(inteData[1].attr_val%1 === 0)
                        {
                            return inteData[1].attr_val;
                        }
                        
                        return cbio.util.toPrecision(inteData[1].attr_val,4,0.00001);
                    }
                    else{
                        return inteData[1].attr_val;
                    }
                }); 
        }
        else
        {
        var legend_svg=legend_svg_main.selectAll('g')
            .data(inteData)
            .enter()
            .append('g');

        // N.B. fill doubles as cna
        var fill = legend_svg.append('rect')
                .attr('fill', function(d) {
                if (is_gene(d)) {
                    return cna_fills[d.cna];
                }
                else if (is_clinical(d)) {

                    var result = attr2rangeFuntion[d.attr_id](d.attr_val);

                    return d.attr_val === "NA"
                ? colors.grey       // attrs with value of NA are colored grey
                : result;
                }
            })
            .attr('height', function(d) {
            return d.attr_id === undefined ? dims.rect_height : dims.clinical_height;
            })
            .attr('width', dims.rect_width)
            .attr('x', function(d){
                return calculateDistance(d.attr_id,d.attr_val);})
            .attr('y', function() {
                    return dims.vert_padding + 4;
            });

            var label = legend_svg.append('text')
                .attr('font-size', '12px')
                .attr('width', function(d)
                {
                    return d.attr_val.toString().length * 6.5;
                })
                .attr('x', function(d){
                    return calculateDistance(d.attr_id,d.attr_val) + dims.rect_width*3;} )
                .attr('y', function() {
                    return dims.rect_height; });

            label.append('tspan')       // name
                .attr('text-anchor', 'start')
                .attr('fill','black')
                .attr('class','legend_name')
                .text(function(d) {
                    if(typeof(d.attr_val) === 'number')
                    {
                        return cbio.util.toPrecision(d.attr_val,4,0.00001);
                    }
                    else{
                        return d.attr_val;
                    }
                });
        }
        }
    }
    
    // puts a legend in the div according to range for each datatype.  If the
    // range for a datatype is undefined, then it doesn't get represented in
    // the legend
    //
    // *signature:* `DOM el, { string : [string] }, number -> DOM el`
    // * accepts an optional DOM element containing an item template
    var legend = function(el, datatype2range, left_adjust, attrtype2range,attr2rangeFuntion,item_template ) {

        // *signature:* object -> string (html)
        // options can be:
        // * bg_color
        // * display_mutation
        // * display_down_rppa
        // * display_up_rppa
        // * display_down_mrna
        // * display_up_mrna
        var item_templater = function(options) {
            var item_template = item_template || document.getElementById('glyph_template');
            var t = _.template(item_template.innerHTML);

            // set defaults
            options.bg_color = options.bg_color || colors.grey;
            options.display_mutation = options.display_mutation || "none";
            options.display_fusion = options.display_fusion || "none";
            options.display_down_rppa = options.display_down_rppa || "none";
            options.display_up_rppa = options.display_up_rppa || "none";
            options.display_down_mrna = options.display_down_mrna || "none";
            options.display_up_mrna = options.display_up_mrna || "none";

            return t(options);
        };

        // text values that explain the glyph
        var captions = {
            cna: {
                     AMPLIFIED: "Amplification",
                     GAINED: "Gain",
                     DIPLOID: "Diploid",
                     HEMIZYGOUSLYDELETED: "Heterozygous Deletion",
                     HOMODELETED: "Homozygous Deletion"
                 },
            mrna: {
                      UPREGULATED: "mRNA Upregulation",
                      DOWNREGULATED: "mRNA Downregulation"
                  },
            rppa: {
                      UPREGULATED: "RPPA Upregulation",
                      DOWNREGULATED: "RPPA Downregulation"
                  },
            mutation: "mutation",
            fusion: "Fusion"
        };

//        var val2template = {
//            mrna: {
//                      "UPREGULATED": item_templater({display_up_mrna: "inherit", text: captions.mrna.UPREGULATED}),
//                      "DOWNREGULATED": item_templater({display_down_mrna: "inherit", text: captions.mrna.DOWNREGULATED})
//                  },
//            rppa: {
//                      "UPREGULATED": item_templater({display_up_rppa: "inherit", text: captions.rppa.UPREGULATED}),
//                      "DOWNREGULATED": item_templater({display_down_rppa: "inherit", text: captions.rppa.DOWNREGULATED})
//                  }
//        };

        // build up an array of templates from the values in the dataset
        // N.B. order matters here --- so cna is to the left, then comes
        // mutation, etc.
        var templates = [];
//        if (datatype2range.cna !== undefined) {
//            templates = templates.concat(
//                    _.map(datatype2range.cna, function(val) {
//                        if (val !== undefined && val !== "DIPLOID") {
//                            return item_templater({
//                                bg_color: cna_fills[val],
//                                text: captions.cna[val]
//                            });
//                        }
//                    }).filter(function(x) { return x !== undefined; })
//                    );
//        }
//
//        if (datatype2range.mutation !== undefined) {
//            templates = templates.concat(
//                    item_templater({ display_mutation: "inherit", text: captions.mutation})
//                    );
//        }
//
//        if (datatype2range.fusion !== undefined) {
//            templates = templates.concat(
//                    item_templater({ display_fusion: "inherit", text: captions.fusion})
//                    );
//        }
//
//        if (datatype2range.mrna !== undefined) {
//            templates = templates.concat(
//                    _.map(datatype2range.mrna, function(val) {
//                        return val2template.mrna[val];
//                    }).filter(function(x) { return x !== undefined; })
//                    );
//        }
//
//        if (datatype2range.rppa !== undefined) {
//            templates = templates.concat(
//                    _.map(datatype2range.rppa, function(val) {
//                        return val2template.rppa[val];
//                    }).filter(function(x) { return x !== undefined; })
//                    );
//        }     
//
//        var row = _.chain(templates)
//            .map(function(t) {
//                return "<td style='padding-right:10px;'>" + t + "</td>";
//            })
//            .join("")
//            .value();
//        row = "<tr>" +row+ "</tr>";
        
        d3.selectAll("#legend_table").remove();
        
        var table = d3.select(document.getElementById('oncoprint_legend'))
            .append('table')
            .attr('height',function(){
                return 23+6;
            })
            .attr('id','legend_table')
            .attr('class','genetic_legend_table')
            .attr('display','inline')
            .attr('valign','top');

        var calculateMaxLabelLength = function (datas)
        {
            var labelNumbers = datas.length;
            var character_length = 7.5;
            if(labelNumbers === 0 ) 
            {
                return 0;
            }
            var maxlength = datas[0][0].attr_id.length*character_length;
            for(var i = 0; i < labelNumbers; i ++)
            {
                datas[i][0].attr_id.length*character_length;
                maxlength = (datas[i][0].attr_id.length*character_length) > maxlength ? (datas[i][0].attr_id.length*character_length) : maxlength;
            }
            
            return maxlength;
        };
        
        var maxLabelLength = calculateMaxLabelLength(attrtype2range) + 60;

        var label_svg = table
            .append('td')
            .append('svg')
            .attr('height', 23+6)
            .attr('width', function(){return maxLabelLength > 120 ? maxLabelLength :120;})
            .attr('id', 'legend');

        var label = label_svg
            .append('text')
            .attr('font-size', '12px')
            .attr('x', 0)
            .attr('y', 20);

        label.append('tspan')       // name
            .attr('text-anchor', 'start')
            .attr('font-weight', 'bold')
            .attr('fill','gray')
            .attr('class','attribute_legend')
            .text('genetic alteration');
        
        var tabledata = table.append('td')
                            .append('div');
        if (datatype2range.cna !== undefined && datatype2range.cna !== "DIPLOID") 
        {
//            var inter_item_templater;
//            inter_item_templater = item_templater({ bg_color: cna_fills[datatype2range.cna],text: captions.cna[datatype2range.cna]});
            for(var i = 0; i < datatype2range.cna.length; i++ )
            {
                var legend_svg = tabledata
                            .append('svg')
                            .attr('height', 23 )
                            .attr('width', captions.cna[datatype2range.cna[i]].length * 7.5 + 5.5*3 )
                            .attr('x', 0)
                            .attr('id', 'legend_svg')
                            .attr('class', 'legend_cna')
                            .append('g');

                legend_svg.append('rect')
                            .attr('height', 23)
                            .attr('width', 5.5)
                            .attr('fill', cna_fills[datatype2range.cna[i]]);

                var label = legend_svg.append('text')
                    .attr('font-size', '12px')
                    .attr('width', function()
                    {
                        return captions.cna[datatype2range.cna[i]].length * 6.5;
                    })
                    .attr('x', 5.5*3)
                    .attr('y', 19);

                label.append('tspan')       // name
                    .attr('text-anchor', 'start')
                    .attr('fill','black')
                    .attr('class','legend_name')
                    .text(captions.cna[datatype2range.cna[i]]);
            }
        }   
        
//        if(datatype2range.cna !== undefined && datatype2range.mutation !== undefined)
        var findProperMutation = function(source, specialtype)
        {
            switch(specialtype){
                case 1:
                    var findResult = _.find(source,function(element){ return (/^[A-z]([0-9]+)[A-z]$/g).test(element);});
                    if(findResult !== undefined)
                    {
                        return true;
                    }
                    return false;
                case 3:
                    var findResult = _.find(source,function(element){return (/^([A-Z]+)([0-9]+)del$/g).test(element)});
                    if(findResult !== undefined)
                    {
                        return true;
                    }
                    return false;// need to modified by dong li
                case 2:
//                    var findResult = _.find(source,function(element){return (/^([A-Z]+)([0-9]+)del$/g).test(element)});
                    for(var i = 0; i<source.length; i++)
                    {
                        if((/^([A-Z]+)([0-9]+)del$/g).test(source[i]))
                        {
                            continue;
                        }
                        else if((/^[A-z]([0-9]+)[A-z]$/g).test(source[i]))
                        {
                            continue;
                        }
                        else
                        {
                            return true;
                        }
                    }
                    return false;// need to modified by dong li
            }
        }
        var translate = function(x,y) {
            return "translate(" + x + "," + y + ")";
        };


        if (datatype2range.mrna !== undefined) 
        {
                var legend_svg = tabledata
                            .append('svg')
                            .attr('height', 23 )
                            .attr('width', ('mRNA Downregulation').length * 7.5 + 5.5*3 )
                            .attr('x', 0)
                            .attr('id', 'legend_svg')
                            .attr('class', 'legend_cna')
                            .append('g');

                legend_svg.append('rect')
                            .attr('height', 23)
                            .attr('width', 5.5)
                            .attr('fill', colors.grey);
                legend_svg.append('rect')
                            .attr('height', 23)
                            .attr('width', 5.5)
                            .attr('stroke-width',2)
                            .attr('stroke-opacity',1)
                            .attr('stroke','#6699CC')
                            .attr('fill', 'none');

                var label = legend_svg.append('text')
                    .attr('font-size', '12px')
                    .attr('width', function()
                    {
                        return ('mRNA Downregulation').length * 6.5;
                    })
                    .attr('x', 5.5*3)
                    .attr('y', 19);

                label.append('tspan')       // name
                    .attr('text-anchor', 'start')
                    .attr('fill','black')
                    .attr('class','legend_name')
                    .text('mRNA Downregulation');
            
            
                var legend_svg = tabledata
                            .append('svg')
                            .attr('height', 23 )
                            .attr('width', ('mRNA Upregulation').length * 7.5 + 5.5*3 )
                            .attr('x', 0)
                            .attr('id', 'legend_svg')
                            .attr('class', 'legend_cna')
                            .append('g');

                legend_svg.append('rect')
                            .attr('height', 23)
                            .attr('width', 5.5)
                            .attr('fill', colors.grey);
                legend_svg.append('rect')
                            .attr('height', 23)
                            .attr('width', 5.5)
                            .attr('stroke-width',2)
                            .attr('stroke-opacity',1)
                            .attr('stroke','#FF9999')
                            .attr('fill', 'none');

                var label = legend_svg.append('text')
                    .attr('font-size', '12px')
                    .attr('width', function()
                    {
                        return ('mRNA Upregulation').length * 6.5;
                    })
                    .attr('x', 5.5*3)
                    .attr('y', 19);

                label.append('tspan')       // name
                    .attr('text-anchor', 'start')
                    .attr('fill','black')
                    .attr('class','legend_name')
                    .text('mRNA Upregulation');
        }
        
        if (datatype2range.rppa !== undefined) 
        {
                var legend_svg = tabledata
                            .append('svg')
                            .attr('height', 23 )
                            .attr('width', ('RPPA Downregulation').length * 7.5 + 5.5*3 )
                            .attr('x', 0)
                            .attr('id', 'legend_svg')
                            .attr('class', 'legend_cna')
                            .append('g');

                legend_svg.append('rect')
                            .attr('height', 23)
                            .attr('width', 5.5)
                            .attr('fill', colors.grey);
                    
                var sym = d3.svg.symbol().size(5.5 * 3);
                // need to be modified
                var rppa = legend_svg.append('path')
                        .attr('d', sym.type(function(d) {
                            return "triangle-up"; }))
                        .attr('transform', function(d) {
                            // put the triangle in the right spot: at the top if
                            // UNREGULATED, at the bottom otherwise
                            var dy = 23;
                            dy =  dy * 0.1;
                            return translate( 5.5 / 2, dy); });
//                        rppa.filter(function(d) {
//                            return d.rppa === undefined;
//                        });

                var label = legend_svg.append('text')
                    .attr('font-size', '12px')
                    .attr('width', function()
                    {
                        return ('RPPA Downregulation').length * 6.5;
                    })
                    .attr('x', 5.5*3)
                    .attr('y', 19);

                label.append('tspan')       // name
                    .attr('text-anchor', 'start')
                    .attr('fill','black')
                    .attr('class','legend_name')
                    .text('RPPA Downregulation');
            
            
                var legend_svg = tabledata
                            .append('svg')
                            .attr('height', 23 )
                            .attr('width', ('RPPA Upregulation').length * 7.5 + 5.5*3 )
                            .attr('x', 0)
                            .attr('id', 'legend_svg')
                            .attr('class', 'legend_cna')
                            .append('g');

                legend_svg.append('rect')
                            .attr('height', 23)
                            .attr('width', 5.5)
                            .attr('fill', colors.grey);
                var rppa = legend_svg.append('path')
                        .attr('d', sym.type(function(d) {
                            return "triangle-down"; }))
                        .attr('transform', function(d) {
                            // put the triangle in the right spot: at the top if
                            // UNREGULATED, at the bottom otherwise
                            var dy = 23;
                            dy =  dy / 1.1;
                            return translate( 5.5 / 2, dy); });

                var label = legend_svg.append('text')
                    .attr('font-size', '12px')
                    .attr('width', function()
                    {
                        return ('RPPA Upregulation').length * 6.5;
                    })
                    .attr('x', 5.5*3)
                    .attr('y', 19);

                label.append('tspan')       // name
                    .attr('text-anchor', 'start')
                    .attr('fill','black')
                    .attr('class','legend_name')
                    .text('RPPA Upregulation');
        }
        
        if(datatype2range.mutation !== undefined)
        {   
//            if($('#oncoprint_diagram_showmutationcolor_icon')[0].attributes.src.value === 'images/uncolormutations.svg')
//            {
                var legend_svg = tabledata.append('svg')
                            .attr('height', 23 )
                            .attr('width', ('missense mutation').length * 7.5 + 5.5*3 )
                            .attr('id', 'legend_svg')
                            .attr('class','legend_missense')
                            .append('g');

                legend_svg.append('rect')
                            .attr('height', 23)
                            .attr('width', 5.5)
                            .attr('fill', colors.grey);

                legend_svg.append('rect')
                        .attr('display',"inherit")
                        .attr('height', 7.666666666666667)
                        .attr('width', 5.5)
                        .attr('y',7.666666666666667)
                        .attr('fill', '#008000');      
                var label = legend_svg.append('text')
                .attr('font-size', '12px')
                .attr('width', function()
                {
                    return ('missense mutation').length * 6.5;
                })
                .attr('x', 5.5*3)
                .attr('y', 19);

                label.append('tspan')       // name
                    .attr('text-anchor', 'start')
                    .attr('fill','black')
                    .attr('class','legend_missense_name')
                    .text(captions.mutation); 
                
                if(findProperMutation(datatype2range.mutation,2))
                {
                    var legend_svg = tabledata.append('svg')
                                .attr('height', 23 )
                                .attr('display','none')
                                .attr('width', ('truncating mutation').length * 7.5 + 5.5*3 )
                                .attr('id', 'legend_svg')
                                .attr('class', 'legend_nonmissense')
                                .append('g');

                    legend_svg.append('rect')
                                .attr('height', 23)
                                .attr('width', 5.5)
                                .attr('fill', colors.grey);

                    legend_svg.append('rect')
                            .attr('display',"inherit")
                            .attr('height', 7.666666666666667)
                            .attr('width', 5.5)
                            .attr('y',7.666666666666667)
                            .attr('fill', '#000000');      
                    var label = legend_svg.append('text')
                    .attr('font-size', '12px')
                    .attr('width', function()
                    {
                        return ('truncating mutation').length * 6.5;
                    })
                    .attr('x', 5.5*3)
                    .attr('y', 19);

                    label.append('tspan')       // name
                        .attr('text-anchor', 'start')
                        .attr('fill','black')
                        .attr('class','legend_name')
                        .text('truncating mutation'); 
                }
                
                if(findProperMutation(datatype2range.mutation,3))
                {
                    var legend_svg = tabledata.append('svg')
                                .attr('height', 23 )
                                .attr('display','none')
                                .attr('width', ('inframe mutation').length * 7.5 + 5.5*3 )
                                .attr('id', 'legend_svg')
                                .attr('class', 'legend_nonmissense')
                                .append('g');

                    legend_svg.append('rect')
                                .attr('height', 23)
                                .attr('width', 5.5)
                                .attr('fill', colors.grey);

                    legend_svg.append('rect')
                            .attr('display',"inherit")
                            .attr('height', 7.666666666666667)
                            .attr('width', 5.5)
                            .attr('y',7.666666666666667)
                            .attr('fill', '#9F8170');      
                    var label = legend_svg.append('text')
                    .attr('font-size', '12px')
                    .attr('width', function()
                    {
                        return ('inframe mutation').length * 6.5;
                    })
                    .attr('x', 5.5*3)
                    .attr('y', 19);

                    label.append('tspan')       // name
                        .attr('text-anchor', 'start')
                        .attr('fill','black')
                        .attr('class','legend_name')
                        .text('inframe mutation'); 
                }
        }
        
        if(attrtype2range.length > 0)
        {
            CreateLegendII(attrtype2range,attr2rangeFuntion);
        }
    };

    // params: select_el (a DOM <select> element), clinical_attributes (list of
    // clinical attribute object literals);
    var populate_clinical_attr_select = function(select_el, clinical_attributes) {

        clinical_attributes = [{display_name: 'none', attr_id: undefined}].concat(clinical_attributes);

        var select_el = d3.select(select_el);
        select_el.html("<option value=\"\"></option>");
        select_el.selectAll('option')
            .data(clinical_attributes)
            .enter()
            .append('option')
//            .css('background-color','rgba(255,255,255,.8)')
            .text(function(d) { return d.display_name; });
    };

    // formating for mouseovers
    var format = (function() {

        var standard_cna_values = {
            "AMPLIFIED": "AMP",
            "DELETED": "DEL",
            "GAINED": "GAIN",
            "HOMODELETED": "HOMDEL"
        };

        return {
            mutation: function(d) {
                if (d.mutation) {
<<<<<<< HEAD
                    if (/\bfusion\b/i.test(d.mutation)) return "<b>" + d.mutation + "</b><br/>";
=======
                    if (/fusion($|,)/i.test(d.mutation)) return "<b>" + d.mutation + "</b><br/>";
>>>>>>> 2acd6b70
                    else return "Mutation: <b>" + d.mutation + "</b><br/>";
                }
                return "";
            },

            cna: function(d) {
                var standardized_cna = (standard_cna_values[d.cna] || d.cna);

                return d.cna ?
                    "Copy Number Alteration: <b>" + standardized_cna + "</b><br/>"
                    : "";
            },

            mrna: function(d) {
                return d.mrna ?
                    "MRNA: <b>" + d.mrna + "</b><br/>"
                    : "";
            },

            rppa: function(d) {
                return d.rppa ?
                    "RPPA: <b>" + d.rppa + "</b><br/>"
                    : "";
            },

            clinical: function(d) {
                if(typeof d.attr_val === "number"){
                    if(d.attr_val%1 === 0)
                    {
                       return "value: <b>" + d.attr_val + "</b><br/>"; 
                    }
                    return "value: <b>" + cbio.util.toPrecision(d.attr_val,4,0.00001) + "</b><br/>";
                }
                
                return "value: <b>" + d.attr_val + "</b><br/>";
            }
        };
    }());

    var patientViewUrl = function(sample_id) {
        // helper function
        var href = cbio.util.getLinkToSampleView(window.cancer_study_id_selected,sample_id);
        return "<a href='" + href + "'>" + sample_id + "</a>";
    };

    // params: els, list of d3 selected elements with either gene data or
    // clinical bound to them
    var make_mouseover = function(els,params) {
        els.each(function(d) {
            $(this).qtip({
                content: {text: 'oncoprint qtip failed'},
                position: {my:'left bottom', at:'top right', viewport: $(window)},
                style: { classes: 'qtip-light qtip-rounded qtip-shadow qtip-lightyellow' },
	            show: {event: "mouseover"},
                hide: {fixed: true, delay: 100, event: "mouseout"},
                events: {
                    render: function(event, api) {
                        var content;
                        var sampleLink = params.linkage?patientViewUrl(d.sample):d.sample;
                        if (d.attr_id) {
                            content = '<font size="2">'
                                + format.clinical(d)
                                + '<font color="blue">' +sampleLink+'</font>' + '</font>';
                        } else {
                            content = '<font size="2">'
                                + format.mutation(d)
                                + format.cna(d)
                                + format.mrna(d)
                                + format.rppa(d)
                                +'<font color="blue">' +sampleLink+'</font>' + '</font>';

                        }
                        api.set('content.text', content);
                    }
                }
            });
        });
    };

    // takes a div and creates a zoombar on it.
    // It calls the function fun on the change event of the zoombar
    //
    // *signature:* `DOM el, function -> DOM el`
//    var zoomSetup = function(div, fun) {
//        return $('<div>', { id: "width_slider", width: "100"})
//            .slider({ text: "Adjust Width ", min: .1, max: 1, step: .01, value: 1,
//                change: function(event, ui) {
//                    fun(ui.value, 'animation');       // N.B.
//                }}).appendTo($(div));
//    };

    var addShowLegendIcon = function(div){
        return $('<img>', { id: "oncoprint-diagram-showlegend-icon",class: "oncoprint-diagram-showlegend-icon",checked:'0', width: "16px",height:"16px", src:"images/showlegend.svg"}).appendTo($(div));
    };
    var zoomSetup = function(div, fun) {
        
        return $('<input>', { id: "oncoprint_zoom_slider",type:'range', width: "80",height:"16", min: .1, max: 1, step: .01, value: 1, change: function(event, ui) {
                    fun(this.value, 'animation');       // N.B.
                }}).appendTo($(div));
    };
    return {
        is_discrete: is_discrete,
        nest_data: nest_data,
        get_attr: get_attr,
        filter_by_attributes: filter_by_attributes,
        process_data: process_data,
        attr2range: attr2range,
        attr2range_to_d3scale: attr2range_to_d3scale,
        attr_to_d3scale: attr_to_d3scale,
        filter_altered: filter_altered,
        percent_altered: percent_altered,
        label_width: label_width,
        createId2ClinicalAttr: createId2ClinicalAttr,
        maybe_map: maybe_map,
        normalize_clinical_attributes: normalize_clinical_attributes,
        normalize_nested_values: normalize_nested_values,
        CreateLegendII: CreateLegendII,
        legend: legend,
        make_attribute2scale: make_attribute2scale,
        gene_data_type2range: gene_data_type2range,
        attr_data_type2range: attr_data_type2range,
        is_gene: is_gene,
        is_clinical: is_clinical,
        cna_fills: cna_fills,
        colors: colors,
        populate_clinical_attr_select: populate_clinical_attr_select,
        make_mouseover: make_mouseover,
        addShowLegendIcon:addShowLegendIcon,
        zoomSetup: zoomSetup,
        alteration_info: alteration_info
    };
})()
);<|MERGE_RESOLUTION|>--- conflicted
+++ resolved
@@ -164,19 +164,12 @@
         var mutations = extract_unique(raw_gene_data, 'mutation', function(d){
             var aas = d.split(",");// e.g. A32G,fusion
             for (var i=0, n=aas.length; i<n; i++) {
-<<<<<<< HEAD
                 if (!/\bfusion\b/i.test(aas[i])) return true;
             }
             return false;
         });
+
         var fusions = extract_unique(raw_gene_data, 'mutation', function(d){return /\bfusion\b/i.test(d);});
-=======
-                if (!/fusion$/i.test(aas[i])) return true;
-            }
-            return false;
-        });
-        var fusions = extract_unique(raw_gene_data, 'mutation', function(d){return /fusion($|,)/i.test(d);});
->>>>>>> 2acd6b70
         var mrnas = extract_unique(raw_gene_data, 'mrna');
         var rppas = extract_unique(raw_gene_data, 'rppa');
 
@@ -1492,11 +1485,7 @@
         return {
             mutation: function(d) {
                 if (d.mutation) {
-<<<<<<< HEAD
                     if (/\bfusion\b/i.test(d.mutation)) return "<b>" + d.mutation + "</b><br/>";
-=======
-                    if (/fusion($|,)/i.test(d.mutation)) return "<b>" + d.mutation + "</b><br/>";
->>>>>>> 2acd6b70
                     else return "Mutation: <b>" + d.mutation + "</b><br/>";
                 }
                 return "";
