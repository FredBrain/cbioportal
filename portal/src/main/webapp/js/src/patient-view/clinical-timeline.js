--- conflicted
+++ resolved
@@ -174,13 +174,8 @@
                 content: {attr:"tip"},
                 show: {event: "mouseover"},
                 hide: {fixed: true, delay: 100, event:"mouseout"},
-<<<<<<< HEAD
-                style: { classes: 'qtip-light qtip-rounded' },
-                position: {my:'top middle',at:'bottom middle', viewport: $(window)},
-=======
                 style: { classes: 'qtip-light qtip-rounded qtip-wide' },
                 position: {my:'top middle',at:'bottom middle',viewport: $(window)},
->>>>>>> 54c24e25
                 events: {
                     render: function(event, api) {
                         $(".timeline-tooltip-table.uninitialized").dataTable( 
