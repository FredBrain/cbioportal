--- conflicted
+++ resolved
@@ -146,8 +146,24 @@
 			// get the sequence data for the current gene & init view
 			else
 			{
-<<<<<<< HEAD
-				$.getJSON("getPfamSequence.json", {geneSymbol: gene}, function(sequenceData) {
+				// get the most frequent uniprot accession string (excluding "NA")
+				var uniprotInfo = mutationProxy.getMutationUtil().dataFieldCount(
+					gene, "uniprotAcc", ["NA"]);
+
+				var uniprotAcc = null;
+				var servletParams = {geneSymbol: gene};
+
+				if (uniprotInfo.length > 0)
+				{
+					uniprotAcc = uniprotInfo[0].uniprotAcc;
+				}
+
+				if (uniprotAcc)
+				{
+					servletParams = {uniprotAcc: uniprotAcc};
+				}
+
+				$.getJSON("getPfamSequence.json", servletParams, function(sequenceData) {
 					// TODO sequenceData may be null for unknown genes...
 					// get the first sequence from the response
 					var sequence = sequenceData[0];
@@ -165,27 +181,6 @@
 					}
 
 				});
-=======
-				// get the most frequent uniprot accession string (excluding "NA")
-				var uniprotInfo = mutationProxy.getMutationUtil().dataFieldCount(
-					gene, "uniprotAcc", ["NA"]);
-
-				var uniprotAcc = null;
-
-				if (uniprotInfo.length > 0)
-				{
-					uniprotAcc = uniprotInfo[0].uniprotAcc;
-				}
-
-				if (uniprotAcc)
-				{
-					$.getJSON("getPfamSequence.json", {uniprotAcc: uniprotAcc}, init);
-				}
-				else
-				{
-					$.getJSON("getPfamSequence.json", {geneSymbol: gene}, init);
-				}
->>>>>>> 4e10e0b9
 			}
 		});
 	}
