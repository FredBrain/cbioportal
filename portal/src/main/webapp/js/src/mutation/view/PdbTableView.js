/**
 * PDB Table View.
 *
 * This view is designed to function in parallel with the 3D visualizer.
 *
 * options: {el: [target container],
 *           model: {geneSymbol: hugo gene symbol,
 *                   pdbColl: collection of PdbModel instances,
 *                   pdbProxy: pdb data proxy,
 *                   tableOpts: pdb table options (optional)},
 *          }
 *
 * @author Selcuk Onur Sumer
 */
var PdbTableView = Backbone.View.extend({
	initialize : function (options) {
		this.options = options || {};
	},
	render: function(callback)
	{
		var self = this;

		// compile the template using underscore
		var template = _.template($("#pdb_table_view_template").html(),
		                          {loaderImage: "images/ajax-loader.gif"});

		// load the compiled HTML into the Backbone "el"
		self.$el.html(template);

		// init pdb table
		self._initPdbTable(callback);

		// format after rendering
		self.format();
	},
	format: function()
	{
		var self = this;

		// hide view initially
		self.$el.hide();
	},
	hideView: function()
	{
		var self = this;
		self.$el.slideUp();
	},
	showView: function()
	{
		var self = this;
		self.$el.slideDown();
	},
	toggleView: function()
	{
		var self = this;
		self.$el.slideToggle();
	},
	refreshView: function()
	{
		var self = this;
		self.pdbTable.getDataTable().fnAdjustColumnSizing();
	},
	/**
	 * Resets all table filters (rolls back to initial state)
	 */
	resetFilters: function()
	{
		var self = this;

		// TODO do not clean filters if not filtered
		self.pdbTable.cleanFilters();
	},
	selectChain: function(pdbId, chainId)
	{
		var self = this;

		if (self.pdbTable != null)
		{
			self.pdbTable.selectRow(pdbId, chainId);
		}
	},
	/**
	 * Moves the scroll bar to the selected chain's position.
	 */
	scrollToSelected: function()
	{
		var self = this;
		var selected = self.pdbTable.getSelectedRow();

		var container = self.$el.find(".dataTables_scrollBody");

		// TODO make scroll parameters customizable?
		container.scrollTo($(selected),
		                   {axis: 'y', duration: 800});
	},
	/**
	 * Initializes the PDB chain table.
	 *
	 * @return {MutationPdbTable}   table instance
	 */
	_initPdbTable: function(callback)
	{
		var self = this;

		var pdbColl = self.model.pdbColl;
		var pdbProxy = self.model.pdbProxy;

<<<<<<< HEAD
		var options = self.model.tableOpts || {};
=======
		var options = jQuery.extend(true, {}, self.model.tableOpts);
>>>>>>> 147f5aaf
		options.el = options.el || self.$el.find(".pdb-chain-table");

		var table = new MutationPdbTable(options);
		self.pdbTable = table;

		if (_.isFunction(callback))
		{
			callback(self, table);
		}

		self._generateRowData(table.getColumnOptions(), pdbColl, pdbProxy, function(rowData) {
			// init table with the row data
			table.renderTable(rowData);
			// hide loader image
			self.$el.find(".pdb-chain-table-loader").hide();
		});

		return table;
	},
	_generateRowData: function(headers, pdbColl, pdbProxy, callback)
	{
		var rows = [];
		var pdbIds = [];

		pdbColl.each(function(pdb) {
			pdbIds.push(pdb.pdbId);
		});

		pdbProxy.getPdbInfo(pdbIds.join(" "), function(data) {
			pdbColl.each(function(pdb) {
				pdb.chains.each(function(chain) {
					// this is the data of the hidden column "datum"
					var datum = {
						pdbId: pdb.pdbId,
						chain: chain,
						organism: PdbDataUtil.getOrganism(data[pdb.pdbId], chain.chainId),
						summary: PdbDataUtil.generatePdbInfoSummary(data[pdb.pdbId], chain.chainId)
					};

					// only set the datum
					var row = [datum];

					// set everything else to null...
					for (var i=0; i < _.size(headers) - 1; i++)
					{
						row.push(null);
					}

					rows.push(row);
				})
			});

			callback(rows);
		});
	}
});
<|MERGE_RESOLUTION|>--- conflicted
+++ resolved
@@ -105,11 +105,7 @@
 		var pdbColl = self.model.pdbColl;
 		var pdbProxy = self.model.pdbProxy;
 
-<<<<<<< HEAD
-		var options = self.model.tableOpts || {};
-=======
 		var options = jQuery.extend(true, {}, self.model.tableOpts);
->>>>>>> 147f5aaf
 		options.el = options.el || self.$el.find(".pdb-chain-table");
 
 		var table = new MutationPdbTable(options);
