/*
 * Copyright (c) 2012 Memorial Sloan-Kettering Cancer Center.
 * This library is free software; you can redistribute it and/or modify it
 * under the terms of the GNU Lesser General Public License as published
 * by the Free Software Foundation; either version 2.1 of the License, or
 * any later version.
 *
 * This library is distributed in the hope that it will be useful, but
 * WITHOUT ANY WARRANTY, WITHOUT EVEN THE IMPLIED WARRANTY OF
 * MERCHANTABILITY OR FITNESS FOR A PARTICULAR PURPOSE.  The software and
 * documentation provided hereunder is on an "as is" basis, and
 * Memorial Sloan-Kettering Cancer Center
 * has no obligations to provide maintenance, support,
 * updates, enhancements or modifications.  In no event shall
 * Memorial Sloan-Kettering Cancer Center
 * be liable to any party for direct, indirect, special,
 * incidental or consequential damages, including lost profits, arising
 * out of the use of this software and its documentation, even if
 * Memorial Sloan-Kettering Cancer Center
 * has been advised of the possibility of such damage.  See
 * the GNU Lesser General Public License for more details.
 *
 * You should have received a copy of the GNU Lesser General Public License
 * along with this library; if not, write to the Free Software Foundation,
 * Inc., 59 Temple Place, Suite 330, Boston, MA 02111-1307 USA.
 */

var PlotsMenu = (function () {
    var content = {
            plots_type : {
                "mrna_copyNo" : {
                    value : "mrna_vs_copy_no",
                    text : "mRNA vs. Copy Number"
                },
                "mrna_methylation" : {
                    value : "mrna_vs_dna_methylation",
                    text : "mRNA vs. DNA Methylation"

                },
                "rppa_mrna" : {
                    value : "rppa_protein_level_vs_mrna",
                    text : "RPPA Protein Level vs. mRNA"
                }
            },
            data_type : {
                "mrna" : {
                    label: "- mRNA -",
                    value: "data_type_mrna",
                    genetic_profile : []
                },
                "copy_no" : {
                    label: "- Copy Number -",
                    value: "data_type_copy_no",
                    genetic_profile : []
                },
                "dna_methylation" : {
                    label: "- DNA Methylation -",
                    value: "data_type_dna_methylation",
                    genetic_profile : []

                },
                "rppa" : {
                    label: "- RPPA Protein Level -",
                    value: "data_type_rppa",
                    genetic_profile : []

                }
            }
        },
        status = {
            has_mrna : false,
            has_dna_methylation : false,
            has_rppa : false,
            has_copy_no : false
        };

    var Util = (function() {

        function appendDropDown(divId, value, text) {
            $(divId).append("<option value='" + value + "'>" + text + "</option>");
        }

        function toggleVisibilityX(elemId) {
            var e = document.getElementById(elemId);
            e.style.display = 'block';
            $("#" + elemId).append("<div id='one_gene_log_scale_x_div'></div>");
        }

        function toggleVisibilityY(elemId) {
            var e = document.getElementById(elemId);
            e.style.display = 'block';
            $("#" + elemId).append("<div id='one_gene_log_scale_y_div'></div>");
        }

        function toggleVisibilityHide(elemId) {
            var e = document.getElementById(elemId);
            e.style.display = 'none';
        }

        function generateList(selectId, options) {
            var select = document.getElementById(selectId);
            options.forEach(function(option){
                var el = document.createElement("option");
                el.textContent = option;
                el.value = option;
                select.appendChild(el);
            });
        }

        return {
            appendDropDown: appendDropDown,
            toggleVisibilityX: toggleVisibilityX,
            toggleVisibilityY: toggleVisibilityY,
            toggleVisibilityHide: toggleVisibilityHide,
            generateList: generateList
        };

    }());

    function drawMenu() {

        $("#one_gene_type_specification").show();
        $("#plots_type").empty();
        $("#one_gene_platform_select_div").empty();
        //Plots Type field
        if (status.has_mrna && status.has_copy_no) {
            Util.appendDropDown(
                '#plots_type',
                content.plots_type.mrna_copyNo.value,
                content.plots_type.mrna_copyNo.text
            );
        }
        if (status.has_mrna && status.has_dna_methylation) {
            Util.appendDropDown(
                '#plots_type',
                content.plots_type.mrna_methylation.value,
                content.plots_type.mrna_methylation.text
            );
        }
        if (status.has_mrna && status.has_rppa) {
            Util.appendDropDown(
                '#plots_type',
                content.plots_type.rppa_mrna.value,
                content.plots_type.rppa_mrna.text
            );
        }
        //Data Type Field : profile
        for (var key in content.data_type) {
            var singleDataTypeObj = content.data_type[key];
            $("#one_gene_platform_select_div").append(
                "<div id='" + singleDataTypeObj.value + "_dropdown' style='padding:5px;'>" +
                    "<label for='" + singleDataTypeObj.value + "'>" + singleDataTypeObj.label + "</label><br>" +
                    "<select id='" + singleDataTypeObj.value + "' onchange='PlotsView.init();PlotsMenu.updateLogScaleOption();' class='plots-select'></select></div>"
            );
            for (var index in singleDataTypeObj.genetic_profile) { //genetic_profile is ARRAY!
                if (index.length === 1) { //TODO: this is temp solution
                    var item_profile = singleDataTypeObj.genetic_profile[index];
                    $("#" + singleDataTypeObj.value).append(
                        "<option value='" + item_profile[0] + "|" + item_profile[2] + "'>" + item_profile[1] + "</option>");
                }
            }
        }
    }

    function drawErrMsgs() {
        $("#one_gene_type_specification").hide();
        $("#menu_err_msg").append("<h5>Profile data missing for generating this view.</h5>");
    }

    function setDefaultCopyNoSelection() {
        //-----Priority: discretized(gistic, rae), continuous
        //TODO: refactor
        $('#data_type_copy_no > option').each(function() {
            if (this.text.toLowerCase().indexOf("(rae)") !== -1) {
                $(this).prop('selected', true);
                return false;
            }
        });
        $("#data_type_copy_no > option").each(function() {
            if (this.text.toLowerCase().indexOf("gistic") !== -1) {
                $(this).prop('selected', true);
                return false;
            }
        });
        var userSelectedCopyNoProfile = "";
        $.each(geneticProfiles.split(/\s+/), function(index, value){
            if (value.indexOf("cna") !== -1 || value.indexOf("log2") !== -1 ||
                value.indexOf("CNA")!== -1 || value.indexOf("gistic") !== -1) {
                userSelectedCopyNoProfile = value;
                return false;
            }
        });
        $("#data_type_copy_no > option").each(function() {
            if (this.value === userSelectedCopyNoProfile){
                $(this).prop('selected', true);
                return false;
            }
        });
    }

    function setDefaultMrnaSelection() {
        var userSelectedMrnaProfile = "";  //from main query
        //geneticProfiles --> global variable, passing user selected profile IDs
        $.each(geneticProfiles.split(/\s+/), function(index, value){
            if (value.indexOf("mrna") !== -1) {
                userSelectedMrnaProfile = value;
                return false;
            }
        });

        //----Priority List: User selection, RNA Seq V2, RNA Seq, Z-scores
        $("#data_type_mrna > option").each(function() {
            if (this.text.toLowerCase().indexOf("z-scores") !== -1){
                $(this).prop('selected', true);
                return false;
            }
        });
        $("#data_type_mrna > option").each(function() {
            if (this.text.toLowerCase().indexOf("rna seq") !== -1 &&
                this.text.toLowerCase().indexOf("z-scores") === -1){
                $(this).prop('selected', true);
                return false;
            }
        });
        $("#data_type_mrna > option").each(function() {
            if (this.text.toLowerCase().indexOf("rna seq v2") !== -1 &&
                this.text.toLowerCase().indexOf("z-scores") === -1){
                $(this).prop('selected', true);
                return false;
            }
        });
        $("#data_type_mrna > option").each(function() {
            if (this.value === userSelectedMrnaProfile){
                $(this).prop('selected', true);
                return false;
            }
        });
    }

    function setDefaultMethylationSelection() {
        $('#data_type_dna_methylation > option').each(function() {
            if (this.text.toLowerCase().indexOf("hm450") !== -1) {
                $(this).prop('selected', true);
                return false;
            }
        });
    }

    function updateVisibility() {
        $("#one_gene_log_scale_x_div").remove();
        $("#one_gene_log_scale_y_div").remove();
        var currentPlotsType = $('#plots_type').val();
        if (currentPlotsType.indexOf("copy_no") !== -1) {
            Util.toggleVisibilityX("data_type_copy_no_dropdown");
            Util.toggleVisibilityY("data_type_mrna_dropdown");
            Util.toggleVisibilityHide("data_type_dna_methylation_dropdown");
            Util.toggleVisibilityHide("data_type_rppa_dropdown");
        } else if (currentPlotsType.indexOf("dna_methylation") !== -1) {
            Util.toggleVisibilityX("data_type_dna_methylation_dropdown");
            Util.toggleVisibilityY("data_type_mrna_dropdown");
            Util.toggleVisibilityHide("data_type_copy_no_dropdown");
            Util.toggleVisibilityHide("data_type_rppa_dropdown");
        } else if (currentPlotsType.indexOf("rppa") !== -1) {
            Util.toggleVisibilityX("data_type_mrna_dropdown");
            Util.toggleVisibilityY("data_type_rppa_dropdown");
            Util.toggleVisibilityHide("data_type_copy_no_dropdown");
            Util.toggleVisibilityHide("data_type_dna_methylation_dropdown");
        }
        updateLogScaleOption();
    }

    function updateLogScaleOption() {
        $("#one_gene_log_scale_x_div").empty();
        $("#one_gene_log_scale_y_div").empty();
        var _str_x = "<input type='checkbox' id='log_scale_option_x' checked onchange='PlotsView.applyLogScaleX();'/> log scale";
        var _str_y = "<input type='checkbox' id='log_scale_option_y' checked onchange='PlotsView.applyLogScaleY();'/> log scale";
        if ($("#plots_type").val() === content.plots_type.mrna_copyNo.value) {
            if ($("#data_type_mrna option:selected").val().toUpperCase().indexOf(("rna_seq").toUpperCase()) !== -1 &&
                $("#data_type_mrna option:selected").val().toUpperCase().indexOf(("zscores").toUpperCase()) === -1) {
                $("#one_gene_log_scale_y_div").append(_str_y);
            }
        } else if ($("#plots_type").val() === content.plots_type.mrna_methylation.value) {
            if ($("#data_type_mrna option:selected").val().toUpperCase().indexOf(("rna_seq").toUpperCase()) !== -1 &&
                $("#data_type_mrna option:selected").val().toUpperCase().indexOf(("zscores").toUpperCase()) === -1) {
                $("#one_gene_log_scale_y_div").append(_str_y);
            }
        } else if ($("#plots_type").val() === content.plots_type.rppa_mrna.value) {
            if ($("#data_type_mrna option:selected").val().toUpperCase().indexOf(("rna_seq").toUpperCase()) !== -1 &&
                $("#data_type_mrna option:selected").val().toUpperCase().indexOf(("zscores").toUpperCase()) === -1) {
                $("#one_gene_log_scale_x_div").append(_str_x);
            }
        }
    }

    function fetchFrameContent(selectedGene) {
        content.data_type.mrna.genetic_profile = Plots.getGeneticProfiles(selectedGene).genetic_profile_mrna;
        content.data_type.copy_no.genetic_profile = Plots.getGeneticProfiles(selectedGene).genetic_profile_copy_no;
        content.data_type.dna_methylation.genetic_profile = Plots.getGeneticProfiles(selectedGene).genetic_profile_dna_methylation;
        content.data_type.rppa.genetic_profile = Plots.getGeneticProfiles(selectedGene).genetic_profile_rppa;
        status.has_mrna = (content.data_type.mrna.genetic_profile.length !== 0);
        status.has_copy_no = (content.data_type.copy_no.genetic_profile.length !== 0);
        status.has_dna_methylation = (content.data_type.dna_methylation.genetic_profile.length !== 0);
        status.has_rppa = (content.data_type.rppa.genetic_profile.length !== 0);
    }

    return {
        init: function () {
            $("#menu_err_msg").empty();
            fetchFrameContent(gene_list[0]);
            Util.generateList("gene", gene_list);
            if(status.has_mrna && (status.has_copy_no || status.has_dna_methylation || status.has_rppa)) {
                drawMenu();
                setDefaultMrnaSelection();
                setDefaultCopyNoSelection();
                setDefaultMethylationSelection();
                updateVisibility();
            } else {
                drawErrMsgs();
            }
        },
        updateMenu: function() {
            $("#menu_err_msg").empty();
            fetchFrameContent(document.getElementById("gene").value);
            if(status.has_mrna && (status.has_copy_no || status.has_dna_methylation || status.has_rppa)) {
                drawMenu();
                setDefaultMrnaSelection();
                setDefaultCopyNoSelection();
                setDefaultMethylationSelection();
                updateVisibility();
            } else {
                drawErrMsgs();
            }
        },
        updateDataType: function() {
            setDefaultMrnaSelection();
            setDefaultCopyNoSelection();
            setDefaultMethylationSelection();
            updateVisibility();
        },
        updateLogScaleOption: updateLogScaleOption,
        getStatus: function() {
            return status;
        }
    };
}()); //Closing PlotsMenu

var PlotsView = (function () {

    var text = {
            mutations_alias : {
                frameshift : "frameshift",
                in_frame : "in_frame",
                missense : "missense",
                nonsense : "nonsense",
                splice : "splice",
                nonstop : "nonstop",
                nonstart : "nonstart",
                non : "non"
            },
            gistic_txt_val : {
                "-2": "Homdel",
                "-1": "Hetloss",
                "0": "Diploid",
                "1": "Gain",
                "2": "Amp"
            }
        },   //Text for the general view
        mutationStyle = {  //Key and "typeName" are always identical
            frameshift : {
                typeName : "frameshift",
                symbol : "triangle-down",
                fill : "#1C1C1C",
                stroke : "#B40404",
                legendText : "Frameshift"
            },
            nonsense : {
                typeName: "nonsense",
                symbol : "diamond",
                fill : "#1C1C1C",
                stroke : "#B40404",
                legendText : "Nonsense"
            },
            splice : {
                typeName : "splice",
                symbol : "triangle-up",
                fill : "#A4A4A4",
                stroke : "#B40404",
                legendText : "Splice"
            },
            in_frame : {
                typeName : "in_frame",
                symbol : "square",
                fill : "#DF7401",
                stroke : "#B40404",
                legendText : "In_frame"
            },
            nonstart : {
                typeName : "nonstart",
                symbol : "cross",
                fill : "#DF7401",
                stroke : "#B40404",
                legendText : "Nonstart"
            },
            nonstop : {
                typeName : "nonstop",
                symbol : "triangle-up",
                fill : "#1C1C1C",
                stroke : "#B40404",
                legendText : "Nonstop"
            },
            missense : {
                typeName : "missense",
                symbol : "circle",
                fill : "#DF7401",
                stroke : "#B40404",
                legendText : "Missense"
            },
            other: {
                typeName: "other",
                symbol: "square",
                fill : "#1C1C1C",
                stroke : "#B40404",
                legendText : "Other"
            },
            non : {
                typeName : "non",
                symbol : "circle",
                fill : "#00AAF8",
                stroke : "#0089C6",
                legendText : "No mutation"
            }
        },
        gisticStyle = {
            Amp : {
                stroke : "#FF0000",
                fill : "none",
                symbol : "circle",
                legendText : "Amp"
            },
            Gain : {
                stroke : "#FF69B4",
                fill : "none",
                symbol : "circle",
                legendText : "Gain"
            },
            Diploid : {
                stroke : "#000000",
                fill : "none",
                symbol : "circle",
                legendText : "Diploid"
            },
            Hetloss : {
                stroke : "#00BFFF",
                fill : "none",
                symbol : "circle",
                legendText : "Hetloss"
            },
            Homdel : {
                stroke : "#00008B",
                fill : "none",
                symbol : "circle",
                legendText : "Homdel"
            },
            Unknown : {
                stroke : "#A8A8A8",
                fill : "none",
                symbol : "circle",
                legendText : "Unknown"
            }
        },
        userSelection = {
            gene: "",
            plots_type: "",
            copy_no_type : "",
            mrna_type : "",
            dna_methylation_type : "",
            rppa_type : ""
        };   //current user selection from the side menu

    var discretizedDataTypeIndicator = "";

    var Util = (function() {

        function isEmpty(inputVal) {
            if (inputVal !== "NaN" && inputVal !== "NA" && (typeof inputVal !== "undefined")) {
                return false;
            }
            return true;
        }

        function plotsTypeIsCopyNo() {
            return userSelection.plots_type === "mrna_vs_copy_no";
        };

        function plotsTypeIsMethylation() {
            return userSelection.plots_type === "mrna_vs_dna_methylation";
        };

        function plotsTypeIsRPPA() {
            return userSelection.plots_type === "rppa_protein_level_vs_mrna";
        };

        function plotsIsDiscretized() {
            return userSelection.plots_type.indexOf("copy_no") !== -1 &&
                userSelection.copy_no_type.indexOf("log2") === -1 &&
                (userSelection.copy_no_type.indexOf("gistic") !== -1 ||
                    userSelection.copy_no_type.indexOf("cna") !== -1 ||
                    userSelection.copy_no_type.indexOf("CNA") !== -1);
        }

        function analyseData(inputArr) {
            var tmp_xData = [];
            var tmp_xIndex = 0;
            var tmp_yData = [];
            var tmp_yIndex = 0;
            for (var j = 0; j< inputArr.length; j++){
                if (!isEmpty(inputArr[j].xVal) && !isEmpty(inputArr[j].yVal)) {
                    tmp_xData[tmp_xIndex] = inputArr[j].xVal;
                    tmp_xIndex += 1;
                    tmp_yData[tmp_yIndex] = inputArr[j].yVal;
                    tmp_yIndex += 1;
                }
            }
            var min_x = Math.min.apply(Math, tmp_xData);
            var max_x = Math.max.apply(Math, tmp_xData);
            var edge_x = (max_x - min_x) * 0.2;
            var min_y = Math.min.apply(Math, tmp_yData);
            var max_y = Math.max.apply(Math, tmp_yData);
            var edge_y = (max_y - min_y) * 0.1;
            return {
                min_x: min_x,
                max_x: max_x,
                edge_x: edge_x,
                min_y: min_y,
                max_y: max_y,
                edge_y: edge_y
            };
        }

        function copyData(desArray, srcArray) {
            desArray.length = 0;
            var desArrayIndex = 0;
            for (var tmpIndex = 0; tmpIndex < srcArray.length; tmpIndex ++ ){
                if (srcArray[tmpIndex] !== "" && srcArray[tmpIndex] !== null ) {
                    desArray[desArrayIndex] = srcArray[tmpIndex];
                    desArrayIndex += 1;
                }
            }
        }

        function searchIndexBottom(arr, ele) {
            for(var i = 0; i < arr.length; i++) {
                if (parseFloat(ele) > parseFloat(arr[i])) {
                    continue ;
                } else if (parseFloat(ele) === parseFloat(arr[i])) {
                    return i;
                } else {
                    return i - 1;
                }
            }
            return arr.length - 1 ;
        };

        function searchIndexTop(arr, ele) {
            for(var i = 0; i < arr.length; i++) {
                if (ele <= arr[i]) {
                    return i;
                } else {
                    continue;
                }
            }
            return arr.length - 1;
        };

        return {
            plotsTypeIsCopyNo: plotsTypeIsCopyNo,
            plotsTypeIsMethylation: plotsTypeIsMethylation,
            plotsTypeIsRPPA: plotsTypeIsRPPA,
            isEmpty: isEmpty,
            copyData: copyData,
            plotsIsDiscretized: plotsIsDiscretized,
            analyseData: analyseData,
            searchIndexBottom: searchIndexBottom,
            searchIndexTop: searchIndexTop
        };

    }());

    var PlotsData = (function() {

        var caseSetLength = 0,
            dotsGroup = [],
            singleDot = {
                caseId : "",
                xVal : "",
                yVal : "",
                mutationDetail : "",  //Mutation ID
                mutationType : "",
                gisticType : "" //Discretized(GISTIC/RAE) Annotation
            },   //Template for single dot
            status = {
                xHasData: false,
                yHasData: false,
                combineHasData: false
            },
            attr = {
                min_x: 0,
                max_x: 0,
                min_y: 0,
                max_y: 0,
                pearson: 0,
                spearman: 0
            };

        function fetchPlotsData(profileDataResult) {
<<<<<<< HEAD
=======
            
>>>>>>> eb270fbe
            var resultObj = profileDataResult[userSelection.gene];
            for (var key in resultObj) {  //key is case id
                caseSetLength += 1;
                var _obj = resultObj[key];
                var _singleDot = jQuery.extend(true, {}, singleDot);
                _singleDot.caseId = key;
                //TODO: remove hard-coded menu content
                if (Util.plotsTypeIsCopyNo()) {
                    _singleDot.xVal = _obj[userSelection.copy_no_type];
                    _singleDot.yVal = _obj[userSelection.mrna_type];
                } else if (Util.plotsTypeIsMethylation()) {
                    _singleDot.xVal = _obj[userSelection.dna_methylation_type];
                    _singleDot.yVal = _obj[userSelection.mrna_type];
                } else if (Util.plotsTypeIsRPPA()) {
                    _singleDot.xVal = _obj[userSelection.mrna_type];
                    _singleDot.yVal = _obj[userSelection.rppa_type];
                }
                if (_obj.hasOwnProperty(cancer_study_id + "_mutations")) {
                    _singleDot.mutationDetail = _obj[cancer_study_id + "_mutations"];
                    _singleDot.mutationType = _obj[cancer_study_id + "_mutations"]; //Translate into type later
                } else {
                    _singleDot.mutationType = "non";
                }
                if (!Util.isEmpty(_obj[discretizedDataTypeIndicator])) {
                    _singleDot.gisticType = text.gistic_txt_val[_obj[discretizedDataTypeIndicator]];
                } else {
                    _singleDot.gisticType = "NaN";
                }
                //Set Data Status
                if (!Util.isEmpty(_singleDot.xVal)) {
                    status.xHasData = true;
                }
                if (!Util.isEmpty(_singleDot.yVal)) {
                    status.yHasData = true;
                }
                //Push into the dots array
                if (!Util.isEmpty(_singleDot.xVal) &&
                    !Util.isEmpty(_singleDot.yVal)) {
                    dotsGroup.push(_singleDot);
                    status.combineHasData = true;
                }
            }
        }

        function translateMutationType(mutationTypeResult) {
            //Map mutation type for each individual cases
            var mutationDetailsUtil =
                new MutationDetailsUtil(new MutationCollection(mutationTypeResult));
            var mutationMap = mutationDetailsUtil.getMutationCaseMap();
            $.each(dotsGroup, function(index, dot) {
                if (!mutationMap.hasOwnProperty(dot.caseId.toLowerCase())) {
                    dot.mutationType = mutationStyle.non.typeName;
                } else {
                    var _mutationTypes = []; //one case can have multi-mutations
                    $.each(mutationMap[dot.caseId.toLowerCase()], function (index, val) {
                        if ((val.mutationType === "Frame_Shift_Del")||(val.mutationType === "Frame_Shift_Ins")) {
                            _mutationTypes.push(mutationStyle.frameshift.typeName);
                        } else if ((val.mutationType === "In_Frame_Del")||(val.mutationType === "In_Frame_Ins")) {
                            _mutationTypes.push(mutationStyle.in_frame.typeName);
                        } else if ((val.mutationType === "Missense_Mutation")||(val.mutationType === "Missense")) {
                            _mutationTypes.push(mutationStyle.missense.typeName);
                        } else if ((val.mutationType === "Nonsense_Mutation")||(val.mutationType === "Nonsense")) {
                            _mutationTypes.push(mutationStyle.nonsense.typeName);
                        } else if ((val.mutationType === "Splice_Site")||(val.mutationType === "Splice_Site_SNP")) {
                            _mutationTypes.push(mutationStyle.splice.typeName);
                        } else if (val.mutationType === "NonStop_Mutation") {
                            _mutationTypes.push(mutationStyle.nonstop.typeName);
                        } else if (val.mutationType === "Translation_Start_Site") {
                            _mutationTypes.push(mutationStyle.nonstart.typeName);
                        } else { //Fusion etc. new mutation types
                            _mutationTypes.push(mutationStyle.other.typeName);
                        }
                    });
                    //Re-order mutations in one case based on priority list
                    var mutationPriorityList = [];
                    mutationPriorityList[mutationStyle.frameshift.typeName] = "0";
                    mutationPriorityList[mutationStyle.in_frame.typeName] = "1";
                    mutationPriorityList[mutationStyle.missense.typeName] = "2";
                    mutationPriorityList[mutationStyle.nonsense.typeName] = "3";
                    mutationPriorityList[mutationStyle.splice.typeName] = "4";
                    mutationPriorityList[mutationStyle.nonstop.typeName] = "5";
                    mutationPriorityList[mutationStyle.nonstart.typeName] = "6";
                    mutationPriorityList[mutationStyle.other.typeName] = "7"
                    mutationPriorityList[mutationStyle.non.typeName] = "8";
                    var _primaryMutation = _mutationTypes[0];
                    $.each(_mutationTypes, function(index, val) {
                        if (mutationPriorityList[_primaryMutation] > mutationPriorityList[val]) {
                            _primaryMutation = val;
                        }
                    });
                    dot.mutationType = _primaryMutation;
                }
            });
        }

        function prioritizeMutatedCases() {
            var nonMutatedData = [];
            var mutatedData= [];
            var dataBuffer = [];
            dotsGroup.forEach (function(entry) {
                if (!Util.isEmpty(entry.mutationDetail)) {
                    mutatedData.push(entry);
                } else {
                    nonMutatedData.push(entry);
                }
            });
            nonMutatedData.forEach (function(entry) {
                dataBuffer.push(entry);
            });
            mutatedData.forEach (function(entry) {
                dataBuffer.push(entry);
            });
            dotsGroup = dataBuffer;
        }

        function analyseData() {
            var tmp_xData = [];
            var tmp_xIndex = 0;
            var tmp_yData = [];
            var tmp_yIndex = 0;
            for (var j = 0; j < dotsGroup.length; j++){
                if (!Util.isEmpty(dotsGroup[j].xVal) &&
                    !Util.isEmpty(dotsGroup[j].yVal)) {
                    tmp_xData[tmp_xIndex] = dotsGroup[j].xVal;
                    tmp_xIndex += 1;
                    tmp_yData[tmp_yIndex] = dotsGroup[j].yVal;
                    tmp_yIndex += 1;
                }
            }
            attr.min_x = Math.min.apply(Math, tmp_xData);
            attr.max_x = Math.max.apply(Math, tmp_xData);
            attr.min_y = Math.min.apply(Math, tmp_yData);
            attr.max_y = Math.max.apply(Math, tmp_yData);

            //Calculate the co-express/correlation scores
            //(When data is discretized)
            if (!Util.plotsIsDiscretized()) {
                var tmpGeneXcoExpStr = "",
                    tmpGeneYcoExpStr = "";
                $.each(PlotsData.getDotsGroup(), function(index, obj) {
                    tmpGeneXcoExpStr += obj.xVal + " ";
                    tmpGeneYcoExpStr += obj.yVal + " ";
                });
                var paramsCalcCoexp = {
                    gene_x : tmpGeneXcoExpStr,
                    gene_y : tmpGeneYcoExpStr
                };
                $.post("calcCoExp.do", paramsCalcCoexp, getCalcCoExpCallBack, "json");
            } else {
                $('#view_title').show();
                $('#plots_box').show();
                $('#loading-image').hide();
                View.init();                
            }
        }

        function getCalcCoExpCallBack(result) {
            //Parse the coexp scoring result
            var tmpArrCoexpScores = result.split(" ");
            attr.pearson = parseFloat(tmpArrCoexpScores[0]).toFixed(3);
            attr.spearman = parseFloat(tmpArrCoexpScores[1]).toFixed(3);
            $('#view_title').show();
            $('#plots_box').show();
            $('#loading-image').hide();
            View.init();
        }

        return {
            init: function(profileDataResult, mutationTypeResult) {
                status.xHasData = false;
                status.yHasData = false;
                status.combineHasData = false;
                caseSetLength = 0;
                dotsGroup.length = 0;
                fetchPlotsData(profileDataResult);
                if (mutationTypeResult !== "") {
                    translateMutationType(mutationTypeResult);
                    prioritizeMutatedCases();
                }
                analyseData();
            },
            getDotsGroup: function() { return dotsGroup; },
            getDataStatus: function() { return status; },
            getDataAttr: function() { return attr; }
        };

    }());

    var View = (function() {

        var elem = {
                svg : "",
                elemDotsGroup : "",
                boxPlots: ""
            },   //DOM elements
            settings = {
                canvas_width: 750,
                canvas_height: 600
            },   //basic d3 canvas settings
            attr = {
                xScale : "",
                yScale : ""
            };

        var Axis = (function() {

            var xAxis = "",
                yAxis = "",
                xTitle = "",
                yTitle = "",
                xTitleHelp = "",
                yTitleHelp = "";

            function getAxisTitles() {
                //TODO: Change hard-coded menu items value
                if (Util.plotsTypeIsCopyNo()) {
                    var e = document.getElementById("data_type_copy_no");
                    xTitle = userSelection.gene + ", " + e.options[e.selectedIndex].text;
                    xTitleHelp = e.options[e.selectedIndex].value.split("|")[1];
                    e = document.getElementById("data_type_mrna");
                    yTitle = userSelection.gene + ", " + e.options[e.selectedIndex].text;
                    yTitleHelp = e.options[e.selectedIndex].value.split("|")[1];
                } else if (Util.plotsTypeIsMethylation()) {
                    var e = document.getElementById("data_type_dna_methylation");
                    xTitle = userSelection.gene + ", " + e.options[e.selectedIndex].text;
                    xTitleHelp = e.options[e.selectedIndex].value.split("|")[1];
                    e = document.getElementById("data_type_mrna");
                    yTitle = userSelection.gene + ", " + e.options[e.selectedIndex].text;
                    yTitleHelp = e.options[e.selectedIndex].value.split("|")[1];
                } else if (Util.plotsTypeIsRPPA()) {
                    var e = document.getElementById("data_type_mrna");
                    xTitle = userSelection.gene + ", " + e.options[e.selectedIndex].text;
                    xTitleHelp = e.options[e.selectedIndex].value.split("|")[1];
                    e = document.getElementById("data_type_rppa");
                    yTitle = userSelection.gene + ", " + e.options[e.selectedIndex].text;
                    yTitleHelp = e.options[e.selectedIndex].value.split("|")[1];
                }
            }

            function initDiscretizedAxis() {
                var _dataAttr = PlotsData.getDataAttr();
                var min_y = _dataAttr.min_y;
                var max_y = _dataAttr.max_y;
                //reset max_x as the range of slots
                // -- Not real max x value for scaling!!
                var slotsCnt = 0;
                var tmp_copy_no = [];
                $.each(PlotsData.getDotsGroup(), function(index, value) {
                    tmp_copy_no.push(value.xVal);
                })
                for (var j = -2; j < 3; j++) {
                    if (tmp_copy_no.indexOf(j.toString()) !== -1) {
                        slotsCnt += 1;
                    }
                }
                //Set the domain range for different cases
                var new_min_x, new_max_x;
                if (slotsCnt === 1) {
                    new_min_x = -0.5;
                    new_max_x = 0.5;
                } else if (slotsCnt === 2) {
                    new_min_x = -0.8;
                    new_max_x = 1.8;
                } else if (slotsCnt === 3) {
                    new_min_x = -0.8;
                    new_max_x = 2.8;
                } else if (slotsCnt === 4) {
                    new_min_x = -0.6;
                    new_max_x = 3.6;
                } else if (slotsCnt === 5) {
                    new_min_x = -0.6;
                    new_max_x = 4.6;
                }
                var edge_y = (max_y - min_y) * 0.1;
                //Define the axis
                attr.xScale = d3.scale.linear()
                    .domain([new_min_x, new_max_x])
                    .range([100, 600]);
                attr.yScale = d3.scale.linear()
                    .domain([min_y - edge_y, max_y + edge_y])
                    .range([520, 20]);
                xAxis = d3.svg.axis()
                    .scale(attr.xScale)
                    .orient("bottom")
                    .tickSize(6, 0, 0)
                    .tickPadding([8]);
                yAxis = d3.svg.axis()
                    .scale(attr.yScale)
                    .orient("left")
                    .tickSize(6, 0, 0)
                    .tickPadding([8]);
            }

            function drawDiscretizedAxis() {
                var textSet = [];
                var svg = elem.svg;
                var tmp_copy_no = [];
                $.each(PlotsData.getDotsGroup(), function(index, value) {
                    tmp_copy_no.push(value.xVal);
                })
                for (var j = -2; j < 3; j++) {
                    if (tmp_copy_no.indexOf(j.toString()) !== -1) {
                        textSet.push(text.gistic_txt_val[j.toString()]);
                    }
                }
                svg.append("g")
                    .style("stroke-width", 1.5)
                    .style("fill", "none")
                    .style("stroke", "grey")
                    .style("shape-rendering", "crispEdges")
                    .attr("transform", "translate(0, 520)")
                    .attr("class", "plots-x-axis-class")
                    .call(xAxis.ticks(textSet.length))
                    .selectAll("text")
                    .data(textSet)
                    .style("font-family", "sans-serif")
                    .style("font-size", "12px")
                    .style("stroke-width", 0.5)
                    .style("stroke", "black")
                    .style("fill", "black")
                    .text(function(d){return d});
                svg.append("g")
                    .style("stroke-width", 1.5)
                    .style("fill", "none")
                    .style("stroke", "grey")
                    .style("shape-rendering", "crispEdges")
                    .attr("transform", "translate(0, 20)")
                    .call(xAxis.orient("bottom").ticks(0));
                svg.append("g")
                    .style("stroke-width", 1.5)
                    .style("fill", "none")
                    .style("stroke", "grey")
                    .style("shape-rendering", "crispEdges")
                    .attr("transform", "translate(100, 0)")
                    .attr("class", "plots-y-axis-class")
                    .call(yAxis)
                    .selectAll("text")
                    .style("font-family", "sans-serif")
                    .style("font-size", "12px")
                    .style("stroke-width", 0.5)
                    .style("stroke", "black")
                    .style("fill", "black");
                svg.append("g")
                    .style("stroke-width", 1.5)
                    .style("fill", "none")
                    .style("stroke", "grey")
                    .style("shape-rendering", "crispEdges")
                    .attr("transform", "translate(600, 0)")
                    .call(yAxis.orient("left").ticks(0));
            }

            function initContinuousAxisX() {
                var _dataAttr = PlotsData.getDataAttr();
                var min_x = _dataAttr.min_x;
                var max_x = _dataAttr.max_x;
                var edge_x = (max_x - min_x) * 0.2;
                if (Util.plotsTypeIsMethylation()){
                    //Range for DNA Methylation Data Type
                    //Need to be fixed as from 0 to 1.
                    attr.xScale = d3. scale.linear()
                        .domain([-0.02, 1.02])
                        .range([100,600]);
                } else {
                    attr.xScale = d3.scale.linear()
                        .domain([min_x - edge_x, max_x + edge_x])
                        .range([100, 600]);
                }
                xAxis = d3.svg.axis()
                    .scale(attr.xScale)
                    .orient("bottom")
                    .tickSize(6, 0, 0)
                    .tickPadding([8]);
            }

            function initContinuousAxisY() {
                var _dataAttr = PlotsData.getDataAttr();
                var min_y = _dataAttr.min_y;
                var max_y = _dataAttr.max_y;
                var edge_y = (max_y - min_y) * 0.1;
                attr.yScale = d3.scale.linear()
                    .domain([min_y - edge_y, max_y + edge_y])
                    .range([520, 20]);
                yAxis = d3.svg.axis()
                    .scale(attr.yScale)
                    .orient("left")
                    .tickSize(6, 0, 0)
                    .tickPadding([8]);
            }

            function drawContinuousAxisMainX() {
                elem.svg.append("g")
                    .style("stroke-width", 1.5)
                    .style("fill", "none")
                    .style("stroke", "grey")
                    .style("shape-rendering", "crispEdges")
                    .attr("transform", "translate(0, 520)")
                    .attr("class", "plots-x-axis-class")
                    .call(xAxis)
                    .selectAll("text")
                    .style("font-family", "sans-serif")
                    .style("font-size", "12px")
                    .style("stroke-width", 0.5)
                    .style("stroke", "black")
                    .style("fill", "black");
            }

            function drawContinuousAxisEdgeX() {
                elem.svg.append("g")
                    .style("stroke-width", 1.5)
                    .style("fill", "none")
                    .style("stroke", "grey")
                    .style("shape-rendering", "crispEdges")
                    .attr("transform", "translate(0, 20)")
                    .call(xAxis.orient("bottom").ticks(0));
            }

            function drawContinuousAxisMainY() {
                elem.svg.append("g")
                    .style("stroke-width", 1.5)
                    .style("fill", "none")
                    .style("stroke", "grey")
                    .style("shape-rendering", "crispEdges")
                    .attr("transform", "translate(100, 0)")
                    .attr("class", "plots-y-axis-class")
                    .call(yAxis)
                    .selectAll("text")
                    .style("font-family", "sans-serif")
                    .style("font-size", "12px")
                    .style("stroke-width", 0.5)
                    .style("stroke", "black")
                    .style("fill", "black");
            }

            function drawContinuousAxisEdgeY() {
                elem.svg.append("g")
                    .style("stroke-width", 1.5)
                    .style("fill", "none")
                    .style("stroke", "grey")
                    .style("shape-rendering", "crispEdges")
                    .attr("transform", "translate(600, 0)")
                    .call(yAxis.orient("left").ticks(0));
            }

            function addXaxisTitle(axisTitleGroup, xTitle) {
                axisTitleGroup.append("text")
                    .attr("class", "x-axis-title")
                    .attr("x", 350)
                    .attr("y", 580)
                    .style("text-anchor", "middle")
                    .style("font-weight","bold")
                    .text(xTitle);

            }

            function addYaxisTitle(axisTitleGroup, yTitle) {
                axisTitleGroup.append("text")
                    .attr("class", "y-axis-title")
                    .attr("transform", "rotate(-90)")
                    .attr("x", -270)
                    .attr("y", 45)
                    .style("text-anchor", "middle")
                    .style("font-weight","bold")
                    .text(yTitle);

            }

            function addxAxisHelp(axisTitleGroup, _xTitle) {
                Plots.addxAxisHelp(
                    elem.svg,
                    axisTitleGroup,
                    _xTitle,
                    "x-title-help",
                    xTitleHelp
                );
            }

            function addyAxisHelp(axisTitleGroup, _yTitle) {
                Plots.addyAxisHelp(
                    elem.svg,
                    axisTitleGroup,
                    _yTitle,
                    "y-title-help",
                    yTitleHelp
                );

            }

            return {
                init: function() {
                    getAxisTitles();
                    if (Util.plotsIsDiscretized()) {
                        initDiscretizedAxis();
                        drawDiscretizedAxis();
                    } else {
                        initContinuousAxisX();
                        initContinuousAxisY();
                        drawContinuousAxisMainX();
                        drawContinuousAxisEdgeX();
                        drawContinuousAxisMainY();
                        drawContinuousAxisEdgeY();
                    }
                    var axisTitleGroup = elem.svg.append("svg:g")
                        .attr("class", "axis");
                    addXaxisTitle(axisTitleGroup, xTitle);
                    addYaxisTitle(axisTitleGroup, yTitle);
                    addxAxisHelp(axisTitleGroup, xTitle);
                    addyAxisHelp(axisTitleGroup, yTitle);  
                },
                getXHelp: function() {
                    return xTitleHelp;
                },
                getYHelp: function() {
                    return yTitleHelp;
                },
                updateLogScaleX: function(applyLogScale) {
                    d3.select("#plots_box").select(".plots-x-axis-class").remove();
                    d3.select("#plots_box").select(".x-axis-title").remove();
                    d3.select("#plots_box").select(".x-title-help").remove();
                    var _dataAttr = PlotsData.getDataAttr();
                    if (applyLogScale) {
                        if (_dataAttr.min_x <= (Plots.getLogScaleThresholdDown())) {
                            var min_x = Math.log(Plots.getLogScaleThresholdDown()) / Math.log(2);
                        } else {
                            var min_x = Math.log(_dataAttr.min_x) / Math.log(2);
                        }
                        if (_dataAttr.max_x >= (Plots.getLogScaleThresholdUp())) {
                            var max_x = Math.log(Plots.getLogScaleThresholdUp()) / Math.log(2);
                        } else {
                            var max_x = Math.log(_dataAttr.max_x) / Math.log(2);
                        }
                        var edge_x = (max_x - min_x) * 0.2;
                        attr.xScale = d3.scale.linear()
                            .domain([min_x - edge_x, max_x + edge_x])
                            .range([100, 600]);
                        xAxis = d3.svg.axis()
                            .scale(attr.xScale)
                            .orient("bottom")
                            .tickSize(6, 0, 0)
                            .tickPadding([8]);
                        var axisTitleGroup = elem.svg.append("svg:g")
                            .attr("class", "axis");
                        addXaxisTitle(axisTitleGroup, xTitle + "(log2)");
                        addxAxisHelp(axisTitleGroup, xTitle + "(log2)");
                    } else {
                        initContinuousAxisX();
                        var axisTitleGroup = elem.svg.append("svg:g")
                            .attr("class", "axis");
                        addXaxisTitle(axisTitleGroup, xTitle);
                        addxAxisHelp(axisTitleGroup, xTitle);
                    }
                    drawContinuousAxisMainX();
                },
                updateLogScaleY: function(applyLogScale) {
                    d3.select("#plots_box").select(".plots-y-axis-class").remove();
                    d3.select("#plots_box").select(".y-axis-title").remove();
                    d3.select("#plots_box").select(".y-title-help").remove();
                    var _dataAttr = PlotsData.getDataAttr();
                    if (applyLogScale) {
                        if (_dataAttr.min_y <= (Plots.getLogScaleThresholdDown())) {
                            var min_y = Math.log(Plots.getLogScaleThresholdDown()) / Math.log(2);
                        } else {
                            var min_y = Math.log(_dataAttr.min_y) / Math.log(2);
                        }
                        if (_dataAttr.max_y >= (Plots.getLogScaleThresholdUp())) {
                            var max_y = Math.log(Plots.getLogScaleThresholdUp()) / Math.log(2);
                        } else {
                            var max_y = Math.log(_dataAttr.max_y) / Math.log(2);
                        }
                        var edge_y = (max_y - min_y) * 0.1;
                        attr.yScale = d3.scale.linear()
                            .domain([min_y - edge_y, max_y + edge_y])
                            .range([520, 20]);
                        yAxis = d3.svg.axis()
                            .scale(attr.yScale)
                            .orient("left")
                            .tickSize(6, 0, 0)
                            .tickPadding([8]);
                        var axisTitleGroup = elem.svg.append("svg:g")
                            .attr("class", "axis");
                        addYaxisTitle(axisTitleGroup, yTitle + "(log2)");
                        addyAxisHelp(axisTitleGroup, yTitle + "(log2)");
                    } else {
                        initContinuousAxisY();
                        var axisTitleGroup = elem.svg.append("svg:g")
                            .attr("class", "axis");
                        addYaxisTitle(axisTitleGroup, yTitle);
                        addyAxisHelp(axisTitleGroup, yTitle);
                    }
                    drawContinuousAxisMainY();
                }
            };
        }());

        var Qtips = (function() {

            function confContent(d) {
                var content = "<font size='2'>";
                if (Util.plotsTypeIsCopyNo()) {
                    if (Util.plotsIsDiscretized()) {
                        content += "mRNA: <strong>" + parseFloat(d.yVal).toFixed(3) + "</strong><br>";
                    } else {
                        content += "CNA: <strong>" + parseFloat(d.xVal).toFixed(3) + "</strong><br>" +
                            "mRNA: <strong>" + parseFloat(d.yVal).toFixed(3) + "</strong><br>";
                    }
                    content += "Case ID: <strong><a href='"+
                            +cbio.util.getLinkToSampleView(cancer_study_id,d.caseId)
                            +"' target = '_blank'>" + d.caseId +
                        "</a></strong><br>";
                    if (d.mutationType !== 'non') {
                        content = content + "Mutation: " + "<strong>" + d.mutationDetail.replace(/,/g, ", ") + "<br>";
                    }
                } else if (Util.plotsTypeIsMethylation()) {
                    content += "Methylation: <strong>" + parseFloat(d.xVal).toFixed(3) + "</strong><br>" +
                        "mRNA: <strong>" + parseFloat(d.yVal).toFixed(3) + "</strong><br>";
                    if (d.gisticType !== "Diploid" && !Util.isEmpty(d.gisticType)) {
                        content = content + "CNA: " + "<strong>" + d.gisticType + "</strong><br>";
                    }
                    content += "Case ID: <strong><a href='"
                            +cbio.util.getLinkToSampleView(cancer_study_id,d.caseId)
                            + "'>" + d.caseId +
                        "</a></strong><br>";
                    if (d.mutationType !== 'non') {
                        content = content + "Mutation: " + "<strong>" + d.mutationDetail.replace(/,/g, ", ") + "<br>";
                    }
                } else if (Util.plotsTypeIsRPPA()) {
                    content += "mRNA: <strong>" + parseFloat(d.xVal).toFixed(3) + "</strong><br>" +
                        "RPPA: <strong>" + parseFloat(d.yVal).toFixed(3) + "</strong><br>";
                    if (d.gisticType !== "Diploid" && !Util.isEmpty(d.gisticType)) {
                        content = content + "CNA: " + "<strong>" + d.gisticType + "</strong><br>";
                    }
                    content += "Case ID: <strong><a href='"
                            +cbio.util.getLinkToSampleView(cancer_study_id,d.caseId)
                            + "'>" + d.caseId +
                        "</a></strong><br>";
                    if (d.mutationType !== 'non') {
                        content = content + "Mutation: " + "<strong>" + d.mutationDetail.replace(/,/g, ", ") + "<br>";
                    }
                }
                content = content + "</font>";
                return content;
            }

            return {
                init: function(){
                    elem.elemDotsGroup.selectAll("path").each(
                        function(d) {
                            var content = confContent(d);
                            $(this).qtip(
                                {
                                    content: {text: content},
                                    style: { classes: 'qtip-light qtip-rounded qtip-shadow qtip-lightyellow' },
                                    show: {event: "mouseover"},
                                    hide: {fixed:true, delay: 100, event: "mouseout"},
                                    position: {my:'left bottom',at:'top right', viewport: $(window)}
                                }
                            );
                            if (Util.plotsTypeIsCopyNo()) {    //Handle special symbols
                                var mouseOn = function() {
                                    var dot = d3.select(this);
                                    dot.transition()
                                        .ease("elastic")
                                        .duration(600)
                                        .delay(100)
                                        .attr("d", d3.svg.symbol().size(200)
                                            .type(function(d){
                                                return mutationStyle[d.mutationType].symbol;
                                            })
                                        )
                                        .attr("fill", function(d){
                                            return mutationStyle[d.mutationType].fill;
                                        })
                                        .attr("stroke", function(d){
                                            return mutationStyle[d.mutationType].stroke;
                                        })
                                        .attr("stroke-width", 1.2);
                                };
                                var mouseOff = function() {
                                    var dot = d3.select(this);
                                    dot.transition()
                                        .ease("elastic")
                                        .duration(600)
                                        .delay(100)
                                        .attr("d", d3.svg.symbol()
                                            .size(20)
                                            .type(function(d){
                                                return mutationStyle[d.mutationType].symbol;
                                            })
                                        )
                                        .attr("fill", function(d){
                                            return mutationStyle[d.mutationType].fill;
                                        })
                                        .attr("stroke", function(d){
                                            return mutationStyle[d.mutationType].stroke;
                                        })
                                        .attr("stroke-width", 1.2);
                                };
                                elem.elemDotsGroup.selectAll("path").on("mouseover", mouseOn);
                                elem.elemDotsGroup.selectAll("path").on("mouseout", mouseOff);
                            } else {
                                var mouseOn = function() {
                                    var dot = d3.select(this);
                                    dot.transition()
                                        .ease("elastic")
                                        .duration(600)
                                        .delay(100)
                                        .attr("d", d3.svg.symbol().size(200));
                                };
                                var mouseOff = function() {
                                    var dot = d3.select(this);
                                    dot.transition()
                                        .ease("elastic")
                                        .duration(600)
                                        .delay(100)
                                        .attr("d", d3.svg.symbol().size(35));
                                };
                                elem.elemDotsGroup.selectAll("path").on("mouseover", mouseOn);
                                elem.elemDotsGroup.selectAll("path").on("mouseout", mouseOff);
                            }
                        }
                    );
                }
            };
        }());

        var ScatterPlots = (function() {

            function drawDiscretizedPlots() { //GISTIC, RAE view
                var ramRatio = 30;  //Noise
                //Divide Data Set by Gistic Type
                var subDataSet = {
                    Homdel : [],
                    Hetloss : [],
                    Diploid : [],
                    Gain : [],
                    Amp : []
                };
                $.each(PlotsData.getDotsGroup(), function(index, value) {
                    if (value.gisticType === "Homdel") {
                        subDataSet.Homdel.push(value);
                    } else if (value.gisticType === "Hetloss") {
                        subDataSet.Hetloss.push(value);
                    } else if (value.gisticType === "Diploid") {
                        subDataSet.Diploid.push(value);
                    } else if (value.gisticType === "Gain") {
                        subDataSet.Gain.push(value);
                    } else if (value.gisticType === "Amp") {
                        subDataSet.Amp.push(value);
                    }
                });
                //Remove empty data set
                $.each(subDataSet, function(key, value) {
                    if (subDataSet[key].length === 0) {
                        delete subDataSet[key];
                    }
                });
                var posVal = 0;    //Index for Positioning
                $.each(subDataSet, function(key, value) {
                    var subDotsGrp = elem.elemDotsGroup.append("svg:g");
                    subDotsGrp.selectAll("path")
                        .data(value)
                        .enter()
                        .append("svg:path")
                        .attr("class", function(d){ return d.caseId;})
                        .attr("transform", function(d){
                            var _x = attr.xScale(posVal) + (Math.random() * ramRatio - ramRatio/2);
                            var _y = attr.yScale(d.yVal);
                            $(this).attr("x_pos", _x);
                            $(this).attr("y_pos", _y);
                            $(this).attr("x_val", d.xVal);
                            $(this).attr("y_val", d.yVal);
                            $(this).attr("size", 20);
                            return "translate(" + _x + "," + _y + ")";
                        })
                        .attr("d", d3.svg.symbol()
                            .size(20)
                            .type(function(d){
                                $(this).attr("symbol", mutationStyle[d.mutationType].symbol);
                                return mutationStyle[d.mutationType].symbol;
                            })
                        )
                        .attr("fill", function(d){
                            $(this).attr("fill", mutationStyle[d.mutationType].fill);
                            return mutationStyle[d.mutationType].fill;
                        })
                        .attr("stroke", function(d){
                            $(this).attr("stroke", mutationStyle[d.mutationType].stroke);
                            return mutationStyle[d.mutationType].stroke;
                        })
                        .attr("stroke-width", 1.2);
                    posVal += 1;
                });
            }

            function drawBoxPlots(applyLogScale){
                d3.select("#plots_box").select(".box_plots").remove();
                var boxPlotsElem = elem.boxPlots.append("svg:g").attr("class", "box_plots");
                var _dotsGroup = [];
                _dotsGroup.length = 0;
                _dotsGroup = jQuery.extend(true, {}, PlotsData.getDotsGroup());
                if (applyLogScale) {
                    $.each(_dotsGroup, function(index, value) {
                        if (value.yVal <= (Plots.getLogScaleThresholdDown())) {
                            value.yVal = Math.log(Plots.getLogScaleThresholdDown()) / Math.log(2);
                        } else if (value.yVal >= (Plots.getLogScaleThresholdUp())) {
                            value.yVal = Math.log(Plots.getLogScaleThresholdUp() / Math.log(2));
                        } else {
                            value.yVal = Math.log(value.yVal) / Math.log(2);
                        }
                    });
                }

                var min_x = PlotsData.getDataAttr().min_x;
                var max_x = PlotsData.getDataAttr().max_x;

                //Not using real x value for positioning discretized data
                var pos = 0;   //position Indicator
                for (var i = min_x ; i < max_x + 1; i++) {
                    var top;
                    var bottom;
                    var quan1;
                    var quan2;
                    var mean;
                    var IQR;
                    var scaled_y_arr=[];
                    var tmp_y_arr = [];
                    //Find the middle (vertical) line for one box plot
                    var midLine = attr.xScale(pos);
                    //Find the max/min y value with certain x value;
                    $.each(_dotsGroup, function(index, value) {
                        if (value.xVal === i.toString()) {
                            tmp_y_arr.push(parseFloat(value.yVal));
                        }
                    });
                    tmp_y_arr.sort(function(a, b) { return a - b });
                    if (tmp_y_arr.length === 0) {
                        //Do nothing: DO NOT MOVE POSITION INDEX (pos)
                    } else if (tmp_y_arr.length === 1) {
                        mean = attr.yScale(tmp_y_arr[0]);
                        boxPlotsElem.append("line")
                            .attr("x1", midLine-30)
                            .attr("x2", midLine+30)
                            .attr("y1", mean)
                            .attr("y2", mean)
                            .attr("stroke-width", 2)
                            .attr("stroke", "grey");
                        pos += 1;
                    } else {
                        if (tmp_y_arr.length === 2) {
                            mean = attr.yScale((tmp_y_arr[0] + tmp_y_arr[1]) / 2);
                            quan1 = bottom = attr.yScale(tmp_y_arr[0]);
                            quan2 = top = attr.yScale(tmp_y_arr[1]);
                            IQR = Math.abs(quan2 - quan1);
                            pos += 1;
                        } else {
                            var yl = tmp_y_arr.length;
                            if (yl % 2 === 0) {
                                mean = attr.yScale((tmp_y_arr[(yl / 2)-1] + tmp_y_arr[yl / 2]) / 2);
                                if (yl % 4 === 0) {
                                    quan1 = attr.yScale((tmp_y_arr[(yl / 4)-1] + tmp_y_arr[yl / 4]) / 2);
                                    quan2 = attr.yScale((tmp_y_arr[(3*yl / 4)-1] + tmp_y_arr[3 * yl / 4]) / 2);
                                } else {
                                    quan1 = attr.yScale(tmp_y_arr[Math.floor(yl / 4)]);
                                    quan2 = attr.yScale(tmp_y_arr[Math.floor(3 * yl / 4)]);
                                }
                            } else {
                                mean = attr.yScale(tmp_y_arr[Math.floor(yl / 2)]);
                                var tmp_yl = Math.floor(yl / 2) + 1;
                                if (tmp_yl % 2 === 0) {
                                    quan1 = attr.yScale((tmp_y_arr[tmp_yl / 2 - 1] + tmp_y_arr[tmp_yl / 2]) / 2);
                                    quan2 = attr.yScale((tmp_y_arr[(3 * tmp_yl / 2) - 2] + tmp_y_arr[(3 * tmp_yl / 2) - 1]) / 2);
                                } else {
                                    quan1 = attr.yScale(tmp_y_arr[Math.floor(tmp_yl / 2)]);
                                    quan2 = attr.yScale(tmp_y_arr[tmp_yl - 1 + Math.floor(tmp_yl / 2)]);
                                }
                            }
                            for (var k = 0 ; k < tmp_y_arr.length ; k++) {
                                scaled_y_arr[k] = parseFloat(attr.yScale(tmp_y_arr[k]));
                            }
                            scaled_y_arr.sort(function(a,b) { return a-b });
                            IQR = Math.abs(quan2 - quan1);
                            var index_top = Util.searchIndexTop(scaled_y_arr, (quan2 - 1.5 * IQR));
                            top = scaled_y_arr[index_top];
                            var index_bottom = Util.searchIndexBottom(scaled_y_arr, (quan1 + 1.5 * IQR));
                            bottom = scaled_y_arr[index_bottom];
                            pos += 1;
                        }

                        //D3 Drawing
                        boxPlotsElem.append("rect")
                            .attr("x", midLine-40)
                            .attr("y", quan2)
                            .attr("width", 80)
                            .attr("height", IQR)
                            .attr("fill", "none")
                            .attr("stroke-width", 1)
                            .attr("stroke", "#BDBDBD");
                        boxPlotsElem.append("line")
                            .attr("x1", midLine-40)
                            .attr("x2", midLine+40)
                            .attr("y1", mean)
                            .attr("y2", mean)
                            .attr("stroke-width", 2)
                            .attr("stroke", "#BDBDBD");
                        boxPlotsElem.append("line")
                            .attr("x1", midLine-30)
                            .attr("x2", midLine+30)
                            .attr("y1", top)
                            .attr("y2", top)
                            .attr("stroke-width", 1)
                            .attr("stroke", "#BDBDBD");
                        boxPlotsElem.append("line")
                            .attr("x1", midLine-30)
                            .attr("x2", midLine+30)
                            .attr("y1", bottom)
                            .attr("y2", bottom)
                            .attr("stroke", "#BDBDBD")
                            .style("stroke-width", 1);
                        boxPlotsElem.append("line")
                            .attr("x1", midLine)
                            .attr("x2", midLine)
                            .attr("y1", quan1)
                            .attr("y2", bottom)
                            .attr("stroke", "#BDBDBD")
                            .attr("stroke-width", 1);
                        boxPlotsElem.append("line")
                            .attr("x1", midLine)
                            .attr("x2", midLine)
                            .attr("y1", quan2)
                            .attr("y2", top)
                            .attr("stroke", "#BDBDBD")
                            .style("stroke-width", 1);
                    }
                }
            }

            function drawLog2Plots() {
                elem.elemDotsGroup.selectAll("path")
                    .attr("class", "dots")
                    .data(PlotsData.getDotsGroup())
                    .enter()
                    .append("svg:path")
                    .attr("transform", function(d) {
                        var _x = attr.xScale(d.xVal);
                        var _y = attr.yScale(d.yVal);
                        $(this).attr("x_pos", _x);
                        $(this).attr("y_pos", _y);
                        $(this).attr("x_val", d.xVal);
                        $(this).attr("y_val", d.yVal);
                        $(this).attr("symbol", "circle");
                        $(this).attr("size", 20);
                        return "translate(" + _x + ", " + _y + ")";
                    })
                    .attr("d", d3.svg.symbol()
                        .size(20)
                        .type(function(d){
                            return mutationStyle[d.mutationType].symbol;
                        })
                    )
                    .attr("fill", function(d){
                        $(this).attr("fill", mutationStyle[d.mutationType].fill);
                        return mutationStyle[d.mutationType].fill;
                    })
                    .attr("stroke", function(d){
                        $(this).attr("stroke", mutationStyle[d.mutationType].stroke);
                        return mutationStyle[d.mutationType].stroke;
                    })
                    .attr("stroke-width", 1.2)
                    .attr("class", function(d) { return d.caseId});
            }

            function drawContinuousPlots() {  //RPPA, DNA Methylation Views
                elem.elemDotsGroup.selectAll("path")
                    .data(PlotsData.getDotsGroup())
                    .enter()
                    .append("svg:path")
                    .attr("transform", function(d){
                        var _x = attr.xScale(d.xVal);
                        var _y = attr.yScale(d.yVal);
                        $(this).attr("x_pos", _x);
                        $(this).attr("y_pos", _y);
                        $(this).attr("x_val", d.xVal);
                        $(this).attr("y_val", d.yVal);
                        $(this).attr("symbol", "circle");
                        $(this).attr("size", 35);
                        return "translate(" + attr.xScale(d.xVal) + ", " + attr.yScale(d.yVal) + ")";
                    })
                    .attr("d", d3.svg.symbol()
                        .size(35)
                        .type("circle"))
                    .attr("fill", function(d) {
                        switch (d.mutationType) {
                            case "non" : {$(this).attr("fill", "white");return "white";}
                            default: {$(this).attr("fill", "orange");return "orange";}
                        }
                    })
                    .attr("fill-opacity", function(d) {
                        switch (d.mutationType) {
                            case "non" : return 0.0;
                            default : return 1.0;
                        }
                    })
                    .attr("stroke", function(d) {
                        if (Util.isEmpty(d.gisticType)) {
                            return gisticStyle.Unknown.stroke;
                        } else {
                            return gisticStyle[d.gisticType].stroke;
                        }
                    })
                    .attr("stroke-width", 1.2)
                    .attr("class", function(d) { return d.caseId; });
            }

            return {
                init: function() {
                    elem.boxPlots = elem.svg.append("svg:g");
                    elem.elemDotsGroup = elem.svg.append("svg:g");
                    if (Util.plotsTypeIsCopyNo()) {
                        if (Util.plotsIsDiscretized()) {    //Gistic, RAE...
                            drawBoxPlots(false);
                            drawDiscretizedPlots();
                        } else {   //Log2
                            drawLog2Plots();
                        }
                    } else {  //Methylation, RPPA
                        drawContinuousPlots();
                    }
                },
                updateLogScaleX: function(applyLogScale) {
                    elem.elemDotsGroup.selectAll("path")
                        .transition().duration(300)
                        .attr("transform", function() {
                            if (applyLogScale) {
                                if(d3.select(this).attr("x_val") <= (Plots.getLogScaleThresholdDown())) {
                                    var _post_x = attr.xScale(Math.log(Plots.getLogScaleThresholdDown()) / Math.log(2));
                                } else if (d3.select(this).attr("x_val") >= (Plots.getLogScaleThresholdUp())) {
                                    var _post_x = attr.xScale(Math.log(Plots.getLogScaleThresholdUp()) / Math.log(2));
                                } else {
                                    var _post_x = attr.xScale(Math.log(d3.select(this).attr("x_val")) / Math.log(2));
                                }
                            } else {
                                var _post_x = attr.xScale(d3.select(this).attr("x_val"));
                            }
                            var _pre_y = d3.select(this).attr("y_pos");
                            d3.select(this).attr("x_pos", _post_x);
                            return "translate(" + _post_x + ", " + _pre_y + ")";
                        });
                },
                updateLogScaleY: function(applyLogScale) {
                    elem.elemDotsGroup.selectAll("path")
                        .transition().duration(300)
                        .attr("transform", function() {
                            var _pre_x = d3.select(this).attr("x_pos");
                            if (applyLogScale) {
                                if (parseFloat(d3.select(this).attr("y_val")) <= (Plots.getLogScaleThresholdDown())) {
                                    var _post_y = attr.yScale(Math.log(Plots.getLogScaleThresholdDown()) / Math.log(2));
                                } else if (parseFloat(d3.select(this).attr("y_val")) >= (Plots.getLogScaleThresholdUp())) {
                                    var _post_y = attr.yScale(Math.log(Plots.getLogScaleThresholdUp()) / Math.log(2));
                                } else {
                                    var _post_y = attr.yScale(Math.log(d3.select(this).attr("y_val")) / Math.log(2));
                                }
                            } else {
                                var _post_y = attr.yScale(d3.select(this).attr("y_val"));
                            }
                            d3.select(this).attr("y_pos", _post_y);
                            return "translate(" + _pre_x + ", " + _post_y + ")";
                        });
                    if (Util.plotsIsDiscretized()) {
                        drawBoxPlots(applyLogScale);
                    }
                }
            }
        }());

        var Legends = (function() {

            function drawCopyNoViewLegends() {
                //Only show glyphs whose mutation type
                //appeared in the current individual case
                var _appearedMutationTypes = [];
                _appearedMutationTypes.length = 0;
                $.each(PlotsData.getDotsGroup(), function(index, value) {
                    _appearedMutationTypes.push(value.mutationType);
                });

                //Convert object to array
                var mutationStyleArr = [];
                mutationStyleArr.length = 0;
                for (var key in mutationStyle) {
                    var obj = mutationStyle[key];
                    if (_appearedMutationTypes.indexOf(key) !== -1) {
                        mutationStyleArr.push(obj);
                    }
                }
                //If only contain non mutation cases, remove the glyphs completely
                if (mutationStyleArr.length === 1 &&
                    mutationStyleArr[0].legendText === mutationStyle["non"].legendText) {
                    mutationStyleArr.length = 0;
                }

                var legend = elem.svg.selectAll(".legend")
                    .data(mutationStyleArr)
                    .enter().append("svg:g")
                    .attr("transform", function(d, i) {
                        return "translate(610, " + (30 + i * 15) + ")";
                    });

                legend.append("path")
                    .data(mutationStyleArr)
                    .attr("width", 18)
                    .attr("height", 16)
                    .attr("d", d3.svg.symbol().size(30)
                        .type(function(d) {return d.symbol;}))
                    .attr("fill", function(d) {return d.fill;})
                    .attr("stroke", function(d){return d.stroke;})
                    .attr("stroke-width", 1.2);

                legend.append("text")
                    .attr("dx", ".75em")
                    .attr("dy", ".35em")
                    .style("text-anchor", "front")
                    .text(function(d){return d.legendText;});
            }

            function drawOtherViewLegends() {
                var gisticStyleArr = [];
                for (var key in gisticStyle) {
                    var obj = gisticStyle[key];
                    gisticStyleArr.push(obj);
                }

                var mutatedStyle = {
                    stroke : "none",
                    symbol : "circle",
                    fill : "orange",
                    legendText : "Mutated"
                };
                gisticStyleArr.push(mutatedStyle);

                var legend = elem.svg.selectAll(".legend")
                    .data(gisticStyleArr)
                    .enter().append("g")
                    .attr("class", "legend")
                    .attr("transform", function(d, i) {
                        return "translate(610, " + (30 + i * 15) + ")";
                    });

                legend.append("path")
                    .attr("width", 18)
                    .attr("height", 18)
                    .attr("d", d3.svg.symbol()
                        .size(40)
                        .type(function(d) { return d.symbol; }))
                    .attr("fill", function (d) { return d.fill; })
                    .attr("stroke", function (d) { return d.stroke; })
                    .attr("stroke-width", 1.2);

                legend.append("text")
                    .attr("dx", ".75em")
                    .attr("dy", ".35em")
                    .style("text-anchor", "front")
                    .text(function(d) { return d.legendText; });
            }

            return {
                init: function() {
                    if (Util.plotsTypeIsCopyNo()) {
                        drawCopyNoViewLegends();
                    } else {
                        drawOtherViewLegends();
                    }
                    if (!Util.plotsIsDiscretized()) {
                        var tmpDataAttr = PlotsData.getDataAttr();
                        var tmpPearson = "Pearson: " + tmpDataAttr.pearson,
                            tmpSpearman = "Spearman: " + tmpDataAttr.spearman;
                        var coExpLegend = elem.svg.selectAll(".coexp_legend")
                            .data(["Correlation", tmpPearson, tmpSpearman])
                            .enter().append("g")
                            .attr("class", "coexp_legend")
                            .attr("transform", function(d, i) {
                                return "translate(600, " + (150 + i * 15) + ")";
                            });
                        coExpLegend.append("text")
                                .attr("dx", ".75em")
                                .attr("dy", ".35em")
                                .style("text-anchor", "front")
                                .text(function(d) {
                                    return d;
                                });                      
                    }
                }
            }
        }());

        function initCanvas() {
            elem.svg = d3.select("#plots_box")
                .append("svg")
                .attr("width", settings.canvas_width)
                .attr("height", settings.canvas_height);
        }

        function drawErrMsgs() {
            var _xDataType = "",
                _yDataType = "";
            if (Util.plotsTypeIsCopyNo()) {
                var e = document.getElementById("data_type_copy_no");
                _xDataType = e.options[e.selectedIndex].text;
                e = document.getElementById("data_type_mrna");
                _yDataType = e.options[e.selectedIndex].text;
            } else if (Util.plotsTypeIsMethylation()) {
                var e = document.getElementById("data_type_dna_methylation");
                _xDataType = e.options[e.selectedIndex].text;
                e = document.getElementById("data_type_mrna");
                _yDataType = e.options[e.selectedIndex].text;
            } else if (Util.plotsTypeIsRPPA()) {
                var e = document.getElementById("data_type_mrna");
                _xDataType = e.options[e.selectedIndex].text;
                e = document.getElementById("data_type_rppa");
                _yDataType = e.options[e.selectedIndex].text;
            }

            var err_line1 = "There is no UNAVAILABLE_DATA_TYPE data";
            var err_line2 = "for " + userSelection.gene + " in the selected cancer study.";
            var _dataStatus = PlotsData.getDataStatus();
            if (!_dataStatus.xHasData && _dataStatus.yHasData) {
                err_line1 = err_line1.replace("UNAVAILABLE_DATA_TYPE", _xDataType);
            } else if (_dataStatus.xHasData && !_dataStatus.yHasData) {
                err_line1 = err_line1.replace("UNAVAILABLE_DATA_TYPE", _yDataType);
            } else if (!_dataStatus.xHasData && !_dataStatus.yHasData) {
                err_line1 = err_line1.replace("UNAVAILABLE_DATA_TYPE", "both selected data types");
            } else if (_dataStatus.xHasData &&_dataStatus.yHasData &&
                !_dataStatus.combineHasData) {
                err_line1 = err_line1.replace("UNAVAILABLE_DATA_TYPE", "combined data types");
            }

            elem.svg.append("text")
                .attr("x", 350)
                .attr("y", 50)
                .attr("text-anchor", "middle")
                .attr("fill", "#DF3A01")
                .text(err_line1)
            elem.svg.append("text")
                .attr("x", 350)
                .attr("y", 70)
                .attr("text-anchor", "middle")
                .attr("fill", "#DF3A01")
                .text(err_line2)
            elem.svg.append("rect")
                .attr("x", 150)
                .attr("y", 30)
                .attr("width", 400)
                .attr("height", 50)
                .attr("fill", "none")
                .attr("stroke-width", 1)
                .attr("stroke", "#BDBDBD");
        }

        function drawImgConverter() {
            $('#view_title').empty();
            if (Util.plotsTypeIsCopyNo()) {
                $('#view_title').append(userSelection.gene + ": mRNA Expression v. CNA ");
            } else if (Util.plotsTypeIsMethylation()) {
                $('#view_title').append(userSelection.gene + ": mRNA Expression v. DNA Methylation ");
            } else if (Util.plotsTypeIsRPPA()) {
                $('#view_title').append(userSelection.gene + ": RPPA protein level v. mRNA Expression ");
            }
            var pdfConverterForm = "<form style='display:inline-block' action='svgtopdf.do' method='post' target='_blank' " +
                "onsubmit=\"this.elements['svgelement'].value=loadPlotsSVG();\">" +
                "<input type='hidden' name='svgelement'>" +
                "<input type='hidden' name='filetype' value='pdf'>" +
                "<input type='hidden' name='filename' value='correlation_plot-" + userSelection.gene + ".pdf'>" +
                "<input type='submit' value='PDF'></form>";
            $('#view_title').append(pdfConverterForm);
            var svgConverterForm = "<form style='display:inline-block' action='svgtopdf.do' method='post' target='_blank'" +
                "onsubmit=\"this.elements['svgelement'].value=loadPlotsSVG();\">" +
                "<input type='hidden' name='svgelement'>" +
                "<input type='hidden' name='filetype' value='svg'>" +
                "<input type='hidden' name='filename' value='correlation_plot-" + userSelection.gene + ".svg'>" +
                "<input type='submit' value='SVG'></form>";
            $('#view_title').append(svgConverterForm);
        }

        function applyLogScaleX(applyLogScale) {
            //Update the axis
            Axis.updateLogScaleX(applyLogScale);
            //Update the position of the dots
            ScatterPlots.updateLogScaleX(applyLogScale);
        }

        function applyLogScaleY(applyLogScale) {
            //Update the axis
            Axis.updateLogScaleY(applyLogScale);
            //Update the position of the dots
            ScatterPlots.updateLogScaleY(applyLogScale);
        }

        return {
            init: function() {
                initCanvas();
                if (PlotsData.getDotsGroup().length !== 0) {
                    drawImgConverter();
                    Axis.init();
                    ScatterPlots.init();
                    Legends.init();
                    Qtips.init();
                    if (document.getElementById("log_scale_option_x") !== null) {
                        var _applyLogScaleX = document.getElementById("log_scale_option_x").checked;
                        applyLogScaleX(_applyLogScaleX);
                    }
                    if (document.getElementById("log_scale_option_y") !== null) {
                        var _applyLogScaleY = document.getElementById("log_scale_option_y").checked;
                        applyLogScaleY(_applyLogScaleY);
                    }
                } else { //No available data
                    drawErrMsgs();
                }
            },
            applyLogScaleX: applyLogScaleX,
            applyLogScaleY: applyLogScaleY
        }
    }());

    function getUserSelection() {
        userSelection.gene = document.getElementById("gene").value;
        userSelection.plots_type = document.getElementById("plots_type").value;
        userSelection.copy_no_type = document.getElementById("data_type_copy_no").value.split("|")[0];
        userSelection.mrna_type = document.getElementById("data_type_mrna").value.split("|")[0];
        userSelection.rppa_type = document.getElementById("data_type_rppa").value.split("|")[0];
        userSelection.dna_methylation_type = document.getElementById("data_type_dna_methylation").value.split("|")[0];
    }

    function generatePlots() {
        getProfileData();
    }

    function getProfileData() {
        var sel = document.getElementById("data_type_copy_no");
        var vals = [];
        for (var i = 0; i < sel.children.length; ++i) {
            var child = sel.children[i];
            if (child.tagName == 'OPTION') vals.push(child.value.split("|")[0]);
        }
        if (vals.indexOf(cancer_study_id + "_gistic") !== -1) {
            discretizedDataTypeIndicator = cancer_study_id + "_gistic";
        } else if (vals.indexOf(cancer_study_id + "_cna") !== -1) {
            discretizedDataTypeIndicator = cancer_study_id + "_cna";
        } else if (vals.indexOf(cancer_study_id + "_CNA") !== -1) {
            discretizedDataTypeIndicator = cancer_study_id + "_CNA";
        } else if (vals.indexOf(cancer_study_id + "_cna_rae") !== -1) {
            discretizedDataTypeIndicator = cancer_study_id + "_cna_rae";
        }
        var _profileIdsStr = cancer_study_id + "_mutations" + " " +
            discretizedDataTypeIndicator + " " +
            userSelection.copy_no_type + " " +
            userSelection.mrna_type + " " +
            userSelection.rppa_type + " " +
            userSelection.dna_methylation_type;
        Plots.getProfileData(
            userSelection.gene,
            _profileIdsStr,
            patient_set_id,
            patient_ids_key,
            getProfileDataCallBack
        );
    }

    function getProfileDataCallBack(profileDataResult) {
        //TODO: error handle should be get Mutation servlet
        var resultObj = profileDataResult[userSelection.gene];
        var _hasMutationProfile = true;
        for (var key in resultObj) {  //key is case id
            var _obj = resultObj[key];
            if (!_obj.hasOwnProperty(cancer_study_id + "_mutations")) {
                _hasMutationProfile = false;
            } else {
                _hasMutationProfile = true;
            }
        }

        if (_hasMutationProfile) {
            Plots.getMutationType(
                userSelection.gene,
                cancer_study_id + "_mutations",
                patient_set_id,
                patient_ids_key,
                getMutationTypeCallBack
            );
        } else {
            PlotsData.init(profileDataResult, "");
        }

        function getMutationTypeCallBack(mutationTypeResult) {
            PlotsData.init(profileDataResult, mutationTypeResult);

        }
    }

    return {
        init: function(){
            $('#view_title').empty();
            $('#plots_box').empty();
            $('#loading-image').show();
            $('#view_title').hide();
            $('#plots_box').hide();

            var _status = PlotsMenu.getStatus();
            if (_status.has_mrna && (_status.has_copy_no || _status.has_dna_methylation || _status.has_rppa)) {
                getUserSelection();
                generatePlots();
            } else {
                $('#loading-image').hide();
            }
        },
        applyLogScaleX: function() {
            var applyLogScale = document.getElementById("log_scale_option_x").checked;
            View.applyLogScaleX(applyLogScale);
        },
        applyLogScaleY: function() {
            var applyLogScale = document.getElementById("log_scale_option_y").checked;
            View.applyLogScaleY(applyLogScale);
        }
    };

}());//Closing PlotsView<|MERGE_RESOLUTION|>--- conflicted
+++ resolved
@@ -613,10 +613,7 @@
             };
 
         function fetchPlotsData(profileDataResult) {
-<<<<<<< HEAD
-=======
-            
->>>>>>> eb270fbe
+
             var resultObj = profileDataResult[userSelection.gene];
             for (var key in resultObj) {  //key is case id
                 caseSetLength += 1;
@@ -699,7 +696,7 @@
                     mutationPriorityList[mutationStyle.splice.typeName] = "4";
                     mutationPriorityList[mutationStyle.nonstop.typeName] = "5";
                     mutationPriorityList[mutationStyle.nonstart.typeName] = "6";
-                    mutationPriorityList[mutationStyle.other.typeName] = "7"
+                    mutationPriorityList[mutationStyle.other.typeName] = "7";
                     mutationPriorityList[mutationStyle.non.typeName] = "8";
                     var _primaryMutation = _mutationTypes[0];
                     $.each(_mutationTypes, function(index, val) {
@@ -866,7 +863,7 @@
                 var tmp_copy_no = [];
                 $.each(PlotsData.getDotsGroup(), function(index, value) {
                     tmp_copy_no.push(value.xVal);
-                })
+                });
                 for (var j = -2; j < 3; j++) {
                     if (tmp_copy_no.indexOf(j.toString()) !== -1) {
                         slotsCnt += 1;
@@ -916,7 +913,7 @@
                 var tmp_copy_no = [];
                 $.each(PlotsData.getDotsGroup(), function(index, value) {
                     tmp_copy_no.push(value.xVal);
-                })
+                });
                 for (var j = -2; j < 3; j++) {
                     if (tmp_copy_no.indexOf(j.toString()) !== -1) {
                         textSet.push(text.gistic_txt_val[j.toString()]);
@@ -937,7 +934,7 @@
                     .style("stroke-width", 0.5)
                     .style("stroke", "black")
                     .style("fill", "black")
-                    .text(function(d){return d});
+                    .text(function(d){return d;});
                 svg.append("g")
                     .style("stroke-width", 1.5)
                     .style("fill", "none")
@@ -1450,7 +1447,7 @@
                             tmp_y_arr.push(parseFloat(value.yVal));
                         }
                     });
-                    tmp_y_arr.sort(function(a, b) { return a - b });
+                    tmp_y_arr.sort(function(a, b) { return (a - b); });
                     if (tmp_y_arr.length === 0) {
                         //Do nothing: DO NOT MOVE POSITION INDEX (pos)
                     } else if (tmp_y_arr.length === 1) {
@@ -1495,7 +1492,7 @@
                             for (var k = 0 ; k < tmp_y_arr.length ; k++) {
                                 scaled_y_arr[k] = parseFloat(attr.yScale(tmp_y_arr[k]));
                             }
-                            scaled_y_arr.sort(function(a,b) { return a-b });
+                            scaled_y_arr.sort(function(a,b) { return (a - b); });
                             IQR = Math.abs(quan2 - quan1);
                             var index_top = Util.searchIndexTop(scaled_y_arr, (quan2 - 1.5 * IQR));
                             top = scaled_y_arr[index_top];
@@ -1584,7 +1581,7 @@
                         return mutationStyle[d.mutationType].stroke;
                     })
                     .attr("stroke-width", 1.2)
-                    .attr("class", function(d) { return d.caseId});
+                    .attr("class", function(d) { return d.caseId; });
             }
 
             function drawContinuousPlots() {  //RPPA, DNA Methylation Views
@@ -1687,7 +1684,7 @@
                         drawBoxPlots(applyLogScale);
                     }
                 }
-            }
+            };
         }());
 
         var Legends = (function() {
@@ -1807,7 +1804,7 @@
                                 });                      
                     }
                 }
-            }
+            };
         }());
 
         function initCanvas() {
@@ -1856,13 +1853,13 @@
                 .attr("y", 50)
                 .attr("text-anchor", "middle")
                 .attr("fill", "#DF3A01")
-                .text(err_line1)
+                .text(err_line1);
             elem.svg.append("text")
                 .attr("x", 350)
                 .attr("y", 70)
                 .attr("text-anchor", "middle")
                 .attr("fill", "#DF3A01")
-                .text(err_line2)
+                .text(err_line2);
             elem.svg.append("rect")
                 .attr("x", 150)
                 .attr("y", 30)
@@ -1935,7 +1932,7 @@
             },
             applyLogScaleX: applyLogScaleX,
             applyLogScaleY: applyLogScaleY
-        }
+        };
     }());
 
     function getUserSelection() {
@@ -1956,7 +1953,7 @@
         var vals = [];
         for (var i = 0; i < sel.children.length; ++i) {
             var child = sel.children[i];
-            if (child.tagName == 'OPTION') vals.push(child.value.split("|")[0]);
+            if (child.tagName === 'OPTION') vals.push(child.value.split("|")[0]);
         }
         if (vals.indexOf(cancer_study_id + "_gistic") !== -1) {
             discretizedDataTypeIndicator = cancer_study_id + "_gistic";
