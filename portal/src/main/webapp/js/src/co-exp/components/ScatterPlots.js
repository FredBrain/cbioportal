--- conflicted
+++ resolved
@@ -518,25 +518,6 @@
        
         elem.dotsGroup.selectAll('path').each(
             function(d) {
-<<<<<<< HEAD
-=======
-                // TODO: this is very hacky code, 
-                // cancer_study_id should probably passed in from data
-                // or better, qtip content should be passed in from data.
-                var urlStr = window.location.href;
-                var start = urlStr.indexOf("cancer_study_id=");
-                var end = urlStr.indexOf("&", start);
-                if (end===-1) {
-                    end = urlStr.length;
-                }
-                var cancer_study_id = urlStr.substr(start+16,end-start-16);
-
-                tempStr = 'Fraction of CNA: <b>' + d.x_val.toFixed(2) + '</b>'
-                    + '<br/># of mutations: <b>' + d.y_val + '</b>'
-                    + '<br/><a target="_blank" href="case.do?cancer_study_id=' + cancer_study_id + '&sample_id=' + d.case_id + '">' + d.case_id + '</a>';
-
-
->>>>>>> 400a816c
                 $(this).qtip(
                     {
                         content: {text: "<font size=2>" + d.qtip},
