--- conflicted
+++ resolved
@@ -58,11 +58,7 @@
         var types = [];
         var cols = headers.length;
         for (var c=0; c<cols; c++) {
-<<<<<<< HEAD
-            var type = headers[c].match(/(_cluster$)|(_id$)/) ? 'string' : null;
-=======
             var type = headers[c].toLowerCase().match(/(_cluster$)|(_id$)/) ? 'string' : null;
->>>>>>> 5ddbaf5a
             for (var r=1; r<rows; r++) {
                 if (type=='string') break;
                 var d = dataMatrix[r][c];
