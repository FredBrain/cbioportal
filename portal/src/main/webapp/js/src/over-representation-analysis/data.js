--- conflicted
+++ resolved
@@ -44,38 +44,21 @@
             if (_obj !== null) {
                 var _unit = [];
                 if (_profile_type === orAnalysis.profile_type.copy_num) {
-<<<<<<< HEAD
-                    // moved the styling of the gene to view.js mDataProp
                     _unit[orAnalysis.col_index.copy_num.gene] = _obj["Gene"];
-                    //_unit[orAnalysis.col_index.copy_num.cytoband] = _obj["Cytoband"];
-                    _unit[orAnalysis.col_index.copy_num.altered_pct] = (_obj["percentage of alteration in altered group"] * 100).toFixed(2) + "%";
-                    _unit[orAnalysis.col_index.copy_num.unaltered_pct] = (_obj["percentage of alteration in unaltered group"] * 100).toFixed(2) + "%";
-=======
-                    _unit[orAnalysis.col_index.copy_num.gene] = "<input type='checkbox' class='" + table_id + orAnalysis.postfix.datatable_gene_checkbox_class + "' value='" + _obj["Gene"] + "'>" + _obj["Gene"];
-                    _unit[orAnalysis.col_index.copy_num.cytoband] = _obj["Cytoband"];
                     var _vals_altered_group = _obj["percentage of alteration in altered group"].split("////"); //count & percentage
                     _unit[orAnalysis.col_index.copy_num.altered_pct] = _vals_altered_group[0] + " (" + (_vals_altered_group[1] * 100).toFixed(2) + "%)";
                     var _vals_unaltered_group = _obj["percentage of alteration in unaltered group"].split("////"); //count & percentage
                     _unit[orAnalysis.col_index.copy_num.unaltered_pct] = _vals_unaltered_group[0] + " (" + (_vals_unaltered_group[1] * 100).toFixed(2) + "%)";
->>>>>>> c9543aa6
                     _unit[orAnalysis.col_index.copy_num.log_ratio] = (_obj["Log Ratio"] !== ">10" && _obj["Log Ratio"] !== "<-10")? parseFloat(_obj["Log Ratio"]).toFixed(2): _obj["Log Ratio"];
                     _unit[orAnalysis.col_index.copy_num.direction] = define_direction(_profile_type, _obj["p-Value"], _obj["q-Value"], _obj["Log Ratio"]);
                     _unit[orAnalysis.col_index.copy_num.p_val] = trim_p_val_copy_num(_obj["p-Value"]);
                     _unit[orAnalysis.col_index.copy_num.q_val] = trim_p_val_copy_num(_obj["q-Value"]);
                 } else if (_profile_type === orAnalysis.profile_type.mutations) {
-<<<<<<< HEAD
-                    // moved the styling of the gene to view.js mDataProp
                     _unit[orAnalysis.col_index.mutations.gene] = _obj["Gene"];
-                    _unit[orAnalysis.col_index.mutations.altered_pct] = (_obj["percentage of alteration in altered group"] * 100).toFixed(2) + "%";
-                    _unit[orAnalysis.col_index.mutations.unaltered_pct] = (_obj["percentage of alteration in unaltered group"] * 100).toFixed(2) + "%";
-=======
-                    _unit[orAnalysis.col_index.mutations.gene] = "<input type='checkbox' class='" + table_id + orAnalysis.postfix.datatable_gene_checkbox_class + "' value='" + _obj["Gene"] + "'>" + _obj["Gene"];
-                    _unit[orAnalysis.col_index.mutations.cytoband] = _obj["Cytoband"];
                     var _vals_altered_group = _obj["percentage of alteration in altered group"].split("////"); //count & percentage
                     _unit[orAnalysis.col_index.mutations.altered_pct] = _vals_altered_group[0] + " (" + (_vals_altered_group[1] * 100).toFixed(2) + "%)";
                     var _vals_unaltered_group = _obj["percentage of alteration in unaltered group"].split("////"); //count & percentage
                     _unit[orAnalysis.col_index.mutations.unaltered_pct] = _vals_unaltered_group[0] + " (" + (_vals_unaltered_group[1] * 100).toFixed(2) + "%)";
->>>>>>> c9543aa6
                     _unit[orAnalysis.col_index.mutations.log_ratio] = (_obj["Log Ratio"] !== ">10" && _obj["Log Ratio"] !== "<-10")? parseFloat(_obj["Log Ratio"]).toFixed(2): _obj["Log Ratio"];
                     _unit[orAnalysis.col_index.mutations.direction] = define_direction(_profile_type, _obj["p-Value"], _obj["q-Value"], _obj["Log Ratio"]);
                     _unit[orAnalysis.col_index.mutations.p_val] = trim_p_val_mutations(_obj["p-Value"]);
@@ -83,7 +66,6 @@
                 } else if (_profile_type === orAnalysis.profile_type.mrna) {
                     // moved the styling of the gene to view.js mDataProp
                     _unit[orAnalysis.col_index.mrna.gene] = _obj["Gene"];
-                    //_unit[orAnalysis.col_index.mrna.cytoband] = _obj["Cytoband"];
                     _unit[orAnalysis.col_index.mrna.altered_mean] = parseFloat(_obj["mean of alteration in altered group"]).toFixed(2);
                     _unit[orAnalysis.col_index.mrna.unaltered_mean] = parseFloat(_obj["mean of alteration in unaltered group"]).toFixed(2);
                     _unit[orAnalysis.col_index.mrna.altered_stdev] = parseFloat(_obj["standard deviation of alteration in altered group"]).toFixed(2);
@@ -93,7 +75,6 @@
                 } else if (_profile_type === orAnalysis.profile_type.protein_exp) {
                     // moved the styling of the gene to view.js mDataProp
                     _unit[orAnalysis.col_index.protein_exp.gene] = _obj["Gene"];
-                    //_unit[orAnalysis.col_index.protein_exp.cytoband] = _obj["Cytoband"];
                     _unit[orAnalysis.col_index.protein_exp.altered_mean] = parseFloat(_obj["mean of alteration in altered group"]).toFixed(2);
                     _unit[orAnalysis.col_index.protein_exp.unaltered_mean] = parseFloat(_obj["mean of alteration in unaltered group"]).toFixed(2);
                     _unit[orAnalysis.col_index.protein_exp.altered_stdev] = parseFloat(_obj["standard deviation of alteration in altered group"]).toFixed(2);
