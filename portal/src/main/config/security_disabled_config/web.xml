<?xml version="1.0" encoding="UTF-8"?>

<web-app version="2.5" xmlns="http://java.sun.com/xml/ns/javaee"
    xmlns:xsi="http://www.w3.org/2001/XMLSchema-instance"
    xsi:schemaLocation="http://java.sun.com/xml/ns/javaee http://java.sun.com/xml/ns/javaee/web-app_2_5.xsd">

    <display-name>Cancer Genomics Portal</display-name>
    <display-name>Apache-Axis</display-name>

    <!-- SPRING SECURITY SETTINGS START -->

    <!--
      - Location of the XML file that defines the root application context
      - Applied by ContextLoaderListener.  We read this in to disable method security.
	-->
    <context-param>
        <param-name>contextConfigLocation</param-name>
        <param-value>
		  /WEB-INF/classes/applicationContext-security.xml
		</param-value>
	</context-param>
    <servlet>
        <display-name>Apache-Axis Servlet</display-name>
        <servlet-name>AxisServlet</servlet-name>
        <servlet-class>org.apache.axis.transport.http.AxisServlet</servlet-class>
    </servlet>
    <servlet>
        <display-name>Axis Admin Servlet</display-name>
        <servlet-name>AdminServlet</servlet-name>
        <servlet-class>org.apache.axis.transport.http.AdminServlet</servlet-class>
        <load-on-startup>100</load-on-startup>
    </servlet>
    <servlet>
        <display-name>SOAPMonitorService</display-name>
        <servlet-name>SOAPMonitorService</servlet-name>
        <servlet-class>org.apache.axis.monitor.SOAPMonitorService</servlet-class>
        <init-param>
            <param-name>SOAPMonitorPort</param-name>
            <param-value>5101</param-value>
        </init-param>
        <load-on-startup>100</load-on-startup>
    </servlet>
    <servlet-mapping>
        <servlet-name>AxisServlet</servlet-name>
        <url-pattern>/servlet/AxisServlet</url-pattern>
    </servlet-mapping>
    <servlet-mapping>
        <servlet-name>AxisServlet</servlet-name>
        <url-pattern>*.jws</url-pattern>
    </servlet-mapping>
    <servlet-mapping>
        <servlet-name>AxisServlet</servlet-name>
        <url-pattern>/services/*</url-pattern>
    </servlet-mapping>
    <servlet-mapping>
        <servlet-name>SOAPMonitorService</servlet-name>
        <url-pattern>/SOAPMonitor</url-pattern>
    </servlet-mapping>
    <servlet-mapping>
        <servlet-name>AdminServlet</servlet-name>
        <url-pattern>/servlet/AdminServlet</url-pattern>
    </servlet-mapping>

    <!-- SPRING SECURITY SETTINGS END -->

	<!--
	  - timeout after 12 hrs (default is 30 min)
	-->
	<session-config>
	  <session-timeout>720</session-timeout>
	</session-config>
    <mime-mapping>
        <extension>wsdl</extension>
        <mime-type>text/xml</mime-type>
    </mime-mapping>

    <servlet>
        <servlet-name>query_builder</servlet-name>
        <servlet-class>org.mskcc.cbio.portal.servlet.QueryBuilder</servlet-class>
        <init-param>
            <param-name>pathway_commons_url</param-name>
            <param-value>${pathway_commons.url}</param-value>
        </init-param>
        <load-on-startup>1</load-on-startup>
    </servlet>

    <servlet>
        <servlet-name>webservice</servlet-name>
        <servlet-class>org.mskcc.cbio.cgds.servlet.WebService</servlet-class>
        <init-param>
            <param-name>db_host</param-name>
            <param-value>${db.host}</param-value>
        </init-param>
         <init-param>
            <param-name>db_name</param-name>
            <param-value>${db.portal_db_name}</param-value>
        </init-param>
        <init-param>
            <param-name>db_user</param-name>
            <param-value>${db.user}</param-value>
        </init-param>
        <init-param>
            <param-name>db_password</param-name>
            <param-value>${db.password}</param-value>
        </init-param>
        <load-on-startup>0</load-on-startup>
    </servlet>

    <servlet>
        <servlet-name>cross_cancer_query</servlet-name>
        <servlet-class>org.mskcc.cbio.portal.servlet.CrossCancerStudyServlet</servlet-class>
    </servlet>

    <servlet>
        <servlet-name>cross_cancer_summary</servlet-name>
        <servlet-class>org.mskcc.cbio.portal.servlet.CrossCancerSummaryServlet</servlet-class>
    </servlet>

    <servlet>
        <servlet-name>portal_meta_data_json</servlet-name>
        <servlet-class>org.mskcc.cbio.portal.servlet.PortalMetaDataJSON</servlet-class>
    </servlet>

    <servlet>
        <servlet-name>plot</servlet-name>
        <servlet-class>org.mskcc.cbio.portal.servlet.PlotServlet</servlet-class>
    </servlet>

    <servlet>
        <servlet-name>boxplot</servlet-name>
        <servlet-class>org.mskcc.cbio.portal.servlet.BoxPlotServlet</servlet-class>
    </servlet>

    <servlet>
        <servlet-name>scatterplot</servlet-name>
        <servlet-class>org.mskcc.cbio.portal.servlet.ScatterPlotServlet</servlet-class>
    </servlet>

    <servlet>
        <servlet-name>generatePlots</servlet-name>
        <servlet-class>org.mskcc.cbio.portal.servlet.GeneratePlots</servlet-class>
        <init-param>
            <param-name>r_installed</param-name>
            <param-value>${r_installed}</param-value>
        </init-param>
    </servlet>

    <servlet>
        <servlet-name>plot-test</servlet-name>
        <servlet-class>org.mskcc.cbio.portal.servlet.PlotTestServlet</servlet-class>
    </servlet>

    <servlet>
        <servlet-name>show_data</servlet-name>
        <servlet-class>org.mskcc.cbio.portal.servlet.ShowData</servlet-class>
    </servlet>

    <servlet>
        <servlet-name>network</servlet-name>
        <servlet-class>org.mskcc.cbio.portal.servlet.NetworkServlet</servlet-class>
    </servlet>

	<servlet>
		<servlet-name>network_sbgn</servlet-name>
		<servlet-class>org.mskcc.cbio.portal.servlet.NetworkSbgnServlet</servlet-class>
	</servlet>

	<servlet>
		<servlet-name>bioGeneQuery</servlet-name>
		<servlet-class>org.mskcc.cbio.portal.servlet.BioGeneServlet</servlet-class>
	</servlet>

    <servlet>
        <servlet-name>ProteinArraySignificanceTestJSON</servlet-name>
        <servlet-class>org.mskcc.cbio.portal.servlet.ProteinArraySignificanceTestJSON</servlet-class>
    </servlet>

    <servlet>
    	<servlet-name>CheckGeneSymbolJSON</servlet-name>
        <servlet-class>org.mskcc.cbio.portal.servlet.CheckGeneSymbolJSON</servlet-class>
    </servlet>
    
    <servlet>
    	<servlet-name>ClinicalFreeFormJSON</servlet-name>
        <servlet-class>org.mskcc.cbio.portal.servlet.ClinicalFreeFormJSON</servlet-class>
    </servlet>

    <servlet>
        <servlet-name>oma_redirect</servlet-name>
        <servlet-class>org.mskcc.cbio.portal.servlet.OmaRedirectServlet</servlet-class>
    </servlet>

    <servlet>
        <servlet-name>link_out</servlet-name>
        <servlet-class>org.mskcc.cbio.portal.servlet.LinkOut</servlet-class>
    </servlet>

	<servlet>
		<servlet-name>pfam_sequence_json</servlet-name>
		<servlet-class>org.mskcc.cbio.portal.servlet.PfamSequenceServlet</servlet-class>
	</servlet>

	<servlet>
		<servlet-name>mutation_data_json</servlet-name>
		<servlet-class>org.mskcc.cbio.portal.servlet.MutationDataServlet</servlet-class>
	</servlet>

    <servlet>
        <servlet-name>oncoprint_converter</servlet-name>
        <servlet-class>org.mskcc.cbio.portal.servlet.OncoPrintConverter</servlet-class>
    </servlet>
    
    <servlet>
        <servlet-name>histogram_converter</servlet-name>
        <servlet-class>org.mskcc.cbio.portal.servlet.CrossCancerHistogramConverter</servlet-class>
    </servlet>

    <servlet>
        <servlet-name>MutSigJSON</servlet-name>
        <servlet-class>org.mskcc.cbio.portal.servlet.MutSigJSON</servlet-class>
    </servlet>

    <servlet>
        <servlet-name>GisticJSON</servlet-name>
        <servlet-class>org.mskcc.cbio.portal.servlet.GisticJSON</servlet-class>
    </servlet>

    <servlet>
        <servlet-name>GeneDataJSON</servlet-name>
        <servlet-class>org.mskcc.cbio.portal.servlet.GeneDataJSON</servlet-class>
    </servlet>

    <servlet>
<<<<<<< HEAD
        <servlet-name>PancancerMutationsJSON</servlet-name>
        <servlet-class>org.mskcc.cbio.portal.servlet.PancancerMutationsJSON</servlet-class>
=======
        <servlet-name>EchoFile</servlet-name>
        <servlet-class>org.mskcc.cbio.portal.servlet.EchoFile</servlet-class>
    </servlet>

    <servlet>
        <servlet-name>ClinicalJSON</servlet-name>
        <servlet-class>org.mskcc.cbio.portal.servlet.ClinicalJSON</servlet-class>
    </servlet>

    <servlet>
        <servlet-name>ClinicalAttributesServlet</servlet-name>
        <servlet-class>org.mskcc.cbio.portal.servlet.ClinicalAttributesServlet</servlet-class>
>>>>>>> 59d8883e
    </servlet>

    <servlet-mapping>
        <servlet-name>webservice</servlet-name>
        <url-pattern>/webservice.do</url-pattern>
    </servlet-mapping>

    <servlet-mapping>
        <servlet-name>query_builder</servlet-name>
        <url-pattern>/index.do</url-pattern>
    </servlet-mapping>

    <servlet-mapping>
        <servlet-name>cross_cancer_query</servlet-name>
        <url-pattern>/cross_cancer.do</url-pattern>
    </servlet-mapping>

    <servlet-mapping>
        <servlet-name>cross_cancer_summary</servlet-name>
        <url-pattern>/cross_cancer_summary.do</url-pattern>
    </servlet-mapping>

    <servlet-mapping>
        <servlet-name>portal_meta_data_json</servlet-name>
        <url-pattern>/portal_meta_data.json</url-pattern>
    </servlet-mapping>

	<servlet-mapping>
		<servlet-name>pfam_sequence_json</servlet-name>
		<url-pattern>/getPfamSequence.json</url-pattern>
	</servlet-mapping>

	<servlet-mapping>
		<servlet-name>mutation_data_json</servlet-name>
		<url-pattern>/getMutationData.json</url-pattern>
	</servlet-mapping>

    <servlet-mapping>
        <servlet-name>query_builder</servlet-name>
        <url-pattern>/survival_plot.pdf</url-pattern>
    </servlet-mapping>

    <servlet-mapping>
        <servlet-name>show_data</servlet-name>
        <url-pattern>/show_data.do</url-pattern>
    </servlet-mapping>

    <servlet-mapping>
        <servlet-name>plot</servlet-name>
        <url-pattern>/plot.do</url-pattern>
    </servlet-mapping>

    <servlet-mapping>
        <servlet-name>plot</servlet-name>
        <url-pattern>/plot.pdf</url-pattern>
    </servlet-mapping>

    <servlet-mapping>
        <servlet-name>boxplot</servlet-name>
        <url-pattern>/boxplot.do</url-pattern>
    </servlet-mapping>

    <servlet-mapping>
        <servlet-name>boxplot</servlet-name>
        <url-pattern>/boxplot.pdf</url-pattern>
    </servlet-mapping>

    <servlet-mapping>
        <servlet-name>scatterplot</servlet-name>
        <url-pattern>/scatterplot.do</url-pattern>
    </servlet-mapping>

    <servlet-mapping>
        <servlet-name>scatterplot</servlet-name>
        <url-pattern>/scatterplot.pdf</url-pattern>
    </servlet-mapping>

    <servlet-mapping>
        <servlet-name>generatePlots</servlet-name>
        <url-pattern>/generatePlots.do</url-pattern>
    </servlet-mapping>

    <servlet-mapping>
        <servlet-name>plot-test</servlet-name>
        <url-pattern>/plot-test.do</url-pattern>
    </servlet-mapping>

    <servlet-mapping>
        <servlet-name>network</servlet-name>
        <url-pattern>/network.do</url-pattern>
    </servlet-mapping>

	<servlet-mapping>
		<servlet-name>network_sbgn</servlet-name>
		<url-pattern>/networkSbgn.do</url-pattern>
	</servlet-mapping>

	<servlet-mapping>
		<servlet-name>bioGeneQuery</servlet-name>
		<url-pattern>/bioGeneQuery.do</url-pattern>
	</servlet-mapping>

    <servlet-mapping>
        <servlet-name>oma_redirect</servlet-name>
        <url-pattern>/omaRedirect.do</url-pattern>
    </servlet-mapping>

    <servlet-mapping>
        <servlet-name>ProteinArraySignificanceTestJSON</servlet-name>
        <url-pattern>/ProteinArraySignificanceTest.json</url-pattern>
    </servlet-mapping>

    <servlet-mapping>
        <servlet-name>link_out</servlet-name>
        <url-pattern>/link.do</url-pattern>
    </servlet-mapping>

     <servlet-mapping>
        <servlet-name>CheckGeneSymbolJSON</servlet-name>
        <url-pattern>/CheckGeneSymbol.json</url-pattern>
    </servlet-mapping>
	
     <servlet-mapping>
        <servlet-name>oncoprint_converter</servlet-name>
        <url-pattern>/oncoprint_converter.svg</url-pattern>
     </servlet-mapping>   
     
     <servlet-mapping>
        <servlet-name>histogram_converter</servlet-name>
        <url-pattern>/histogram_converter.svg</url-pattern>
    </servlet-mapping>   

    <servlet-mapping>
        <servlet-name>MutSigJSON</servlet-name>
        <url-pattern>/MutSig.json</url-pattern>
    </servlet-mapping>

    <servlet-mapping>
    	<servlet-name>ClinicalFreeFormJSON</servlet-name>
        <url-pattern>/ClinicalFreeForm.json</url-pattern>
    </servlet-mapping>

    <servlet-mapping>
        <servlet-name>GisticJSON</servlet-name>
        <url-pattern>/Gistic.json</url-pattern>
    </servlet-mapping>

    <servlet-mapping>
        <servlet-name>GeneDataJSON</servlet-name>
        <url-pattern>/GeneData.json</url-pattern>
    </servlet-mapping>

    <servlet-mapping>
        <servlet-name>ClinicalJSON</servlet-name>
        <url-pattern>/clinical.json</url-pattern>
    </servlet-mapping>

    <servlet-mapping>
        <servlet-name>ClinicalAttributesServlet</servlet-name>
        <url-pattern>/clinicalAttributes.json</url-pattern>
    </servlet-mapping>
    
     <!-- tumor map -->
    <servlet>
        <servlet-name>TumorMapServlet</servlet-name>
        <servlet-class>org.mskcc.cbio.portal.servlet.TumorMapServlet</servlet-class>
    </servlet>
    
    <servlet-mapping>
        <servlet-name>TumorMapServlet</servlet-name>
        <url-pattern>/index.tumormap</url-pattern>
    </servlet-mapping>
    
    <servlet-mapping>
        <servlet-name>TumorMapServlet</servlet-name>
        <url-pattern>/tumormap.json</url-pattern>
    </servlet-mapping>
    
    <servlet>
        <servlet-name>patient_view</servlet-name>
        <servlet-class>org.mskcc.cbio.portal.servlet.PatientView</servlet-class>
    </servlet>
    
    <servlet-mapping>
        <servlet-name>patient_view</servlet-name>
        <url-pattern>/tumormap.do</url-pattern>
    </servlet-mapping>
    
    <servlet-mapping>
        <servlet-name>patient_view</servlet-name>
        <url-pattern>/case.do</url-pattern>
    </servlet-mapping>
    
    <servlet>
        <servlet-name>MutationsJSON</servlet-name>
        <servlet-class>org.mskcc.cbio.portal.servlet.MutationsJSON</servlet-class>
    </servlet>
    
    <servlet-mapping>
        <servlet-name>MutationsJSON</servlet-name>
        <url-pattern>/mutations.json</url-pattern>
    </servlet-mapping>
    
    <servlet>
        <servlet-name>CnaJSON</servlet-name>
        <servlet-class>org.mskcc.cbio.portal.servlet.CnaJSON</servlet-class>
    </servlet>
    
    <servlet-mapping>
        <servlet-name>CnaJSON</servlet-name>
        <url-pattern>/cna.json</url-pattern>
    </servlet-mapping>

    <servlet>
        <servlet-name>SVGtoPDFConverter</servlet-name>
        <servlet-class>org.mskcc.cbio.portal.servlet.SvgConverter</servlet-class>
    </servlet>

    <servlet-mapping>
        <servlet-name>SVGtoPDFConverter</servlet-name>
        <url-pattern>/svgtopdf.do</url-pattern>
    </servlet-mapping>
    
    <servlet>
        <servlet-name>ClinicalTrialsJSON</servlet-name>
        <servlet-class>org.mskcc.cbio.portal.servlet.ClinicalTrialsJSON</servlet-class>
    </servlet>
    
    <servlet-mapping>
        <servlet-name>ClinicalTrialsJSON</servlet-name>
        <url-pattern>/clinicaltrials.json</url-pattern>
    </servlet-mapping>
    
    <servlet>
        <servlet-name>SimilarPatientsJSON</servlet-name>
        <servlet-class>org.mskcc.cbio.portal.servlet.SimilarPatientsJSON</servlet-class>
    </servlet>
    
    <servlet-mapping>
        <servlet-name>SimilarPatientsJSON</servlet-name>
        <url-pattern>/similar_patients.json</url-pattern>
    </servlet-mapping>
    
    <servlet>
        <servlet-name>cancer_study_view</servlet-name>
        <servlet-class>org.mskcc.cbio.portal.servlet.CancerStudyView</servlet-class>
    </servlet>
    
    <servlet-mapping>
        <servlet-name>cancer_study_view</servlet-name>
        <url-pattern>/study.do</url-pattern>
    </servlet-mapping>
    
    <servlet>
        <servlet-name>DrugsJSON</servlet-name>
        <servlet-class>org.mskcc.cbio.portal.servlet.DrugsJSON</servlet-class>
    </servlet>
    
    <servlet-mapping>
        <servlet-name>DrugsJSON</servlet-name>
        <url-pattern>/drugs.json</url-pattern>
    </servlet-mapping>

    <servlet>
        <servlet-name>GetGeneticProfileJSON</servlet-name>
        <servlet-class>org.mskcc.cbio.portal.servlet.GetGeneticProfilesJSON</servlet-class>
    </servlet>

    <servlet-mapping>
        <servlet-name>EchoFile</servlet-name>
        <url-pattern>/echofile</url-pattern>
    </servlet-mapping>

    <servlet-mapping>
        <servlet-name>GetGeneticProfileJSON</servlet-name>
        <url-pattern>/getGeneticProfile.json</url-pattern>
    </servlet-mapping>

    <servlet>
        <servlet-name>GetProfileDataJSON</servlet-name>
        <servlet-class>org.mskcc.cbio.portal.servlet.GetProfileDataJSON</servlet-class>
    </servlet>

    <servlet-mapping>
        <servlet-name>GetProfileDataJSON</servlet-name>
        <url-pattern>/getProfileData.json</url-pattern>
    </servlet-mapping>

    <servlet-mapping>
        <servlet-name>PancancerMutationsJSON</servlet-name>
        <url-pattern>/pancancerMutations.json</url-pattern>
    </servlet-mapping>

    <!-- end tumor map -->
    
    <welcome-file-list>
        <welcome-file>index.do</welcome-file>
    </welcome-file-list>

    <filter>
        <filter-name>FileUpload</filter-name>
        <display-name>File Upload</display-name>
        <description>
            Applied to file upload requests.
            Wraps the request, allowing it to be used as a regular request, 
            'as if' it were parsed by the Servlet API.
        </description>
        <filter-class>org.mskcc.cbio.portal.util.FileUploadFilter</filter-class>
    </filter>

    <filter-mapping>
        <filter-name>FileUpload</filter-name>
        <url-pattern>/netviz.jsp</url-pattern>
    </filter-mapping>

    <filter-mapping>
        <filter-name>FileUpload</filter-name>
        <url-pattern>/oncoprint_converter.svg</url-pattern>
    </filter-mapping>

    <!-- Required by the Apache FileUpload tool. -->
    <listener>
        <listener-class>
            org.apache.commons.fileupload.servlet.FileCleanerCleanup
        </listener-class>
    </listener>
</web-app><|MERGE_RESOLUTION|>--- conflicted
+++ resolved
@@ -231,10 +231,11 @@
     </servlet>
 
     <servlet>
-<<<<<<< HEAD
         <servlet-name>PancancerMutationsJSON</servlet-name>
         <servlet-class>org.mskcc.cbio.portal.servlet.PancancerMutationsJSON</servlet-class>
-=======
+    </servlet>
+
+    <servlet>
         <servlet-name>EchoFile</servlet-name>
         <servlet-class>org.mskcc.cbio.portal.servlet.EchoFile</servlet-class>
     </servlet>
@@ -247,7 +248,6 @@
     <servlet>
         <servlet-name>ClinicalAttributesServlet</servlet-name>
         <servlet-class>org.mskcc.cbio.portal.servlet.ClinicalAttributesServlet</servlet-class>
->>>>>>> 59d8883e
     </servlet>
 
     <servlet-mapping>
