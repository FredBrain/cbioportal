<?xml version="1.0" encoding="UTF-8"?>

<web-app version="2.5" xmlns="http://java.sun.com/xml/ns/javaee"
    xmlns:xsi="http://www.w3.org/2001/XMLSchema-instance"
    xsi:schemaLocation="http://java.sun.com/xml/ns/javaee http://java.sun.com/xml/ns/javaee/web-app_2_5.xsd">

    <display-name>Cancer Genomics Portal</display-name>
    <display-name>Apache-Axis</display-name>

    <!-- SPRING SECURITY SETTINGS START -->

    <!--
      - Location of the XML file that defines the root application context
      - Applied by ContextLoaderListener.  We read this in to disable method security.
	-->
    <context-param>
        <param-name>contextConfigLocation</param-name>
        <param-value>
		  /WEB-INF/classes/applicationContext-security.xml
		</param-value>
	</context-param>
    <servlet>
        <display-name>Apache-Axis Servlet</display-name>
        <servlet-name>AxisServlet</servlet-name>
        <servlet-class>org.apache.axis.transport.http.AxisServlet</servlet-class>
    </servlet>
    <servlet>
        <display-name>Axis Admin Servlet</display-name>
        <servlet-name>AdminServlet</servlet-name>
        <servlet-class>org.apache.axis.transport.http.AdminServlet</servlet-class>
        <load-on-startup>100</load-on-startup>
    </servlet>
    <servlet>
        <display-name>SOAPMonitorService</display-name>
        <servlet-name>SOAPMonitorService</servlet-name>
        <servlet-class>org.apache.axis.monitor.SOAPMonitorService</servlet-class>
        <init-param>
            <param-name>SOAPMonitorPort</param-name>
            <param-value>5101</param-value>
        </init-param>
        <load-on-startup>100</load-on-startup>
    </servlet>
    <servlet-mapping>
        <servlet-name>AxisServlet</servlet-name>
        <url-pattern>/servlet/AxisServlet</url-pattern>
    </servlet-mapping>
    <servlet-mapping>
        <servlet-name>AxisServlet</servlet-name>
        <url-pattern>*.jws</url-pattern>
    </servlet-mapping>
    <servlet-mapping>
        <servlet-name>AxisServlet</servlet-name>
        <url-pattern>/services/*</url-pattern>
    </servlet-mapping>
    <servlet-mapping>
        <servlet-name>SOAPMonitorService</servlet-name>
        <url-pattern>/SOAPMonitor</url-pattern>
    </servlet-mapping>
    <servlet-mapping>
        <servlet-name>AdminServlet</servlet-name>
        <url-pattern>/servlet/AdminServlet</url-pattern>
    </servlet-mapping>

    <!-- SPRING SECURITY SETTINGS END -->

	<!--
	  - timeout after 12 hrs (default is 30 min)
	-->
	<session-config>
	  <session-timeout>720</session-timeout>
	</session-config>
    <mime-mapping>
        <extension>wsdl</extension>
        <mime-type>text/xml</mime-type>
    </mime-mapping>

    <servlet>
        <servlet-name>query_builder</servlet-name>
        <servlet-class>org.mskcc.cbio.portal.servlet.QueryBuilder</servlet-class>
        <init-param>
            <param-name>pathway_commons_url</param-name>
            <param-value>${pathway_commons.url}</param-value>
        </init-param>
        <load-on-startup>1</load-on-startup>
    </servlet>

    <servlet>
        <servlet-name>webservice</servlet-name>
        <servlet-class>org.mskcc.cbio.cgds.servlet.WebService</servlet-class>
        <init-param>
            <param-name>db_host</param-name>
            <param-value>${db.host}</param-value>
        </init-param>
         <init-param>
            <param-name>db_name</param-name>
            <param-value>${db.portal_db_name}</param-value>
        </init-param>
        <init-param>
            <param-name>db_user</param-name>
            <param-value>${db.user}</param-value>
        </init-param>
        <init-param>
            <param-name>db_password</param-name>
            <param-value>${db.password}</param-value>
        </init-param>
        <load-on-startup>0</load-on-startup>
    </servlet>

    <servlet>
        <servlet-name>cross_cancer_query</servlet-name>
        <servlet-class>org.mskcc.cbio.portal.servlet.CrossCancerStudyServlet</servlet-class>
    </servlet>

    <servlet>
        <servlet-name>cross_cancer_summary</servlet-name>
        <servlet-class>org.mskcc.cbio.portal.servlet.CrossCancerSummaryServlet</servlet-class>
    </servlet>

    <servlet>
        <servlet-name>portal_meta_data_json</servlet-name>
        <servlet-class>org.mskcc.cbio.portal.servlet.PortalMetaDataJSON</servlet-class>
    </servlet>

    <servlet>
        <servlet-name>plot</servlet-name>
        <servlet-class>org.mskcc.cbio.portal.servlet.PlotServlet</servlet-class>
    </servlet>

    <servlet>
        <servlet-name>boxplot</servlet-name>
        <servlet-class>org.mskcc.cbio.portal.servlet.BoxPlotServlet</servlet-class>
    </servlet>

    <servlet>
        <servlet-name>scatterplot</servlet-name>
        <servlet-class>org.mskcc.cbio.portal.servlet.ScatterPlotServlet</servlet-class>
    </servlet>

    <servlet>
        <servlet-name>generatePlots</servlet-name>
        <servlet-class>org.mskcc.cbio.portal.servlet.GeneratePlots</servlet-class>
        <init-param>
            <param-name>r_installed</param-name>
            <param-value>${r_installed}</param-value>
        </init-param>
    </servlet>

    <servlet>
        <servlet-name>plot-test</servlet-name>
        <servlet-class>org.mskcc.cbio.portal.servlet.PlotTestServlet</servlet-class>
    </servlet>

    <servlet>
        <servlet-name>show_data</servlet-name>
        <servlet-class>org.mskcc.cbio.portal.servlet.ShowData</servlet-class>
    </servlet>

    <servlet>
        <servlet-name>network</servlet-name>
        <servlet-class>org.mskcc.cbio.portal.servlet.NetworkServlet</servlet-class>
    </servlet>

	<servlet>
		<servlet-name>network_sbgn</servlet-name>
		<servlet-class>org.mskcc.cbio.portal.servlet.NetworkSbgnServlet</servlet-class>
	</servlet>

	<servlet>
		<servlet-name>bioGeneQuery</servlet-name>
		<servlet-class>org.mskcc.cbio.portal.servlet.BioGeneServlet</servlet-class>
	</servlet>

    <servlet>
        <servlet-name>ProteinArraySignificanceTestJSON</servlet-name>
        <servlet-class>org.mskcc.cbio.portal.servlet.ProteinArraySignificanceTestJSON</servlet-class>
    </servlet>

    <servlet>
    	<servlet-name>CheckGeneSymbolJSON</servlet-name>
        <servlet-class>org.mskcc.cbio.portal.servlet.CheckGeneSymbolJSON</servlet-class>
    </servlet>
    
    <servlet>
    	<servlet-name>ClinicalFreeFormJSON</servlet-name>
        <servlet-class>org.mskcc.cbio.portal.servlet.ClinicalFreeFormJSON</servlet-class>
    </servlet>

    <servlet>
        <servlet-name>oma_redirect</servlet-name>
        <servlet-class>org.mskcc.cbio.portal.servlet.OmaRedirectServlet</servlet-class>
    </servlet>

    <servlet>
        <servlet-name>link_out</servlet-name>
        <servlet-class>org.mskcc.cbio.portal.servlet.LinkOut</servlet-class>
    </servlet>

	<servlet>
		<servlet-name>pfam_sequence_json</servlet-name>
		<servlet-class>org.mskcc.cbio.portal.servlet.PfamSequenceServlet</servlet-class>
	</servlet>

	<servlet>
		<servlet-name>mutation_data_json</servlet-name>
		<servlet-class>org.mskcc.cbio.portal.servlet.MutationDataServlet</servlet-class>
	</servlet>

    <servlet>
        <servlet-name>oncoprint_converter</servlet-name>
        <servlet-class>org.mskcc.cbio.portal.servlet.OncoPrintConverter</servlet-class>
    </servlet>
    
    <servlet>
        <servlet-name>histogram_converter</servlet-name>
        <servlet-class>org.mskcc.cbio.portal.servlet.CrossCancerHistogramConverter</servlet-class>
    </servlet>

    <servlet>
        <servlet-name>MutSigJSON</servlet-name>
        <servlet-class>org.mskcc.cbio.portal.servlet.MutSigJSON</servlet-class>
    </servlet>

    <servlet>
        <servlet-name>GisticJSON</servlet-name>
        <servlet-class>org.mskcc.cbio.portal.servlet.GisticJSON</servlet-class>
    </servlet>

    <servlet>
        <servlet-name>GeneDataJSON</servlet-name>
        <servlet-class>org.mskcc.cbio.portal.servlet.GeneDataJSON</servlet-class>
    </servlet>

    <servlet>
        <servlet-name>PancancerMutationsJSON</servlet-name>
        <servlet-class>org.mskcc.cbio.portal.servlet.PancancerMutationsJSON</servlet-class>
    </servlet>

    <servlet>
        <servlet-name>EchoFile</servlet-name>
        <servlet-class>org.mskcc.cbio.portal.servlet.EchoFile</servlet-class>
    </servlet>

    <servlet>
        <servlet-name>ClinicalJSON</servlet-name>
        <servlet-class>org.mskcc.cbio.portal.servlet.ClinicalJSON</servlet-class>
    </servlet>

    <servlet>
        <servlet-name>ClinicalAttributesServlet</servlet-name>
        <servlet-class>org.mskcc.cbio.portal.servlet.ClinicalAttributesServlet</servlet-class>
    </servlet>

    <servlet-mapping>
        <servlet-name>webservice</servlet-name>
        <url-pattern>/webservice.do</url-pattern>
    </servlet-mapping>

    <servlet-mapping>
        <servlet-name>query_builder</servlet-name>
        <url-pattern>/index.do</url-pattern>
    </servlet-mapping>

    <servlet-mapping>
        <servlet-name>cross_cancer_query</servlet-name>
        <url-pattern>/cross_cancer.do</url-pattern>
    </servlet-mapping>

    <servlet-mapping>
        <servlet-name>cross_cancer_summary</servlet-name>
        <url-pattern>/cross_cancer_summary.do</url-pattern>
    </servlet-mapping>

    <servlet-mapping>
        <servlet-name>portal_meta_data_json</servlet-name>
        <url-pattern>/portal_meta_data.json</url-pattern>
    </servlet-mapping>

	<servlet-mapping>
		<servlet-name>pfam_sequence_json</servlet-name>
		<url-pattern>/getPfamSequence.json</url-pattern>
	</servlet-mapping>

	<servlet-mapping>
		<servlet-name>mutation_data_json</servlet-name>
		<url-pattern>/getMutationData.json</url-pattern>
	</servlet-mapping>

    <servlet-mapping>
        <servlet-name>query_builder</servlet-name>
        <url-pattern>/survival_plot.pdf</url-pattern>
    </servlet-mapping>

    <servlet-mapping>
        <servlet-name>show_data</servlet-name>
        <url-pattern>/show_data.do</url-pattern>
    </servlet-mapping>

    <servlet-mapping>
        <servlet-name>plot</servlet-name>
        <url-pattern>/plot.do</url-pattern>
    </servlet-mapping>

    <servlet-mapping>
        <servlet-name>plot</servlet-name>
        <url-pattern>/plot.pdf</url-pattern>
    </servlet-mapping>

    <servlet-mapping>
        <servlet-name>boxplot</servlet-name>
        <url-pattern>/boxplot.do</url-pattern>
    </servlet-mapping>

    <servlet-mapping>
        <servlet-name>boxplot</servlet-name>
        <url-pattern>/boxplot.pdf</url-pattern>
    </servlet-mapping>

    <servlet-mapping>
        <servlet-name>scatterplot</servlet-name>
        <url-pattern>/scatterplot.do</url-pattern>
    </servlet-mapping>

    <servlet-mapping>
        <servlet-name>scatterplot</servlet-name>
        <url-pattern>/scatterplot.pdf</url-pattern>
    </servlet-mapping>

    <servlet-mapping>
        <servlet-name>generatePlots</servlet-name>
        <url-pattern>/generatePlots.do</url-pattern>
    </servlet-mapping>

    <servlet-mapping>
        <servlet-name>plot-test</servlet-name>
        <url-pattern>/plot-test.do</url-pattern>
    </servlet-mapping>

    <servlet-mapping>
        <servlet-name>network</servlet-name>
        <url-pattern>/network.do</url-pattern>
    </servlet-mapping>

	<servlet-mapping>
		<servlet-name>network_sbgn</servlet-name>
		<url-pattern>/networkSbgn.do</url-pattern>
	</servlet-mapping>

	<servlet-mapping>
		<servlet-name>bioGeneQuery</servlet-name>
		<url-pattern>/bioGeneQuery.do</url-pattern>
	</servlet-mapping>

    <servlet-mapping>
        <servlet-name>oma_redirect</servlet-name>
        <url-pattern>/omaRedirect.do</url-pattern>
    </servlet-mapping>

    <servlet-mapping>
        <servlet-name>ProteinArraySignificanceTestJSON</servlet-name>
        <url-pattern>/ProteinArraySignificanceTest.json</url-pattern>
    </servlet-mapping>

    <servlet-mapping>
        <servlet-name>link_out</servlet-name>
        <url-pattern>/link.do</url-pattern>
    </servlet-mapping>

     <servlet-mapping>
        <servlet-name>CheckGeneSymbolJSON</servlet-name>
        <url-pattern>/CheckGeneSymbol.json</url-pattern>
    </servlet-mapping>
	
     <servlet-mapping>
        <servlet-name>oncoprint_converter</servlet-name>
        <url-pattern>/oncoprint_converter.svg</url-pattern>
     </servlet-mapping>   
     
     <servlet-mapping>
        <servlet-name>histogram_converter</servlet-name>
        <url-pattern>/histogram_converter.svg</url-pattern>
    </servlet-mapping>   

    <servlet-mapping>
        <servlet-name>MutSigJSON</servlet-name>
        <url-pattern>/MutSig.json</url-pattern>
    </servlet-mapping>

    <servlet-mapping>
    	<servlet-name>ClinicalFreeFormJSON</servlet-name>
        <url-pattern>/ClinicalFreeForm.json</url-pattern>
    </servlet-mapping>

    <servlet-mapping>
        <servlet-name>GisticJSON</servlet-name>
        <url-pattern>/Gistic.json</url-pattern>
    </servlet-mapping>

    <servlet-mapping>
        <servlet-name>GeneDataJSON</servlet-name>
        <url-pattern>/GeneData.json</url-pattern>
    </servlet-mapping>

    <servlet-mapping>
        <servlet-name>ClinicalJSON</servlet-name>
        <url-pattern>/clinical.json</url-pattern>
    </servlet-mapping>

    <servlet-mapping>
        <servlet-name>ClinicalAttributesServlet</servlet-name>
        <url-pattern>/clinicalAttributes.json</url-pattern>
    </servlet-mapping>
    
     <!-- tumor map -->
    <servlet>
        <servlet-name>TumorMapServlet</servlet-name>
        <servlet-class>org.mskcc.cbio.portal.servlet.TumorMapServlet</servlet-class>
    </servlet>
    
    <servlet-mapping>
        <servlet-name>TumorMapServlet</servlet-name>
        <url-pattern>/index.tumormap</url-pattern>
    </servlet-mapping>
    
    <servlet-mapping>
        <servlet-name>TumorMapServlet</servlet-name>
        <url-pattern>/tumormap.json</url-pattern>
    </servlet-mapping>
    
    <servlet>
        <servlet-name>patient_view</servlet-name>
        <servlet-class>org.mskcc.cbio.portal.servlet.PatientView</servlet-class>
    </servlet>
    
    <servlet-mapping>
        <servlet-name>patient_view</servlet-name>
        <url-pattern>/tumormap.do</url-pattern>
    </servlet-mapping>
    
    <servlet-mapping>
        <servlet-name>patient_view</servlet-name>
        <url-pattern>/case.do</url-pattern>
    </servlet-mapping>
    
    <servlet>
        <servlet-name>MutationsJSON</servlet-name>
        <servlet-class>org.mskcc.cbio.portal.servlet.MutationsJSON</servlet-class>
    </servlet>
    
    <servlet-mapping>
        <servlet-name>MutationsJSON</servlet-name>
        <url-pattern>/mutations.json</url-pattern>
    </servlet-mapping>
    
    <servlet>
        <servlet-name>CnaJSON</servlet-name>
        <servlet-class>org.mskcc.cbio.portal.servlet.CnaJSON</servlet-class>
    </servlet>
    
    <servlet-mapping>
        <servlet-name>CnaJSON</servlet-name>
        <url-pattern>/cna.json</url-pattern>
    </servlet-mapping>

    <servlet>
        <servlet-name>SVGtoPDFConverter</servlet-name>
        <servlet-class>org.mskcc.cbio.portal.servlet.SvgConverter</servlet-class>
    </servlet>

    <servlet-mapping>
        <servlet-name>SVGtoPDFConverter</servlet-name>
        <url-pattern>/svgtopdf.do</url-pattern>
    </servlet-mapping>
    
    <servlet>
        <servlet-name>ClinicalTrialsJSON</servlet-name>
        <servlet-class>org.mskcc.cbio.portal.servlet.ClinicalTrialsJSON</servlet-class>
    </servlet>
    
    <servlet-mapping>
        <servlet-name>ClinicalTrialsJSON</servlet-name>
        <url-pattern>/clinicaltrials.json</url-pattern>
    </servlet-mapping>
    
    <servlet>
        <servlet-name>SimilarPatientsJSON</servlet-name>
        <servlet-class>org.mskcc.cbio.portal.servlet.SimilarPatientsJSON</servlet-class>
    </servlet>
    
    <servlet-mapping>
        <servlet-name>SimilarPatientsJSON</servlet-name>
        <url-pattern>/similar_patients.json</url-pattern>
    </servlet-mapping>
    
    <servlet>
        <servlet-name>cancer_study_view</servlet-name>
        <servlet-class>org.mskcc.cbio.portal.servlet.CancerStudyView</servlet-class>
    </servlet>
    
    <servlet-mapping>
        <servlet-name>cancer_study_view</servlet-name>
        <url-pattern>/study.do</url-pattern>
    </servlet-mapping>
    
    <servlet>
        <servlet-name>DrugsJSON</servlet-name>
        <servlet-class>org.mskcc.cbio.portal.servlet.DrugsJSON</servlet-class>
    </servlet>
    
    <servlet-mapping>
        <servlet-name>DrugsJSON</servlet-name>
        <url-pattern>/drugs.json</url-pattern>
    </servlet-mapping>

    <servlet>
        <servlet-name>GetGeneticProfileJSON</servlet-name>
        <servlet-class>org.mskcc.cbio.portal.servlet.GetGeneticProfilesJSON</servlet-class>
    </servlet>

    <servlet-mapping>
        <servlet-name>EchoFile</servlet-name>
        <url-pattern>/echofile</url-pattern>
    </servlet-mapping>

    <servlet-mapping>
        <servlet-name>GetGeneticProfileJSON</servlet-name>
        <url-pattern>/getGeneticProfile.json</url-pattern>
    </servlet-mapping>

    <servlet>
        <servlet-name>GetProfileDataJSON</servlet-name>
        <servlet-class>org.mskcc.cbio.portal.servlet.GetProfileDataJSON</servlet-class>
    </servlet>

    <servlet-mapping>
        <servlet-name>GetProfileDataJSON</servlet-name>
        <url-pattern>/getProfileData.json</url-pattern>
    </servlet-mapping>

<<<<<<< HEAD
    <servlet-mapping>
        <servlet-name>PancancerMutationsJSON</servlet-name>
        <url-pattern>/pancancerMutations.json</url-pattern>
=======
    <servlet>
        <servlet-name>GetProteinArrayDataJSON</servlet-name>
        <servlet-class>org.mskcc.cbio.portal.servlet.GetProteinArrayDataJSON</servlet-class>
    </servlet>

    <servlet-mapping>
        <servlet-name>GetProteinArrayDataJSON</servlet-name>
        <url-pattern>/getProteinArrayData.json</url-pattern>
>>>>>>> 334814c0
    </servlet-mapping>

    <!-- end tumor map -->
    
    <welcome-file-list>
        <welcome-file>index.do</welcome-file>
    </welcome-file-list>

    <filter>
        <filter-name>FileUpload</filter-name>
        <display-name>File Upload</display-name>
        <description>
            Applied to file upload requests.
            Wraps the request, allowing it to be used as a regular request, 
            'as if' it were parsed by the Servlet API.
        </description>
        <filter-class>org.mskcc.cbio.portal.util.FileUploadFilter</filter-class>
    </filter>

    <filter-mapping>
        <filter-name>FileUpload</filter-name>
        <url-pattern>/netviz.jsp</url-pattern>
    </filter-mapping>

    <filter-mapping>
        <filter-name>FileUpload</filter-name>
        <url-pattern>/oncoprint_converter.svg</url-pattern>
    </filter-mapping>

    <!-- Required by the Apache FileUpload tool. -->
    <listener>
        <listener-class>
            org.apache.commons.fileupload.servlet.FileCleanerCleanup
        </listener-class>
    </listener>
</web-app><|MERGE_RESOLUTION|>--- conflicted
+++ resolved
@@ -536,20 +536,19 @@
         <url-pattern>/getProfileData.json</url-pattern>
     </servlet-mapping>
 
-<<<<<<< HEAD
+    <servlet>
+        <servlet-name>GetProteinArrayDataJSON</servlet-name>
+        <servlet-class>org.mskcc.cbio.portal.servlet.GetProteinArrayDataJSON</servlet-class>
+    </servlet>
+
     <servlet-mapping>
         <servlet-name>PancancerMutationsJSON</servlet-name>
         <url-pattern>/pancancerMutations.json</url-pattern>
-=======
-    <servlet>
-        <servlet-name>GetProteinArrayDataJSON</servlet-name>
-        <servlet-class>org.mskcc.cbio.portal.servlet.GetProteinArrayDataJSON</servlet-class>
-    </servlet>
+    </servlet-mapping>
 
     <servlet-mapping>
         <servlet-name>GetProteinArrayDataJSON</servlet-name>
         <url-pattern>/getProteinArrayData.json</url-pattern>
->>>>>>> 334814c0
     </servlet-mapping>
 
     <!-- end tumor map -->
