<?xml version="1.0" encoding="UTF-8"?>

<!--
  -  Namespace-based OpenID configuration
  -->

<b:beans xmlns="http://www.springframework.org/schema/security"
    xmlns:b="http://www.springframework.org/schema/beans"
    xmlns:xsi="http://www.w3.org/2001/XMLSchema-instance"
    xmlns:context="http://www.springframework.org/schema/context"
    xsi:schemaLocation="http://www.springframework.org/schema/beans http://www.springframework.org/schema/beans/spring-beans-3.0.xsd
                        http://www.springframework.org/schema/context http://www.springframework.org/schema/context/spring-context-3.0.xsd
                        http://www.springframework.org/schema/security http://www.springframework.org/schema/security/spring-security-3.1.xsd">

<!--
    Required for custom signature method factory to be autowired into
    the ProtectedResourceProcessingFilter
-->
  <context:annotation-config/>

<!--
        Should come from another file with value conditional based on portal.properties
-->
  <global-method-security pre-post-annotations="enabled">
        <expression-handler ref="expressionHandler"/>
  </global-method-security>

<!--
	Static resources not processed by spring security filters 
-->
    <http pattern="/css/**" security="none"/>
    <http pattern="/images/**" security="none"/>
    <http pattern="/js/**" security="none"/>
	<http pattern="/gfx/**" security="none"/>

<!--
	OpenID setup
-->
	<http use-expressions="true">
	  <intercept-url pattern="/login.jsp*" access="permitAll"/>
      <intercept-url pattern="/video.jsp" access="isAuthenticated()"/>
      <intercept-url pattern="/news.jsp" access="isAuthenticated()"/>
      <intercept-url pattern="/faq.jsp" access="isAuthenticated()"/>
      <intercept-url pattern="/data_sets.jsp" access="isAuthenticated()"/>
      <intercept-url pattern="/about_us.jsp" access="isAuthenticated()"/>
      <intercept-url pattern="/web_api.jsp" access="isAuthenticated()"/>
      <intercept-url pattern="/cgds_r.jsp" access="isAuthenticated()"/>
      <intercept-url pattern="/networks.jsp" access="isAuthenticated()"/>
      <intercept-url pattern="/protein_exp.jsp" access="isAuthenticated()"/>
      <intercept-url pattern="/tutorial.jsp" access="isAuthenticated()"/>
      <intercept-url pattern="/onco_query_lang_desc.jsp" access="isAuthenticated()"/>
	  <intercept-url pattern="/index.do*" access="isAuthenticated()"/>
	  <intercept-url pattern="/cross_cancer.do*" access="isAuthenticated()"/>
	  <intercept-url pattern="/cross_cancer_summary.do*" access="isAuthenticated()"/>
	  <intercept-url pattern="/portal_meta_data.json*" access="isAuthenticated()"/>
	  <intercept-url pattern="/mutation_diagram_data.json*" access="isAuthenticated()"/>
	  <intercept-url pattern="/mutation_table_data.json*" access="isAuthenticated()"/>
	  <intercept-url pattern="/getMutationData.json*" access="isAuthenticated()"/>
	  <intercept-url pattern="/getPfamSequence.json*" access="isAuthenticated()"/>
	  <intercept-url pattern="/ClinicalFreeForm.json*" access="isAuthenticated()"/>
	  <intercept-url pattern="/CheckGeneSymbol.json*" access="isAuthenticated()"/>
	  <intercept-url pattern="/survival_plot.pdf" access="isAuthenticated()"/>
	  <intercept-url pattern="/show_data.do*" access="isAuthenticated()"/>
	  <intercept-url pattern="/plot.do*" access="isAuthenticated()"/>
      <intercept-url pattern="/svgtopdf.do*" access="isAuthenticated()"/>
	  <intercept-url pattern="/plot.pdf*" access="isAuthenticated()"/>
	  <intercept-url pattern="/generatePlots.do*" access="isAuthenticated()"/>
	  <intercept-url pattern="/plot-test.do*" access="isAuthenticated()"/>
	  <intercept-url pattern="/network.do*" access="isAuthenticated()"/>
	  <intercept-url pattern="/networkSbgn.do*" access="isAuthenticated()"/>
	  <intercept-url pattern="/bioGeneQuery.do*" access="isAuthenticated()"/>
	  <intercept-url pattern="/ProteinArraySignificanceTest.json*" access="isAuthenticated()"/>
      <intercept-url pattern="/omaRedirect.do*" access="isAuthenticated()"/>
      <intercept-url pattern="/boxplot.do*" access="isAuthenticated()"/>
	  <intercept-url pattern="/boxplot.pdf*" access="isAuthenticated()"/>
      <intercept-url pattern="/scatterplot.do*" access="isAuthenticated()"/>
	  <intercept-url pattern="/scatterplot.pdf*" access="isAuthenticated()"/>
	  <intercept-url pattern="/swf/*" access="isAuthenticated()"/>
	  <intercept-url pattern="/link.do*" access="isAuthenticated()"/>
	  <intercept-url pattern="/oncoprint_converter.svg*" access="isAuthenticated()"/>
	  <intercept-url pattern="/histogram_converter.svg*" access="isAuthenticated()"/>
	  <intercept-url pattern="/MutSig.json*" access="isAuthenticated()"/>
      <intercept-url pattern="/webservice.do*" access="isAuthenticated() or hasIpAddress('127.0.0.1')"/>
	  <intercept-url pattern="/Gistic.json*" access="isAuthenticated()"/>
	  <intercept-url pattern="/Oncoprint.json*" access="isAuthenticated()"/>
      <intercept-url pattern="/study.do*" access="isAuthenticated()"/>
      <intercept-url pattern="/drugs.json*" access="isAuthenticated()"/>
      <intercept-url pattern="/index.tumormap*" access="isAuthenticated()"/>
      <intercept-url pattern="/tumormap.json*" access="isAuthenticated()"/>
      <intercept-url pattern="/tumormap.do*" access="isAuthenticated()"/>
      <intercept-url pattern="/case.do*" access="isAuthenticated()"/>
      <intercept-url pattern="/mutations.json*" access="isAuthenticated()"/>
      <intercept-url pattern="/cna.json*" access="isAuthenticated()"/>
      <intercept-url pattern="/clinicaltrials.json*" access="isAuthenticated()"/>
      <intercept-url pattern="/similar_patients.json*" access="isAuthenticated()"/>
      <intercept-url pattern="/GeneData.json*" access="isAuthenticated()"/>
      <intercept-url pattern="/clinical.json*" access="isAuthenticated()"/>
      <intercept-url pattern="/clinicalAttributes.json*" access="isAuthenticated()"/>
      <intercept-url pattern="/tools.jsp*" access="isAuthenticated()"/>
      <intercept-url pattern="/echofile*" access="isAuthenticated()"/>
      <intercept-url pattern="/getGeneticProfile.json*" access="isAuthenticated()"/>
      <intercept-url pattern="/getProfileData.json*" access="isAuthenticated()"/>
<<<<<<< HEAD
      <intercept-url pattern="/getProteinArrayData.json*" access="isAuthenticated()"/>

=======
      <intercept-url pattern="/igvlinking.json*" access="isAuthenticated()"/>
>>>>>>> 7399fcc3
      <!-- everything else locked down by default -->
	  <intercept-url pattern="/**" access="denyAll"/>
	  <openid-login login-page="/login.jsp" default-target-url="/index.do" user-service-ref="customUserService" authentication-failure-url="/login.jsp?login_error=true">
		<attribute-exchange identifier-match="https://www.google.com/.*">
		  <openid-attribute name="email" type="http://axschema.org/contact/email" required="true" count="1"/>
		  <openid-attribute name="firstname" type="http://axschema.org/namePerson/first" required="true"/>
		  <openid-attribute name="lastname" type="http://axschema.org/namePerson/last" required="true"/>
		</attribute-exchange>
		<attribute-exchange identifier-match=".*yahoo.com.*">
		  <openid-attribute name="email" type="http://axschema.org/contact/email" required="true"/>
		  <openid-attribute name="fullname" type="http://axschema.org/namePerson" required="true"/>
		</attribute-exchange>
		<attribute-exchange identifier-match=".*myopenid.com.*">
		  <openid-attribute name="email" type="http://schema.openid.net/contact/email" required="true"/>
		  <openid-attribute name="fullname" type="http://schema.openid.net/namePerson" required="true"/>
		</attribute-exchange>
	  </openid-login>
	  <logout logout-success-url="/login.jsp?logout_success=true"/>
      <!-- to enable access from matlab, r, python, etc clients -->
      <session-management session-fixation-protection="none"/>
	</http>

<!--
	Use default Authentication Manager
-->
    <authentication-manager alias="authenticationManager"/>

<!--
        To use hasPermission() expressions, we have to configure a custom expression handler
        with our own PermissionEvaluator.  See 15.3.2 Built-In Expression:
        @http://static.springsource.org/spring-security/site/docs/3.0.x/reference/el-access.html#el-permission-evaluator
-->
  <b:bean id="expressionHandler" class="org.springframework.security.access.expression.method.DefaultMethodSecurityExpressionHandler">
        <b:property name="permissionEvaluator" ref="customPermissionEvaluator"/>
  </b:bean>
  <b:bean id="customPermissionEvaluator" class="org.mskcc.cbio.cgds.util.CancerStudyPermissionEvaluator">
     <b:constructor-arg ref="config"/>
   </b:bean>

<!--
    A custom UserDetailsService which will authenticate and establish authorities based on a backend database.
-->
    <b:bean id="customUserService" class="org.mskcc.cbio.portal.openIDlogin.OpenIDUserDetailsService">
      <b:constructor-arg ref="portalUserDAO"/>
	</b:bean>

<!-- 
	 Our datasource
-->
   <b:bean id="dataSource" destroy-method="close" class="org.apache.commons.dbcp.BasicDataSource">
     <b:property name="driverClassName" value="com.mysql.jdbc.Driver"/>
     <b:property name="url" value="jdbc:mysql://${db.host}/${db.portal_db_name}"/>
     <b:property name="username" value="${db.user}"/>
     <b:property name="password" value="${db.password}"/>
   </b:bean>

<!-- 
     some beans to help with access control
-->
   <b:bean id="config" class="org.mskcc.cbio.cgds.util.Config"/>
   <b:bean id="accessControl" class="org.mskcc.cbio.cgds.util.internal.AccessControlImpl">
     <b:constructor-arg ref="config"/>
   </b:bean>
   <b:bean id="portalUserDAO" class="org.mskcc.cbio.portal.dao.internal.PortalUserJDBCDAO">
     <b:constructor-arg ref="dataSource"/>
   </b:bean>

</b:beans><|MERGE_RESOLUTION|>--- conflicted
+++ resolved
@@ -100,12 +100,8 @@
       <intercept-url pattern="/echofile*" access="isAuthenticated()"/>
       <intercept-url pattern="/getGeneticProfile.json*" access="isAuthenticated()"/>
       <intercept-url pattern="/getProfileData.json*" access="isAuthenticated()"/>
-<<<<<<< HEAD
       <intercept-url pattern="/getProteinArrayData.json*" access="isAuthenticated()"/>
-
-=======
       <intercept-url pattern="/igvlinking.json*" access="isAuthenticated()"/>
->>>>>>> 7399fcc3
       <!-- everything else locked down by default -->
 	  <intercept-url pattern="/**" access="denyAll"/>
 	  <openid-login login-page="/login.jsp" default-target-url="/index.do" user-service-ref="customUserService" authentication-failure-url="/login.jsp?login_error=true">
