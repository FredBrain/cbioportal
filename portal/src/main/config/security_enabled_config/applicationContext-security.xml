<?xml version="1.0" encoding="UTF-8"?>

<!--
  -  Namespace-based OpenID configuration
  -->

<b:beans xmlns="http://www.springframework.org/schema/security"
    xmlns:b="http://www.springframework.org/schema/beans"
    xmlns:xsi="http://www.w3.org/2001/XMLSchema-instance"
    xmlns:context="http://www.springframework.org/schema/context"
    xsi:schemaLocation="http://www.springframework.org/schema/beans http://www.springframework.org/schema/beans/spring-beans-3.0.xsd
                        http://www.springframework.org/schema/context http://www.springframework.org/schema/context/spring-context-3.0.xsd
                        http://www.springframework.org/schema/security http://www.springframework.org/schema/security/spring-security-3.1.xsd">

<!--
    Required for custom signature method factory to be autowired into
    the ProtectedResourceProcessingFilter
-->
  <context:annotation-config/>

<!--
        Should come from another file with value conditional based on portal.properties
-->
  <global-method-security pre-post-annotations="enabled">
        <expression-handler ref="expressionHandler"/>
  </global-method-security>

<!--
	Static resources not processed by spring security filters 
-->
    <http pattern="/css/**" security="none"/>
    <http pattern="/images/**" security="none"/>
    <http pattern="/js/**" security="none"/>
	<http pattern="/gfx/**" security="none"/>

<!--
	OpenID setup
-->
	<http use-expressions="true">
	  <intercept-url pattern="/login.jsp*" access="permitAll"/>
      <intercept-url pattern="/video.jsp" access="isAuthenticated()"/>
      <intercept-url pattern="/news.jsp" access="isAuthenticated()"/>
      <intercept-url pattern="/faq.jsp" access="isAuthenticated()"/>
      <intercept-url pattern="/data_sets.jsp" access="isAuthenticated()"/>
      <intercept-url pattern="/about_us.jsp" access="isAuthenticated()"/>
      <intercept-url pattern="/web_api.jsp" access="isAuthenticated()"/>
      <intercept-url pattern="/cgds_r.jsp" access="isAuthenticated()"/>
      <intercept-url pattern="/networks.jsp" access="isAuthenticated()"/>
      <intercept-url pattern="/protein_exp.jsp" access="isAuthenticated()"/>
      <intercept-url pattern="/co_expression.jsp" access="isAuthenticated()"/>
      <intercept-url pattern="/tutorial.jsp" access="isAuthenticated()"/>
      <intercept-url pattern="/onco_query_lang_desc.jsp" access="isAuthenticated()"/>
      <intercept-url pattern="/visualize_your_data.jsp" access="isAuthenticated()"/>
	  <intercept-url pattern="/index.do*" access="isAuthenticated()"/>
	  <intercept-url pattern="/cross_cancer.do*" access="isAuthenticated()"/>
	  <intercept-url pattern="/cross_cancer_summary.do*" access="isAuthenticated()"/>
	  <intercept-url pattern="/portal_meta_data.json*" access="isAuthenticated()"/>
	  <intercept-url pattern="/mutation_diagram_data.json*" access="isAuthenticated()"/>
	  <intercept-url pattern="/mutation_table_data.json*" access="isAuthenticated()"/>
	  <intercept-url pattern="/getMutationData.json*" access="isAuthenticated()"/>
	  <intercept-url pattern="/getPfamSequence.json*" access="isAuthenticated()"/>
	  <intercept-url pattern="/get3dPdb.json*" access="isAuthenticated()"/>
	  <intercept-url pattern="/ClinicalFreeForm.json*" access="isAuthenticated()"/>
	  <intercept-url pattern="/CheckGeneSymbol.json*" access="isAuthenticated()"/>
	  <intercept-url pattern="/show_data.do*" access="isAuthenticated()"/>
      <intercept-url pattern="/svgtopdf.do*" access="isAuthenticated()"/>
	  <intercept-url pattern="/generatePlots.do*" access="isAuthenticated()"/>
	  <intercept-url pattern="/plot-test.do*" access="isAuthenticated()"/>
	  <intercept-url pattern="/network.do*" access="isAuthenticated()"/>
	  <intercept-url pattern="/networkSbgn.do*" access="isAuthenticated()"/>
	  <intercept-url pattern="/bioGeneQuery.do*" access="isAuthenticated()"/>
	  <intercept-url pattern="/ProteinArraySignificanceTest.json*" access="isAuthenticated()"/>
      <intercept-url pattern="/omaRedirect.do*" access="isAuthenticated()"/>
	  <intercept-url pattern="/swf/*" access="isAuthenticated()"/>
	  <intercept-url pattern="/link.do*" access="isAuthenticated()"/>
	  <intercept-url pattern="/oncoprint_converter.svg*" access="isAuthenticated()"/>
	  <intercept-url pattern="/histogram_converter.svg*" access="isAuthenticated()"/>
	  <intercept-url pattern="/MutSig.json*" access="isAuthenticated()"/>
      <intercept-url pattern="/webservice.do*" access="isAuthenticated() or hasIpAddress('127.0.0.1')"/>
	  <intercept-url pattern="/Gistic.json*" access="isAuthenticated()"/>
	  <intercept-url pattern="/Oncoprint.json*" access="isAuthenticated()"/>
      <intercept-url pattern="/study.do*" access="isAuthenticated()"/>
      <intercept-url pattern="/drugs.json*" access="isAuthenticated()"/>
      <intercept-url pattern="/index.tumormap*" access="isAuthenticated()"/>
      <intercept-url pattern="/tumormap.json*" access="isAuthenticated()"/>
      <intercept-url pattern="/tumormap.do*" access="isAuthenticated()"/>
      <intercept-url pattern="/case.do*" access="isAuthenticated()"/>
      <intercept-url pattern="/mutations.json*" access="isAuthenticated()"/>
      <intercept-url pattern="/cna.json*" access="isAuthenticated()"/>
      <intercept-url pattern="/clinicaltrials.json*" access="isAuthenticated()"/>
      <intercept-url pattern="/similar_patients.json*" access="isAuthenticated()"/>
      <intercept-url pattern="/GeneData.json*" access="isAuthenticated()"/>
      <intercept-url pattern="/crosscancerquery.json*" access="isAuthenticated()"/>
      <intercept-url pattern="/crosscancermutation.json*" access="isAuthenticated()"/>
      <intercept-url pattern="/clinical.json*" access="isAuthenticated()"/>
      <intercept-url pattern="/clinicalAttributes.json*" access="isAuthenticated()"/>
      <intercept-url pattern="/tools.jsp*" access="isAuthenticated()"/>
      <intercept-url pattern="/echofile*" access="isAuthenticated()"/>
      <intercept-url pattern="/getGeneticProfile.json*" access="isAuthenticated()"/>
      <intercept-url pattern="/getProfileData.json*" access="isAuthenticated()"/>
      <intercept-url pattern="/getProteinArrayData.json*" access="isAuthenticated()"/>
      <intercept-url pattern="/getSurvivalData.json*" access="isAuthenticated()"/>
      <intercept-url pattern="/igvlinking.json*" access="isAuthenticated()"/>
      <intercept-url pattern="/calcPval.do*" access="isAuthenticated()"/>
<<<<<<< HEAD
      <intercept-url pattern="/jsmol_frame.jsp*" access="isAuthenticated()"/>
=======
      <intercept-url pattern="/getCoExp.do*" access="isAuthenticated()"/>
      <intercept-url pattern="/getAlterationData.json" access="isAuthenticated()"/>
>>>>>>> 1039bb12

      <!-- everything else locked down by default -->
	  <intercept-url pattern="/**" access="denyAll"/>
	  <openid-login login-page="/login.jsp" default-target-url="/index.do" user-service-ref="customUserService" authentication-failure-url="/login.jsp?login_error=true">
		<attribute-exchange identifier-match="https://www.google.com/.*">
		  <openid-attribute name="email" type="http://axschema.org/contact/email" required="true" count="1"/>
		  <openid-attribute name="firstname" type="http://axschema.org/namePerson/first" required="true"/>
		  <openid-attribute name="lastname" type="http://axschema.org/namePerson/last" required="true"/>
		</attribute-exchange>
		<attribute-exchange identifier-match=".*yahoo.com.*">
		  <openid-attribute name="email" type="http://axschema.org/contact/email" required="true"/>
		  <openid-attribute name="fullname" type="http://axschema.org/namePerson" required="true"/>
		</attribute-exchange>
		<attribute-exchange identifier-match=".*myopenid.com.*">
		  <openid-attribute name="email" type="http://schema.openid.net/contact/email" required="true"/>
		  <openid-attribute name="fullname" type="http://schema.openid.net/namePerson" required="true"/>
		</attribute-exchange>
	  </openid-login>
	  <logout logout-success-url="/login.jsp?logout_success=true"/>
      <!-- to enable access from matlab, r, python, etc clients -->
      <session-management session-fixation-protection="none"/>
	</http>

<!--
	Use default Authentication Manager
-->
    <authentication-manager alias="authenticationManager"/>

<!--
        To use hasPermission() expressions, we have to configure a custom expression handler
        with our own PermissionEvaluator.  See 15.3.2 Built-In Expression:
        @http://static.springsource.org/spring-security/site/docs/3.0.x/reference/el-access.html#el-permission-evaluator
-->
  <b:bean id="expressionHandler" class="org.springframework.security.access.expression.method.DefaultMethodSecurityExpressionHandler">
        <b:property name="permissionEvaluator" ref="customPermissionEvaluator"/>
  </b:bean>
  <b:bean id="customPermissionEvaluator" class="org.mskcc.cbio.portal.util.CancerStudyPermissionEvaluator"/>

<!--
    A custom UserDetailsService which will authenticate and establish authorities based on a backend database.
-->
    <b:bean id="customUserService" class="org.mskcc.cbio.portal.openIDlogin.OpenIDUserDetailsService">
      <b:constructor-arg ref="portalUserDAO"/>
	</b:bean>

<!-- 
	 Our datasource
-->
   <b:bean id="dataSource" destroy-method="close" class="org.apache.commons.dbcp.BasicDataSource">
     <b:property name="driverClassName" value="com.mysql.jdbc.Driver"/>
     <b:property name="url" value="jdbc:mysql://${db.host}/${db.portal_db_name}"/>
     <b:property name="username" value="${db.user}"/>
     <b:property name="password" value="${db.password}"/>
   </b:bean>

<!-- 
     some beans to help with access control
-->
   <b:bean id="accessControl" class="org.mskcc.cbio.portal.util.internal.AccessControlImpl"/>
   <b:bean id="portalUserDAO" class="org.mskcc.cbio.portal.dao.internal.PortalUserJDBCDAO">
     <b:constructor-arg ref="dataSource"/>
   </b:bean>

</b:beans><|MERGE_RESOLUTION|>--- conflicted
+++ resolved
@@ -102,12 +102,9 @@
       <intercept-url pattern="/getSurvivalData.json*" access="isAuthenticated()"/>
       <intercept-url pattern="/igvlinking.json*" access="isAuthenticated()"/>
       <intercept-url pattern="/calcPval.do*" access="isAuthenticated()"/>
-<<<<<<< HEAD
       <intercept-url pattern="/jsmol_frame.jsp*" access="isAuthenticated()"/>
-=======
       <intercept-url pattern="/getCoExp.do*" access="isAuthenticated()"/>
       <intercept-url pattern="/getAlterationData.json" access="isAuthenticated()"/>
->>>>>>> 1039bb12
 
       <!-- everything else locked down by default -->
 	  <intercept-url pattern="/**" access="denyAll"/>
