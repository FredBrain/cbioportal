--- conflicted
+++ resolved
@@ -367,7 +367,6 @@
   `OTHER_DISEASE` text NOT NULL
 ) ENGINE=InnoDB DEFAULT CHARSET=latin1 COMMENT='Sanger Cancer Gene Census';
 
-<<<<<<< HEAD
 CREATE TABLE `gistic` (
   `GISTIC_ROI_ID` bigint(20) NOT NULL auto_increment,
   `CANCER_STUDY_ID` int(11) NOT NULL,
@@ -378,18 +377,7 @@
   `RES_Q_VALUE` double NOT NULL,
   `AMP_DEL` tinyint(1) NOT NULL,
   PRIMARY KEY (`GISTIC_ROI_ID`)
-) ENGINE=InnoDB DEFAULT CHARSET=latin1;
-
---
--- Table structure for table `gistic_to_gene`
---
-
-CREATE TABLE `gistic_to_gene` (
-  `GISTIC_ROI_ID` bigint(20) NOT NULL,
-  `ENTREZ_GENE_ID` bigint(20) NOT NULL,
-  PRIMARY KEY(`GISTIC_ROI_ID`, `ENTREZ_GENE_ID`)
-) ENGINE=InnoDB DEFAULT CHARSET=latin1;
-=======
+
 --
 -- Table structure for table `text_cache`
 --
@@ -414,6 +402,15 @@
   `PMIDS` varchar(1024) DEFAULT NULL
 ) ENGINE=MyISAM DEFAULT CHARSET=latin1;
 
+--
+-- Table structure for table `gistic_to_gene`
+--
+
+CREATE TABLE `gistic_to_gene` (
+  `GISTIC_ROI_ID` bigint(20) NOT NULL,
+  `ENTREZ_GENE_ID` bigint(20) NOT NULL,
+  PRIMARY KEY(`GISTIC_ROI_ID`, `ENTREZ_GENE_ID`)
+) ENGINE=InnoDB DEFAULT CHARSET=latin1;
 
 --
 -- Table structure for table `drug`
@@ -430,5 +427,4 @@
   `DRUG_ATC_CODE` varchar(255) DEFAULT NULL,
   PRIMARY KEY  (`DRUG_ID`),
   KEY `DRUG_NAME` (`DRUG_NAME`)
-) ENGINE=MyISAM DEFAULT CHARSET=latin1;
->>>>>>> e837ea3b
+) ENGINE=MyISAM DEFAULT CHARSET=latin1;