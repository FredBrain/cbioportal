<?xml version="1.0" encoding="UTF-8"?>

<!--
  -  Namespace-based OpenID configuration
  -->

<b:beans xmlns="http://www.springframework.org/schema/security"
    xmlns:b="http://www.springframework.org/schema/beans"
    xmlns:xsi="http://www.w3.org/2001/XMLSchema-instance"
    xmlns:context="http://www.springframework.org/schema/context"
    xsi:schemaLocation="http://www.springframework.org/schema/beans http://www.springframework.org/schema/beans/spring-beans-3.0.xsd
                        http://www.springframework.org/schema/context http://www.springframework.org/schema/context/spring-context-3.0.xsd
                        http://www.springframework.org/schema/security http://www.springframework.org/schema/security/spring-security-3.1.xsd">

<!--
    Required for custom signature method factory to be autowired into
    the ProtectedResourceProcessingFilter
-->
  <context:annotation-config/>

<!--
        Should come from another file with value conditional based on build.properties
-->
  <global-method-security pre-post-annotations="enabled">
        <expression-handler ref="expressionHandler"/>
  </global-method-security>

<!--
	Static resources not processed by spring security filters 
-->
    <http pattern="/css/**" security="none"/>
    <http pattern="/images/**" security="none"/>
    <http pattern="/js/**" security="none"/>
	<http pattern="/gfx/**" security="none"/>

<!--
	OpenID setup
-->
	<http use-expressions="true">
	  <intercept-url pattern="/login.jsp*" access="permitAll"/>
      <intercept-url pattern="/video.jsp" access="isAuthenticated()"/>
      <intercept-url pattern="/news.jsp" access="isAuthenticated()"/>
      <intercept-url pattern="/faq.jsp" access="isAuthenticated()"/>
      <intercept-url pattern="/data_sets.jsp" access="isAuthenticated()"/>
      <intercept-url pattern="/about_us.jsp" access="isAuthenticated()"/>
      <intercept-url pattern="/web_api.jsp" access="isAuthenticated()"/>
      <intercept-url pattern="/cgds_r.jsp" access="isAuthenticated()"/>
      <intercept-url pattern="/networks.jsp" access="isAuthenticated()"/>
      <intercept-url pattern="/protein_exp.jsp" access="isAuthenticated()"/>
      <intercept-url pattern="/onco_query_lang_desc.jsp" access="isAuthenticated()"/>
	  <intercept-url pattern="/index.do*" access="isAuthenticated()"/>
	  <intercept-url pattern="/cross_cancer.do*" access="isAuthenticated()"/>
	  <intercept-url pattern="/cross_cancer_summary.do*" access="isAuthenticated()"/>
	  <intercept-url pattern="/portal_meta_data.json*" access="isAuthenticated()"/>
	  <intercept-url pattern="/survival_plot.pdf" access="isAuthenticated()"/>
	  <intercept-url pattern="/show_data.do*" access="isAuthenticated()"/>
	  <intercept-url pattern="/plot.do*" access="isAuthenticated()"/>
	  <intercept-url pattern="/plot.pdf*" access="isAuthenticated()"/>
	  <intercept-url pattern="/generatePlots.do*" access="isAuthenticated()"/>
	  <intercept-url pattern="/plot-test.do*" access="isAuthenticated()"/>
	  <intercept-url pattern="/network.do*" access="isAuthenticated()"/>
<<<<<<< HEAD
	  <intercept-url pattern="/ProteinArraySignificanceTest.json*" access="isAuthenticated()"/>
	  <intercept-url pattern="/boxplot.do*" access="isAuthenticated()"/>
	  <intercept-url pattern="/boxplot.pdf*" access="isAuthenticated()"/>
	  <intercept-url pattern="/swf/*" access="isAuthenticated()"/>
=======
      <intercept-url pattern="/omaRedirect.do*" access="isAuthenticated()"/>
      <intercept-url pattern="/swf/*" access="isAuthenticated()"/>
>>>>>>> ee4d825e
      <intercept-url pattern="/webservice.do*" access="isAuthenticated() or hasIpAddress('127.0.0.1')"/>

      <!-- everything else locked down by default -->
	  <intercept-url pattern="/**" access="denyAll"/>
	  <openid-login login-page="/login.jsp" default-target-url="/index.do" user-service-ref="customUserService" authentication-failure-url="/login.jsp?login_error=true">
		<attribute-exchange identifier-match="https://www.google.com/.*">
		  <openid-attribute name="email" type="http://axschema.org/contact/email" required="true" count="1"/>
		  <openid-attribute name="firstname" type="http://axschema.org/namePerson/first" required="true"/>
		  <openid-attribute name="lastname" type="http://axschema.org/namePerson/last" required="true"/>
		</attribute-exchange>
		<attribute-exchange identifier-match=".*yahoo.com.*">
		  <openid-attribute name="email" type="http://axschema.org/contact/email" required="true"/>
		  <openid-attribute name="fullname" type="http://axschema.org/namePerson" required="true"/>
		</attribute-exchange>
		<attribute-exchange identifier-match=".*myopenid.com.*">
		  <openid-attribute name="email" type="http://schema.openid.net/contact/email" required="true"/>
		  <openid-attribute name="fullname" type="http://schema.openid.net/namePerson" required="true"/>
		</attribute-exchange>
	  </openid-login>
	  <logout logout-success-url="/login.jsp?logout_success=true"/>
      <!-- to enable access from matlab, r, python, etc clients -->
      <session-management session-fixation-protection="none"/>
	</http>

<!--
	Use default Authentication Manager
-->
    <authentication-manager alias="authenticationManager"/>

<!--
        To use hasPermission() expressions, we have to configure a custom expression handler
        with our own PermissionEvaluator.  See 15.3.2 Built-In Expression:
        @http://static.springsource.org/spring-security/site/docs/3.0.x/reference/el-access.html#el-permission-evaluator
-->
  <b:bean id="expressionHandler" class="org.springframework.security.access.expression.method.DefaultMethodSecurityExpressionHandler">
        <b:property name="permissionEvaluator" ref="customPermissionEvaluator"/>
  </b:bean>
  <b:bean id="customPermissionEvaluator" class="org.mskcc.cgds.util.CancerStudyPermissionEvaluator"/>

<!--
    A custom UserDetailsService which will authenticate and establish authorities based on a backend database.
-->
    <b:bean id="customUserService" class="org.mskcc.portal.openIDlogin.OpenIDUserDetailsService">
      <b:constructor-arg ref="portalUserDAO"/>
	</b:bean>

<!-- 
	 Our datasource
-->
   <b:bean id="dataSource" destroy-method="close" class="org.apache.commons.dbcp.BasicDataSource">
     <b:property name="driverClassName" value="com.mysql.jdbc.Driver"/>
     <b:property name="url" value="jdbc:mysql://db_host_value/db_name_value"/>
     <b:property name="username" value="db_user_value"/>
     <b:property name="password" value="db_password_value"/>
   </b:bean>

<!-- 
     some beans to help with access control
-->
   <b:bean id="accessControl" class="org.mskcc.cgds.util.internal.AccessControlImpl"/>
   <b:bean id="portalUserDAO" class="org.mskcc.portal.dao.internal.PortalUserJDBCDAO">
     <b:constructor-arg ref="dataSource"/>
   </b:bean>


</b:beans><|MERGE_RESOLUTION|>--- conflicted
+++ resolved
@@ -59,15 +59,11 @@
 	  <intercept-url pattern="/generatePlots.do*" access="isAuthenticated()"/>
 	  <intercept-url pattern="/plot-test.do*" access="isAuthenticated()"/>
 	  <intercept-url pattern="/network.do*" access="isAuthenticated()"/>
-<<<<<<< HEAD
 	  <intercept-url pattern="/ProteinArraySignificanceTest.json*" access="isAuthenticated()"/>
-	  <intercept-url pattern="/boxplot.do*" access="isAuthenticated()"/>
+      <intercept-url pattern="/omaRedirect.do*" access="isAuthenticated()"/>
+      <intercept-url pattern="/boxplot.do*" access="isAuthenticated()"/>
 	  <intercept-url pattern="/boxplot.pdf*" access="isAuthenticated()"/>
 	  <intercept-url pattern="/swf/*" access="isAuthenticated()"/>
-=======
-      <intercept-url pattern="/omaRedirect.do*" access="isAuthenticated()"/>
-      <intercept-url pattern="/swf/*" access="isAuthenticated()"/>
->>>>>>> ee4d825e
       <intercept-url pattern="/webservice.do*" access="isAuthenticated() or hasIpAddress('127.0.0.1')"/>
 
       <!-- everything else locked down by default -->
