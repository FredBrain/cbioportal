--- conflicted
+++ resolved
@@ -26,9 +26,6 @@
 %>
 
     <P/>
-<<<<<<< HEAD
-<textarea rows='5' cols='40' id='gene_list' placeholder="Enter HUGO Gene Symbols" required name='<%= QueryBuilder.GENE_LIST %>'><%
-=======
     <script type="text/javascript">
         function validateGenes() {
             $("#genestatus").html("<img src='images/ajax-loader2.gif'> <small>Validating gene symbols...</small>");
@@ -330,8 +327,7 @@
 	</style>
 
 
-<textarea rows='5' cols='80' id='gene_list' placeholder="Enter HUGO Gene Symbols" required name='<%= QueryBuilder.GENE_LIST %>'><%
->>>>>>> f0a0c176
+<textarea rows='5' cols='40' id='gene_list' placeholder="Enter HUGO Gene Symbols" required name='<%= QueryBuilder.GENE_LIST %>'><%
     if (localGeneList != null && localGeneList.length() > 0) {
         out.println(org.mskcc.portal.oncoPrintSpecLanguage.Utilities.appendSemis(localGeneList));
     }
