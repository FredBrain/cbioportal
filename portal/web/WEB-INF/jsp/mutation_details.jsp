<%@ page import="org.codehaus.jackson.map.ObjectMapper" %>
<%@ page import="org.mskcc.cgds.model.ExtendedMutation" %>
<%@ page import="org.mskcc.portal.html.MutationTableUtil" %>
<%@ page import="org.mskcc.portal.model.ExtendedMutationMap" %>
<%@ page import="org.mskcc.portal.model.GeneWithScore" %>
<%@ page import="org.mskcc.portal.servlet.QueryBuilder" %>
<%@ page import="org.mskcc.portal.util.MutationCounter" %>
<%@ page import="java.util.ArrayList" %>
<%@ page import="java.util.List" %>
<%@ page import="java.io.IOException" %>
<%@ page import="java.io.StringWriter" %>

<%
    ArrayList<ExtendedMutation> extendedMutationList = (ArrayList<ExtendedMutation>)
            request.getAttribute(QueryBuilder.INTERNAL_EXTENDED_MUTATION_LIST);
    ExtendedMutationMap mutationMap = new ExtendedMutationMap(extendedMutationList,
            mergedProfile.getCaseIdList());

    out.println("<div class='section' id='mutation_details'>");

    if (mutationMap.getNumGenesWithExtendedMutations() > 0) {
        outputOmaHeader(out);
        for (GeneWithScore geneWithScore : geneWithScoreList) {
            outputGeneTable(geneWithScore, mutationMap, out, mergedCaseList);
        }
    } else {
        outputNoMutationDetails(out);
    }
    out.println("</div>");
%>
<<<<<<< HEAD

<style type="text/css" title="currentStyle"> 
        .mutation_datatables_filter {
                width: 40%;
                float: right;
                padding-top:5px;
                padding-bottom:5px;
                padding-right:5px;
        }
        .mutation_datatables_info {
                width: 55%;
                float: left;
                padding-left:5px;
                padding-top:7px;
                font-size:90%;
        }
</style>

<script type="text/javascript">
    jQuery.fn.dataTableExt.oSort['aa-change-col-asc']  = function(a,b) {
        var ares = a.match(/.*[A-Z]([0-9]+)[^0-9]+/);
        var bres = b.match(/.*[A-Z]([0-9]+)[^0-9]+/);
        
        if (ares) {
            if (bres) {
                var ia = parseInt(ares[1]);
                var ib = parseInt(bres[1]);
                return ia==ib ? 0 : (ia<ib ? -1:1);
            } else {
                return -1;
            }
        } else {
            if (bres) {
                return 1;
            } else {
                return a==b ? 0 : (a<b ? -1:1);
            }
        }
    };

    jQuery.fn.dataTableExt.oSort['aa-change-col-desc'] = function(a,b) {
        var ares = a.match(/.*[A-Z]([0-9]+)[^0-9]+/);
        var bres = b.match(/.*[A-Z]([0-9]+)[^0-9]+/);
        
        if (ares) {
            if (bres) {
                var ia = parseInt(ares[1]);
                var ib = parseInt(bres[1]);
                return ia==ib ? 0 : (ia<ib ? 1:-1);
            } else {
                return -1;
            }
        } else {
            if (bres) {
                return 1;
            } else {
                return a==b ? 0 : (a<b ? 1:-1);
            }
        }
    };
    
    function assignValueToPredictedImpact(str) {
        if (str=="Low") {
            return 1;
        } else if (str=="Medium") {
            return 2;
        } else if (str=="High") {
            return 3;
        } else {
            return 0;
        }
    }
    
    jQuery.fn.dataTableExt.oSort['predicted-impact-col-asc']  = function(a,b) {
        var av = assignValueToPredictedImpact(a.replace(/<[^>]*>/g,""));
        var bv = assignValueToPredictedImpact(b.replace(/<[^>]*>/g,""));
        
        if (av>0) {
            if (bv>0) {
                return av==bv ? 0 : (av<bv ? -1:1);
            } else {
                return -1;
            }
        } else {
            if (bv>0) {
                return 1;
            } else {
                return a==b ? 0 : (a<b ? 1:-1);
            }
        }
    };
    
    jQuery.fn.dataTableExt.oSort['predicted-impact-col-desc']  = function(a,b) {
        var av = assignValueToPredictedImpact(a.replace(/<[^>]*>/g,""));
        var bv = assignValueToPredictedImpact(b.replace(/<[^>]*>/g,""));
        
        if (av>0) {
            if (bv>0) {
                return av==bv ? 0 : (av<bv ? 1:-1);
            } else {
                return -1;
            }
        } else {
            if (bv>0) {
                return 1;
            } else {
                return a==b ? 0 : (a<b ? -1:1);
            }
        }
    };

    //  Place mutation_details_table in a JQuery DataTable
    $(document).ready(function(){
        <%
        for (GeneWithScore geneWithScore : geneWithScoreList) {
            if (mutationMap.getNumExtendedMutations(geneWithScore.getGene()) > 0) { %>
              $('#mutation_details_table_<%= geneWithScore.getGene().toUpperCase() %>').dataTable( {
                  "sDom": '<"H"<"mutation_datatables_filter"f><"mutation_datatables_info"i>>t',
                  "bPaginate": false,
                  "bFilter": true,
                  "aoColumnDefs":[
                      {"sType": 'aa-change-col',
                              "aTargets": [ 5 ]},
                      {"sType": 'predicted-impact-col',
                              "aTargets": [ 6 ]}
                  ]
              } );
            <% } %>
=======
<script type="text/javascript" src="js/raphael/raphael.js"></script>
<script type="text/javascript" src="js/mutation_diagram.js"></script>
<script type="text/javascript">
//  Place mutation_details_table in a JQuery DataTable
$(document).ready(function(){
    <%
    for (GeneWithScore geneWithScore : geneWithScoreList) {
        if (mutationMap.getNumExtendedMutations(geneWithScore.getGene()) > 0) { %>
          $.ajax({ url: "mutation_diagram_data.json",
              dataType: "json",
              data: { hugoGeneSymbol: "<%= geneWithScore.getGene().toUpperCase() %>", mutations: "<%= outputMutationsJson(geneWithScore, mutationMap) %>" },
              success: drawMutationDiagram,
              type: "POST"});
          $('#mutation_details_table_<%= geneWithScore.getGene().toUpperCase() %>').dataTable( {
              "bPaginate": false,
              "bFilter": true
          } );
>>>>>>> 854185b4
        <% } %>
    });
</script>


<%!

    private String outputMutationsJson(final GeneWithScore geneWithScore, final ExtendedMutationMap mutationMap) {
        ObjectMapper objectMapper = new ObjectMapper();
        StringWriter stringWriter = new StringWriter();
        List<ExtendedMutation> mutations = mutationMap.getExtendedMutations(geneWithScore.getGene());
        try {
            objectMapper.writeValue(stringWriter, mutations);
        }
        catch (Exception e) {
            // ignore
        }
        return stringWriter.toString().replace("\"", "\\\"");
    }

    private void outputGeneTable(GeneWithScore geneWithScore,
            ExtendedMutationMap mutationMap, JspWriter out, 
            ArrayList<String> mergedCaseList) throws IOException {
        MutationTableUtil mutationTableUtil = new MutationTableUtil(geneWithScore.getGene());
        MutationCounter mutationCounter = new MutationCounter(geneWithScore.getGene(),
                mutationMap);

        if (mutationMap.getNumExtendedMutations(geneWithScore.getGene()) > 0) {
            outputHeader(out, geneWithScore, mutationCounter);
            out.println("<table cellpadding='0' cellspacing='0' border='0' " +
                    "class='display mutation_details_table' " +
                    "id='mutation_details_table_" + geneWithScore.getGene().toUpperCase()
                    +"'>");

            //  Table column headers
            out.println("<thead>");
            out.println(mutationTableUtil.getTableHeaderHtml() + "<BR>");
            out.println("</thead>");

            //  Mutations are sorted by case
            out.println("<tbody>");
            for (String caseId : mergedCaseList) {
                ArrayList<ExtendedMutation> mutationList =
                        mutationMap.getExtendedMutations(geneWithScore.getGene(), caseId);
                if (mutationList != null && mutationList.size() > 0) {
                    for (ExtendedMutation mutation : mutationList) {
                        out.println(mutationTableUtil.getDataRowHtml(mutation));
                    }
                }
            }
            out.println("</tbody>");

            //  Table column footer
            out.println("<tfoot>");
            out.println(mutationTableUtil.getTableHeaderHtml());
            out.println("</tfoot>");

            out.println("</table><p><br>");
            out.println(mutationTableUtil.getTableFooterMessage());
            out.println("<br>");
        }
    }

    private void outputHeader(JspWriter out, GeneWithScore geneWithScore,
            MutationCounter mutationCounter) throws IOException {
        out.print("<h4>" + geneWithScore.getGene().toUpperCase() + ": ");
        out.println(mutationCounter.getTextSummary());
        out.println("</h4>");
        out.println("<div id='mutation_diagram_" + geneWithScore.getGene().toUpperCase() + "'></div>");
        out.println("<div class='mutation_diagram_details' id='mutation_diagram_details_" + geneWithScore.getGene().toUpperCase() + "'>Roll-over in the diagram above to view details.</div>");
    }

    private void outputNoMutationDetails(JspWriter out) throws IOException {
        out.println("<p>There are no mutation details available for the gene set entered.</p>");
        out.println("<br><br>");
    }

    private void outputOmaHeader(JspWriter out) throws IOException {
        out.println("** Predicted functional impact (via " +
                "<a href='http://mutationassessor.org'>Mutation Assessor</a>)" +
                " is provided for missense mutations only.  ");
        out.println("<br><br>");
    }
%><|MERGE_RESOLUTION|>--- conflicted
+++ resolved
@@ -10,6 +10,9 @@
 <%@ page import="java.io.IOException" %>
 <%@ page import="java.io.StringWriter" %>
 
+<script type="text/javascript" src="js/raphael/raphael.js"></script>
+<script type="text/javascript" src="js/mutation_diagram.js"></script>
+
 <%
     ArrayList<ExtendedMutation> extendedMutationList = (ArrayList<ExtendedMutation>)
             request.getAttribute(QueryBuilder.INTERNAL_EXTENDED_MUTATION_LIST);
@@ -28,7 +31,6 @@
     }
     out.println("</div>");
 %>
-<<<<<<< HEAD
 
 <style type="text/css" title="currentStyle"> 
         .mutation_datatables_filter {
@@ -157,12 +159,11 @@
                   ]
               } );
             <% } %>
-=======
-<script type="text/javascript" src="js/raphael/raphael.js"></script>
-<script type="text/javascript" src="js/mutation_diagram.js"></script>
-<script type="text/javascript">
-//  Place mutation_details_table in a JQuery DataTable
-$(document).ready(function(){
+        <% } %>
+    });
+    
+    //  Place mutation_details_table in a JQuery DataTable
+    $(document).ready(function(){
     <%
     for (GeneWithScore geneWithScore : geneWithScoreList) {
         if (mutationMap.getNumExtendedMutations(geneWithScore.getGene()) > 0) { %>
@@ -175,9 +176,7 @@
               "bPaginate": false,
               "bFilter": true
           } );
->>>>>>> 854185b4
-        <% } %>
-    });
+    });         
 </script>
 
 
