<%@ page import="org.mskcc.cgds.model.CancerStudy" %>
<%@ page import="org.mskcc.portal.oncoPrintSpecLanguage.Utilities" %>
<%@ page import="org.mskcc.portal.servlet.QueryBuilder" %>
<%@ page import="org.mskcc.portal.servlet.ServletXssUtil" %>
<%@ page import="java.net.URLEncoder" %>
<%@ page import="java.util.ArrayList" %>
<%@ page import="org.mskcc.portal.util.SkinUtil" %>

<%
    String siteTitle = SkinUtil.getTitle();
    request.setAttribute(QueryBuilder.HTML_TITLE, siteTitle);
    ArrayList<CancerStudy> cancerStudies = (ArrayList<CancerStudy>)
            request.getAttribute(QueryBuilder.CANCER_TYPES_INTERNAL);

    ArrayList<CancerStudy> cancerStudiesWithMutations = new ArrayList<CancerStudy>(),
                           cancerStudiesWithOutMutations = new ArrayList<CancerStudy>();
    for(CancerStudy cancerStudy: cancerStudies) {
        if(cancerStudy.hasMutationData()) {
            cancerStudiesWithMutations.add(cancerStudy);
        } else {
            cancerStudiesWithOutMutations.add(cancerStudy);
        }
    }

    // Now let's reorder the loads
    cancerStudies.clear();
    cancerStudies.addAll(cancerStudiesWithMutations);
    cancerStudies.addAll(cancerStudiesWithOutMutations);

    ServletXssUtil servletXssUtil = ServletXssUtil.getInstance();
    String geneList = servletXssUtil.getCleanInput(request, QueryBuilder.GENE_LIST);

    // Infer whether there is multiple genes or not (for histogram switching)
    int geneCount = 0;
    if(geneList.contains(":")) {
        for (String line : geneList.split("\\r?\\n")) {
            for (String token : line.trim().split(";")) {
                if(token.trim().length() > 0)
                    geneCount++;
            }
        }
    } else {
        for (String words : geneList.split(" ")) {
            for (String token : words.split("\\r?\\n")) {
                if(token.trim().length() > 0)
                    geneCount++;
            }
        }
    }

    boolean multipleGenes = geneCount > 1;

    //  Prepare gene list for URL.
    //  Extra spaces must be removed.  Otherwise AJAX Load will not work.
    geneList = Utilities.appendSemis(geneList);
    geneList = geneList.replaceAll("\\s+", " ");
    geneList = URLEncoder.encode(geneList);

%>

<jsp:include page="global/header.jsp" flush="true"/>

<%
    //  Iterate through each Cancer Study
    //  For each cancer study, init AJAX
    //  This is to prevent Chrome crash when loading the page
    String studiesList = "";
    String studiesNames = "";
    assert(cancerStudies.size() > 0);
    for (CancerStudy cancerStudy:  cancerStudies) {
        studiesList += "'" + cancerStudy.getCancerStudyStableId() + "',";
        studiesNames += "'" + cancerStudy.getName() + "',";
    }
    studiesList = studiesList.substring(0, studiesList.length()-1);
    studiesNames = studiesNames.substring(0, studiesNames.length()-1);
%>

<script type="text/javascript" src="http://www.google.com/jsapi"></script>
<script type="text/javascript">
    google.load("visualization", "1", {packages:["corechart"]});
    var genesQueried = "";
    var shownHistogram = 1;
    var multipleGenes = <%=multipleGenes%>;
<<<<<<< HEAD
=======
    var maxAlterationPercent = 0;
    var lastStudyLoaded = false;

>>>>>>> e0456860

    $(document).ready(function() {
        $("#crosscancer_summary_message").hide();

        $("#chart_div2").toggle();
        $("#chart_div3").toggle();
        $("#chart_div4").toggle();
        function toggleHistograms() {
	        var histIndex = $("#hist_toggle_box").val();
            $("#chart_div1").hide();
            $("#chart_div2").hide();
            $("#chart_div3").hide();
            $("#chart_div4").hide();

	        $("#chart_div" + histIndex).show();
            shownHistogram = histIndex;
            drawChart();
        }
        $("#hist_toggle_box").change( toggleHistograms );

        var histogramData = new google.visualization.DataTable();
        var histogramData2 = new google.visualization.DataTable();
        var histogramData3 = new google.visualization.DataTable();
        var histogramData4 = new google.visualization.DataTable();

        var histogramChart = new google.visualization.ColumnChart(document.getElementById('chart_div1'));
        var histogramChart2 = new google.visualization.ColumnChart(document.getElementById('chart_div2'));
        var histogramChart3 = new google.visualization.ColumnChart(document.getElementById('chart_div3'));
        var histogramChart4 = new google.visualization.ColumnChart(document.getElementById('chart_div4'));

        var cancerStudies = [<%=studiesList%>];
        var cancerStudyNames = [<%=studiesNames%>];
        var numOfStudiesWithMutData = <%=cancerStudiesWithMutations.size()%>;

        if(!multipleGenes) {
            histogramData.addColumn('string', 'Cancer Study');
            histogramData.addColumn('number', 'Multiple Alterations');
            histogramData.addColumn('number', 'Mutation');
            histogramData.addColumn('number', 'Deletion');
            histogramData.addColumn('number', 'Amplification');

            histogramData2.addColumn('string', 'Cancer Study');
            histogramData2.addColumn('number', 'Multiple Alterations');
            histogramData2.addColumn('number', 'Mutation');
            histogramData2.addColumn('number', 'Deletion');
            histogramData2.addColumn('number', 'Amplification');

            histogramData3.addColumn('string', 'Cancer Study');
            histogramData3.addColumn('number', 'Multiple Alterations');
            histogramData3.addColumn('number', 'Mutation');
            histogramData3.addColumn('number', 'Deletion');
            histogramData3.addColumn('number', 'Amplification');
            histogramData3.addColumn('number', 'Not altered');

            histogramData4.addColumn('string', 'Cancer Study');
            histogramData4.addColumn('number', 'Multiple Alterations');
            histogramData4.addColumn('number', 'Mutation');
            histogramData4.addColumn('number', 'Deletion');
            histogramData4.addColumn('number', 'Amplification');
            histogramData4.addColumn('number', 'Not altered');
        } else {
            histogramData.addColumn('string', 'Cancer Study');
            histogramData.addColumn('number', 'Altered Cases');

            histogramData2.addColumn('string', 'Cancer Study');
            histogramData2.addColumn('number', 'Altered Cases');

            histogramData3.addColumn('string', 'Cancer Study');
            histogramData3.addColumn('number', 'Altered Cases');
            histogramData3.addColumn('number', 'Not Altered Cases');

            histogramData4.addColumn('string', 'Cancer Study');
            histogramData4.addColumn('number', 'Altered Cases');
            histogramData4.addColumn('number', 'Not Altered Cases');
        }

        for(var i=0; i < cancerStudies.length; i++) {
            if(i < numOfStudiesWithMutData ) {
                if(!multipleGenes) {
                    histogramData.addRow([cancerStudyNames[i], 0, 0, 0, 0]);
                    histogramData3.addRow([cancerStudyNames[i], 0, 0, 0, 0, 0]);
                } else {
                    histogramData.addRow([cancerStudyNames[i], 0]);
                    histogramData3.addRow([cancerStudyNames[i], 0, 0]);
                }
            } else {
                if(!multipleGenes) {
                    histogramData2.addRow([cancerStudyNames[i], 0, 0, 0, 0]);
                    histogramData4.addRow([cancerStudyNames[i], 0, 0, 0, 0, 0]);
                } else {
                    histogramData2.addRow([cancerStudyNames[i], 0]);
                    histogramData4.addRow([cancerStudyNames[i], 0, 0]);
                }
            }

        }

        drawChart();

        $("#histogram_sort").tipTip();
        $("#histogram_sort").click(function(event) {
            event.preventDefault(); // Not to scroll to the top
            sortPermanently = !sortPermanently;

            $(this).css({
                color: !sortPermanently ? "#1974b8" : "gray",
                "text-decoration": !sortPermanently ? "none" : "line-through"
            });

            drawChart();
        });

        $("#toggle_query_form").tipTip();

        loadStudiesWithIndex(0);
        function formatPercent(number) {
            return parseFloat(number.toFixed(1));
        }

        function updateHistograms(bundleIndex, cancerID) {
            var alts = eval("GENETIC_ALTERATIONS_SORTED_" + cancerID
                    + ".get('GENETIC_ALTERATIONS_SORTED_" + cancerID + "')");

            if( genesQueried.length == 0 ) {
                for(var k=0; k < alts.length; k++) {
                    genesQueried += alts[k].hugoGeneSymbol + ", ";
                }

                genesQueried = genesQueried.substr(0, genesQueried.length-2);
                var genesBold = $("<b>").html(genesQueried);
                var geneStr = " for gene";
                if(alts.length > 1)
                    geneStr += "s";

                $("#queried-genes").html(geneStr + " ").append(genesBold);
            }

            var numOfCases = alts[0].alterations.length;
            var numOfMuts = 0;
            var numOfDels = 0;
            var numOfAmp = 0;
            var numOfCombo = 0

            for(var i=0; i < numOfCases; i++) {
                var isMut = false;
                var isAmp = false;
                var isDel = false;

                var altCnt = 0;
                for(var j=0; j < alts.length; j++) {
                    var alt = alts[j].alterations[i].alteration;

                    if( alt & MUTATED ) {
                        isMut = true;
                        altCnt++;
                    }
                    if(alt & CNA_AMPLIFIED) {
                        isAmp = true;
                        altCnt++;
                    }
                    if(alt & CNA_HOMODELETED) {
                        isDel = true;
                        altCnt++
                    }
                }

                if(altCnt > 1)
                    numOfCombo++;
                else if(altCnt == 1) {
                    if(isAmp) {numOfAmp++;}
                    if(isDel) {numOfDels++}
                    if(isMut) {numOfMuts++}
                }
            }

            var numOfAltered = numOfMuts+numOfDels+numOfAmp+numOfCombo;

            var hist1, hist2;
            if(bundleIndex < numOfStudiesWithMutData) {
                hist1 = histogramData;
                hist2 = histogramData3;
            } else {
                hist1 = histogramData2;
                hist2 = histogramData4;
                bundleIndex = bundleIndex - numOfStudiesWithMutData;
            }

            if(!multipleGenes) {
                hist1.setValue(bundleIndex, 1, formatPercent((numOfCombo/numOfCases) * 100.0));
                hist1.setValue(bundleIndex, 2, formatPercent((numOfMuts/numOfCases) * 100.0));
                hist1.setValue(bundleIndex, 3, formatPercent((numOfDels/numOfCases) * 100.0));
                hist1.setValue(bundleIndex, 4, formatPercent((numOfAmp/numOfCases) * 100.0));
<<<<<<< HEAD
=======
                tmpTotal = hist1.getValue(bundleIndex, 1) + hist1.getValue(bundleIndex, 2) + hist1.getValue(bundleIndex, 3) + hist1.getValue(bundleIndex, 4);
                if(maxAlterationPercent < tmpTotal) {
                    maxAlterationPercent = tmpTotal;
                    maxAlterationPercent = Math.ceil(maxAlterationPercent/10) * 10;
                }
>>>>>>> e0456860

                hist2.setValue(bundleIndex, 1, numOfCombo);
                hist2.setValue(bundleIndex, 2, numOfMuts);
                hist2.setValue(bundleIndex, 3, numOfDels);
                hist2.setValue(bundleIndex, 4, numOfAmp);
                hist2.setValue(bundleIndex, 5, numOfCases-numOfAltered);
            } else {
                hist1.setValue(bundleIndex, 1, formatPercent((numOfAltered/numOfCases) * 100.0));
<<<<<<< HEAD

=======
                if(maxAlterationPercent < hist1.getValue(bundleIndex, 1)) {
                    maxAlterationPercent = hist1.getValue(bundleIndex, 1);
                    maxAlterationPercent = Math.ceil(maxAlterationPercent/10) * 10;
                }
>>>>>>> e0456860
                hist2.setValue(bundleIndex, 1, numOfAltered);
                hist2.setValue(bundleIndex, 2, numOfCases-numOfAltered);
            }

	        if(bundleIndex == 0 || bundleIndex % 2 == 0 || bundleIndex == numOfStudiesWithMutData-1 || bundleIndex == cancerStudies.length-1)
	    	    drawChart();

        }

        function loadStudiesWithIndex(bundleIndex) {
            if(bundleIndex >= cancerStudies.length) {
                $("#crosscancer_summary_loading").fadeOut();
                $("#crosscancer_summary_message").fadeIn();
<<<<<<< HEAD
=======
                lastStudyLoaded = true;
>>>>>>> e0456860
                return;
            }

            var cancerID = cancerStudies[bundleIndex];
            $("#study_" + cancerID)
                .load('cross_cancer_summary.do?gene_list=<%= geneList %>&cancer_study_id=' + cancerID,
                        function() {

                            setTimeout(function() {
                                updateHistograms(bundleIndex, cancerID);
                            }, 760);

                            $("#crosscancer_summary_loading_done").html("" + (bundleIndex+1));
                            loadStudiesWithIndex(bundleIndex+1);
                        }
                 );
        }

        function sumSort(dataView, skipLast) {
            var numOfRows = dataView.getNumberOfRows();
            var numOfCols = dataView.getNumberOfColumns();
            if(skipLast) {
                numOfCols--;
            }
            var rowIndex = [];
            for(var i=0; i < numOfRows; i++)
                rowIndex.push(i);

            rowIndex.sort(function(a, b) {
                var sumA = 0;
                var sumB = 0;
                for(var j=1; j < numOfCols; j++) {
                    sumA += dataView.getValue(a, j);
                    sumB += dataView.getValue(b, j);
                }

                return sumB-sumA;
            });

            return rowIndex;
        }

       var sortPermanently = false;
       function drawChart() {
           var histogramView = new google.visualization.DataView(histogramData);
           var histogramView2 = new google.visualization.DataView(histogramData2);
           var histogramView3 = new google.visualization.DataView(histogramData3);
           var histogramView4 = new google.visualization.DataView(histogramData4);

           if(sortPermanently) {
               var skipLast = shownHistogram > 2;

               var hv = !skipLast ? histogramView : histogramView3;
               var hv2 = !skipLast ? histogramView2 : histogramView4;

               var sortedIndex = sumSort(hv, skipLast);
               histogramView.setRows(sortedIndex);
               histogramView3.setRows(sortedIndex);
               var sortedIndex2 = sumSort(hv2, skipLast);
               histogramView2.setRows(sortedIndex2);
               histogramView4.setRows(sortedIndex2);
           }

           var options = {
              title: 'Percent Sample Alteration for Each Cancer Study w/ Mutation Data (' + genesQueried + ')',
              hAxis: {title: 'Cancer Study'},
              colors: ['#aaaaaa', '#008000', '#002efa', '#ff2617'],
              legend: {
                position: 'bottom'
              },
              hAxis: {
                slantedTextAngle: 45
              },
              vAxis: {
                    title: 'Percent Altered',
<<<<<<< HEAD
                    maxValue: 100,
=======
                    maxValue: lastStudyLoaded ? maxAlterationPercent : 100,
>>>>>>> e0456860
                    minValue: 0
              },
    	      animation: {
                  duration: 750,
                  easing: 'linear'
    	      },
              isStacked: true
            };

            histogramChart.draw(histogramView, options);
            
	    var options2 = {
              title: 'Percent Sample Alteration for Each Cancer Study w/ Mutation Data (' + genesQueried + ')',
              hAxis: {title: 'Cancer Study'},
              colors: ['#aaaaaa', '#008000', '#002efa', '#ff2617'],
              legend: {
                position: 'bottom'
              },
              hAxis: {
                slantedTextAngle: 45
              },
              vAxis: {
	            title: 'Percent Altered',
<<<<<<< HEAD
                maxValue: 100,
=======
                maxValue: lastStudyLoaded ? maxAlterationPercent : 100,
>>>>>>> e0456860
                minValue: 0
              },
              animation: {
                    duration: 750,
                    easing: 'linear'
      	      },
              isStacked: true

            };

            histogramChart2.draw(histogramView2, options2);

            var options3 = {
              title: 'Number of Altered Cases for Each Cancer Study w/ Mutation data (' + genesQueried + ')',
              hAxis: {title: 'Cancer Study'},
              colors: multipleGenes ? ['#aaaaaa', '#eeeeee'] : ['#aaaaaa',  '#008000', '#002efa', '#ff2617', '#eeeeee'],
              legend: {
                position: 'bottom'
              },
              animation: {
                duration: 750,
                easing: 'linear'
        	  },
              hAxis: {
                slantedTextAngle: 45
              },
              yAxis: {
                title: 'Number of cases'
              },
              isStacked: true
            };

            histogramChart3.draw(histogramView3, options3);
            
	    var options4 = {
              title: 'Number of Altered Cases for Each Cancer Study w/o Mutation Data (' + genesQueried + ')',
              hAxis: {title: 'Cancer Study'},
              colors: multipleGenes ? ['#aaaaaa', '#eeeeee'] : ['#aaaaaa',  '#008000', '#002efa', '#ff2617', '#eeeeee'],
              legend: {
                position: 'bottom'
              },
              hAxis: {
                slantedTextAngle: 45
              },
              animation: {
                duration: 750,
                easing: 'linear'
          	  },
	          yAxis: {
	      	    title: 'Number of cases'
	          },
              isStacked: true
            };

            histogramChart4.draw(histogramView4, options4);
       }
    });
</script>

<table>
    <tr>
        <td>

            <div id="results_container">

                <div class="ui-state-highlight ui-corner-all">
                    <p id="crosscancer_summary_message"><span class="ui-icon ui-icon-info"
                             style="float: left; margin-right: .3em; margin-left: .3em"></span>
                        Results are available for <strong><%= (cancerStudies.size()) %>
                        cancer studies</strong>. Click each cancer study below to view a summary of
                        results<span id="queried-genes"></span>.
                    </p>
                    <p id="crosscancer_summary_loading">
                        <img src='images/ajax-loader2.gif' style="margin-right: .6em; margin-left: 1.0em">
                        Loading summaries for cancer studies...
                        (<span id="crosscancer_summary_loading_done">0</span>/<%=cancerStudies.size()%> done)
                    </p>
                </div>

                <p><a href=""
                      title="Modify your original query.  Recommended over hitting your browser's back button."
                      id="toggle_query_form">
                    <span class='query-toggle ui-icon ui-icon-triangle-1-e'
                          style='float:left;'></span>
                    <span class='query-toggle ui-icon ui-icon-triangle-1-s'
                          style='float:left; display:none;'></span><b>Modify Query</b></a>

                <p/>

                <div style="margin-left:5px;display:none;" id="query_form_on_results_page">
                    <%@ include file="query_form.jsp" %>
                </div>

                <br/>
                <hr align="left" class="crosscancer-hr"/>
                <h1 class="crosscancer-header">Summary for All Cancer Studies</h1>
                <br/>
                <br/>

                <div id="historam_toggle" style="text-align: right; padding-right: 125px">
                    <select id="hist_toggle_box">
                        <option value="1">Show percent of altered cases (studies w/ mutation data)</option>
                        <option value="2">Show percent of altered cases (studies w/o mutation data)</option>
                        <option value="3">Show number of altered cases (studies w/ mutation data)</option>
                        <option value="4">Show number of altered cases (studies w/o mutation data)</option>
                    </select>
                    |
                    <a href="#" id="histogram_sort" title="Sorts/unsorts histograms by alteration in descending order">Sort</a>
                </div>
                <div id="chart_div1" style="width: 975px; height: 400px;"></div>
                <div id="chart_div2" style="width: 975px; height: 400px;"></div>
                <div id="chart_div3" style="width: 975px; height: 400px;"></div>
                <div id="chart_div4" style="width: 975px; height: 400px;"></div>
                <br/>
                <br/>

                <hr align="left" class="crosscancer-hr"/>
                <h1 class="crosscancer-header">Details for Each Cancer Study</h1>
                <br/>

                <jsp:include page="global/small_onco_print_legend.jsp" flush="true"/>

                <script>
                    var windowTmp = this;

                    jQuery(document).ready(function() {
                        $(".sortable").sortable({connectWith: '.sortable'});

                        $('#accordion .head').click(function() {
                            //  This toggles the next element, right after head,
                            //  which is the accordion ajax panel
                            $(this).next().toggle();
                            //  This toggles the ui-icons within head
                            jQuery(".ui-icon", this).toggle();
							// redraw oncoprint (TBD: only draw on opening)
							eval("DrawOncoPrintHeader(ONCOPRINT_" + this.id +
							", LONGEST_LABEL_" + this.id + ".get('LONGEST_LABEL_" + this.id +
							"'), HEADER_VARIABLES_" + this.id + ", false)");
							eval("DrawOncoPrintBody(ONCOPRINT_" + this.id +
							", LONGEST_LABEL_" + this.id + ".get('LONGEST_LABEL_" + this.id +
							"'), GENETIC_ALTERATIONS_SORTED_" + this.id +
							".get('GENETIC_ALTERATIONS_SORTED_" + this.id + "'), false)");
                            return false;
                        }).next().hide();

                        $(".movable-icon").tipTip();

                        var oq2Id = "oql2";
                        var oqTopLoc = $("#oncoquery-legend").position().top;
                        var oqClone = $("#oncoquery-legend").clone().attr("id", oq2Id);
                        $("#oncoquery-legend").after(oqClone);
                        oqClone.hide();

                        $.fn.showOnScroll = function() {
                            var $this = this,
                                $window = $(windowTmp);

                            $window.scroll(function(e){
                                if ($window.scrollTop() > oqTopLoc) {
                                    $this.fadeIn();
                                    $this.css({
                                        position: 'fixed',
                                        top: 0,
                                        margin: 0,
                                        'padding-top': '15px',
                                        'padding-bottom': '15px',
                                        border: '2px solid #777777'
                                    });
                                } else {
                                    $this.fadeOut();
                                }
                            });
                        };

                        oqClone.showOnScroll();
                    });
                </script>




                <div id="accordion">
                    <h2 class="cross_cancer_header">Studies with Mutation Data</h2>
                    <div class="sortable">
                    <% outputCancerStudies(cancerStudiesWithMutations, out); %>
                    <% if( !cancerStudiesWithOutMutations.isEmpty() ) {
                    %>
                    </div>
                    <div class="sortable">
                    <h2 class="cross_cancer_header">Studies without Mutation Data</h2>
                    <%
                            outputCancerStudies(cancerStudiesWithOutMutations, out);
                       }
                     %>
                    </div>
                </div>

            </div>
            <!-- end results container -->
        </td>
    </tr>
</table>
</div>
</td>
</tr>
<tr>
    <td colspan="3">
        <jsp:include page="global/footer.jsp" flush="true"/>
    </td>
</tr>
</table>
</center>
</div>
<jsp:include page="global/xdebug.jsp" flush="true"/>

</body>
</html>

<%!
    private void outputCancerStudies(ArrayList<CancerStudy> cancerStudies,
            JspWriter out) throws IOException {
        for (CancerStudy cancerStudy : cancerStudies) {
            out.println("<div class='accordion_panel'>");
            out.println("<h1 class='head' id=\"" + cancerStudy.getCancerStudyStableId() + "\">");

            //  output triangle icons
            //  the float:left style is required;  otherwise icons appear on their own line.
            out.println("<span class='ui-icon ui-icon-triangle-1-e' style='float:left;'></span>");
            out.println("<span class='ui-icon ui-icon-triangle-1-s'"
                    + " style='float:left;display:none;'></span>");
            out.println(cancerStudy.getName());
            out.println("<span class='ui-icon ui-icon-triangle-2-n-s movable-icon' style='float:right;'"
                    + " title='You can drag this box and drop it to anywhere on the list.'></span>");
            out.println("<span class='percent_altered' id='percent_altered_" + cancerStudy.getCancerStudyStableId()
                    + "' style='float:right'><img src='images/ajax-loader2.gif'></span>");
            out.println("</h1>");
            out.println("<div class='accordion_ajax' id=\"study_"
                    + cancerStudy.getCancerStudyStableId() + "\">");
            out.println("</div>");
            out.println("</div>");
        }
    }
%><|MERGE_RESOLUTION|>--- conflicted
+++ resolved
@@ -81,12 +81,9 @@
     var genesQueried = "";
     var shownHistogram = 1;
     var multipleGenes = <%=multipleGenes%>;
-<<<<<<< HEAD
-=======
     var maxAlterationPercent = 0;
     var lastStudyLoaded = false;
 
->>>>>>> e0456860
 
     $(document).ready(function() {
         $("#crosscancer_summary_message").hide();
@@ -279,14 +276,11 @@
                 hist1.setValue(bundleIndex, 2, formatPercent((numOfMuts/numOfCases) * 100.0));
                 hist1.setValue(bundleIndex, 3, formatPercent((numOfDels/numOfCases) * 100.0));
                 hist1.setValue(bundleIndex, 4, formatPercent((numOfAmp/numOfCases) * 100.0));
-<<<<<<< HEAD
-=======
                 tmpTotal = hist1.getValue(bundleIndex, 1) + hist1.getValue(bundleIndex, 2) + hist1.getValue(bundleIndex, 3) + hist1.getValue(bundleIndex, 4);
                 if(maxAlterationPercent < tmpTotal) {
                     maxAlterationPercent = tmpTotal;
                     maxAlterationPercent = Math.ceil(maxAlterationPercent/10) * 10;
                 }
->>>>>>> e0456860
 
                 hist2.setValue(bundleIndex, 1, numOfCombo);
                 hist2.setValue(bundleIndex, 2, numOfMuts);
@@ -295,14 +289,10 @@
                 hist2.setValue(bundleIndex, 5, numOfCases-numOfAltered);
             } else {
                 hist1.setValue(bundleIndex, 1, formatPercent((numOfAltered/numOfCases) * 100.0));
-<<<<<<< HEAD
-
-=======
                 if(maxAlterationPercent < hist1.getValue(bundleIndex, 1)) {
                     maxAlterationPercent = hist1.getValue(bundleIndex, 1);
                     maxAlterationPercent = Math.ceil(maxAlterationPercent/10) * 10;
                 }
->>>>>>> e0456860
                 hist2.setValue(bundleIndex, 1, numOfAltered);
                 hist2.setValue(bundleIndex, 2, numOfCases-numOfAltered);
             }
@@ -316,10 +306,7 @@
             if(bundleIndex >= cancerStudies.length) {
                 $("#crosscancer_summary_loading").fadeOut();
                 $("#crosscancer_summary_message").fadeIn();
-<<<<<<< HEAD
-=======
                 lastStudyLoaded = true;
->>>>>>> e0456860
                 return;
             }
 
@@ -395,11 +382,7 @@
               },
               vAxis: {
                     title: 'Percent Altered',
-<<<<<<< HEAD
-                    maxValue: 100,
-=======
                     maxValue: lastStudyLoaded ? maxAlterationPercent : 100,
->>>>>>> e0456860
                     minValue: 0
               },
     	      animation: {
@@ -423,11 +406,7 @@
               },
               vAxis: {
 	            title: 'Percent Altered',
-<<<<<<< HEAD
-                maxValue: 100,
-=======
                 maxValue: lastStudyLoaded ? maxAlterationPercent : 100,
->>>>>>> e0456860
                 minValue: 0
               },
               animation: {
