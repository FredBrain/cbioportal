#!/usr/bin/perl

my ($y, $m, $d) = (localtime)[5,4,3];

$y += 1900;
$m += 1;

$prad_mskcc_link = "<a href=\"http:\/\/www.cell.com/cancer-cell/fulltext/S1535-6108(10)00238-2\"><b>Prostate Cancer<\/b> (MSKCC)<\/a>";
$sarc_mskcc_link = "<a href=\"http:\/\/www.nature.com/ng/journal/vaop/ncurrent/full/ng.619.html\"><b>Sarcoma<\/b> (MSKCC/Broad)<\/a>";
$gbm_tcga_link = "<a href=\"http:\/\/www.nature.com/nature/journal/v455/n7216/full/nature07385.html\"><b>Glioblastoma<\/b> (TCGA)<\/a>";
$ov_tcga_link = "<a href=\"http:\/\/www.nature.com/nature/journal/v474/n7353/full/nature10166.html\"><b>Ovarian Cancer<\/b> (TCGA)<\/a>";
#$coadread_tcga_data = 

$pie_data = "";

open (IN1,"cancers.txt");

$cancer_count = 0;
while ($line = <IN1>) {
	$cancer_count++;
	chomp $line;
	@data = split (/ \: /,$line);
	$data[0] =~ tr/a-z/A-Z/;
	$cancers{$data[0]} = $data[1];
#	print "$data[0]\t$data[1]\n";
}


open (IN2,"LATEST_RUN.txt");
<IN2>;
$line = <IN2>;
chomp $line;
@data=split(/00/,$line);
$date=$data[0];

open (IN3,"convertFirehoseData.out");

open (OUT1,">data_sets_public.html");
open (OUT2,">data_sets_public_right_column.markdown");

print OUT1 "<P><p>The portal currently contains data from 18 cancer genomics studies. The table below lists the number of available samples per cancer study and data type.<br><br>\n";
#print OUT1 "<table border=\"1\" cellpadding=\"2\" cellspacing=\"0\" bordercolor=\"#808080\">\n";
print OUT1 "<table>\n";
print OUT1 "\t<tr>\n";
print OUT1 "\t\t<th>Cancer Study</th>\n";
print OUT1 "\t\t<th>All</th>\n";
print OUT1 "\t\t<th>Sequenced</th>\n";
print OUT1 "\t\t<th>aCGH</th>\n";
print OUT1 "\t\t<th>Tumor mRNA (RNA-Seq)</th>\n";
print OUT1 "\t\t<th>Tumor mRNA (microarray)</th>\n";
print OUT1 "\t\t<th>Normal mRNA</th>\n";
print OUT1 "\t\t<th>Methylation</th>\n";
print OUT1 "\t\t<th>RPPA</th>\n";
print OUT1 "\t\t<th>Complete</th>\n";
print OUT1 "\t</tr>\n\n";

# print OUT2 "<table width=150>\n";
# print OUT2 "<tr>\n";
# print OUT2 "<td><b>Cancer</b></th>\n";
# print OUT2 "<td align=right><b>Cases</b></th>\n";
# print OUT2 "</tr>\n\n";


<IN3>;
$line_ct = 0;
$all_count = 0;

while ($line = <IN3>) {

	chomp $line;
	@data = split (/\t/,$line);
	$data[0] =~ tr/a-z/A-Z/;
	@study = split (/_/,$data[0]);

	unless ($data[10]==0) {
      if ($line_ct++ % 2) {
        print OUT1 "\t<tr>\n";
      }
      else {
		print OUT1 "\t<tr class=\"rowcolor\">\n";
      }
#		print OUT1 "\t\t<td><b>$study[0] ($study[1])</b></td>\n";
		if ($data[0] eq "PRAD_MSKCC") { print OUT1 "\t\t<td style=\"text-align: left;\">$prad_mskcc_link"; }
		elsif ($data[0] eq "SARC_MSKCC") { print OUT1 "\t\t<td style=\"text-align: left;\">$sarc_mskcc_link"; }
		elsif ($data[0] eq "OV_TCGA") { print OUT1 "\t\t<td style=\"text-align: left;\">$ov_tcga_link"; }
		elsif ($data[0] eq "GBM_TCGA") { print OUT1 "\t\t<td style=\"text-align: left;\">$gbm_tcga_link"; }
		else { print OUT1 "\t\t<td style=\"text-align: left;\"><b>$cancers{$study[0]} ($study[1])</b></td>\n"; }
		$pie_data .= "['$cancers{$study[0]} ($study[1])', $data[10]],\n";
		print OUT1 "\t\t<td style=\"text-align: center;\"><b>$data[10]</b></td>\n";
		if ($data[0] eq "PRAD_MSKCC") { print OUT1 "\t\t<td style=\"text-align: center;\">$91</td>\n"; }
		elsif ($data[0] eq "SARC_MSKCC") { print OUT1 "\t\t<td style=\"text-align: center;\">207</td>\n"; }
		else { print OUT1 "\t\t<td style=\"text-align: center;\">$data[8]</td>\n"; }
		print OUT1 "\t\t<td style=\"text-align: center;\">$data[3]</td>\n";
		print OUT1 "\t\t<td style=\"text-align: center;\">$data[5]</td>\n";
<<<<<<< HEAD
		print OUT1 "\t\t<td style=\"text-align: center;\">$data[6]</td>\n";
		if ($data[0] eq "PRAD_MSKCC") { print OUT1 "\t\t<td style=\"text-align: center;\">$30</td>\n"; }
=======
		if ($data[0] eq "PRAD_MSKCC") { print OUT1 "\t\t<td style=\"text-align: center;\">30</td>\n"; }
>>>>>>> 2ccd8fc4
		elsif ($data[0] eq "SARC_MSKCC") { print OUT1 "\t\t<td style=\"text-align: center;\">8</td>\n"; }
		else { print OUT1 "\t\t<td style=\"text-align: center;\">$data[9]</td>\n"; }
		print OUT1 "\t\t<td style=\"text-align: center;\">$data[2]</td>\n";
		print OUT1 "\t\t<td style=\"text-align: center;\">$data[1]</td>\n";
		print OUT1 "\t\t<td style=\"text-align: center;\"><b>$data[7]</b></td>\n";
		print OUT1 "\t</tr>\n\n";
		$all_count = $all_count + $data[10];
	}
	
	unless ($data[10]==0) {
		# print OUT2 "<tr>\n";
		# print OUT2 "<td class=\"Tips1\" title=\"$cancers{$study[0]}\">$study[0] ($study[1])</td>\n";
		# print OUT2 "<td style=\"text-align: right;\">$data[10]</td>\n";
		# print OUT2 "</tr>\n";
	}
}

print OUT1 "</table>";
#print OUT1 "\n<br>Last update: $m/$d/$y<br>";

$date =~ /(\d\d\d\d)(\d\d)(\d\d)/;
$dateOut = "$2/$3/$1";

print OUT1 "<br>Total number of samples: <b><a href=\"data_sets.jsp\">$all_count</a></b><br><br>Based on data from five published or submitted studies and the Firehose run from $dateOut.</p>";

print OUT2 "<P>The Portal contains data from <b>$all_count tumors from 18 cancer studies.</b> [<a href='data_sets.jsp'>Details.</a>]</p>\n";
print OUT2 "<script type='text/javascript' src='https://www.google.com/jsapi'></script>\n";
print OUT2 "<script type='text/javascript'>\n";
print OUT2 "google.load('visualization', '1.0', {'packages':['corechart']});\n";
print OUT2 "google.setOnLoadCallback(drawChart);\n";
print OUT2 "function drawChart() {\n";
print OUT2 "var data = new google.visualization.DataTable();\n";
print OUT2 "data.addColumn('string', 'Cancer Study');\n";
print OUT2 "data.addColumn('number', 'Samples');\n";
printf OUT2 ("data.addRows([%s]);\n", $pie_data);
print OUT2 "var options = {\n";
print OUT2 "'backgroundColor':'#F1F6FE',\n";
print OUT2 "'is3D':false,\n";
print OUT2 "'pieSliceText':'percentage',\n";
print OUT2 "'width':300,\n";
print OUT2 "'legend':{'position':'none'},\n";
print OUT2 "'left':0,'top':0,\n";
print OUT2 "'height':300};\n";
print OUT2 "var chart = new google.visualization.PieChart(document.getElementById('chart_div1'));\n";
print OUT2 "chart.draw(data, options);\n";
print OUT2 "}\n";
print OUT2 "</script>\n";
print OUT2 "<div id='chart_div1'></div>\n";
close (IN1);
close (IN2);
close (IN3);
close (OUT1);
close (OUT2);
print $pie_data;<|MERGE_RESOLUTION|>--- conflicted
+++ resolved
@@ -92,12 +92,8 @@
 		else { print OUT1 "\t\t<td style=\"text-align: center;\">$data[8]</td>\n"; }
 		print OUT1 "\t\t<td style=\"text-align: center;\">$data[3]</td>\n";
 		print OUT1 "\t\t<td style=\"text-align: center;\">$data[5]</td>\n";
-<<<<<<< HEAD
 		print OUT1 "\t\t<td style=\"text-align: center;\">$data[6]</td>\n";
-		if ($data[0] eq "PRAD_MSKCC") { print OUT1 "\t\t<td style=\"text-align: center;\">$30</td>\n"; }
-=======
 		if ($data[0] eq "PRAD_MSKCC") { print OUT1 "\t\t<td style=\"text-align: center;\">30</td>\n"; }
->>>>>>> 2ccd8fc4
 		elsif ($data[0] eq "SARC_MSKCC") { print OUT1 "\t\t<td style=\"text-align: center;\">8</td>\n"; }
 		else { print OUT1 "\t\t<td style=\"text-align: center;\">$data[9]</td>\n"; }
 		print OUT1 "\t\t<td style=\"text-align: center;\">$data[2]</td>\n";
