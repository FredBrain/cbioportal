package org.cbioportal.model;

<<<<<<< HEAD
=======
import javax.validation.constraints.NotNull;

>>>>>>> 3e0ab11c
public class GenePanelData extends UniqueKeyBase {
    
    @NotNull
    private String molecularProfileId;
    @NotNull
    private String sampleId;
    @NotNull
    private String patientId;
    @NotNull
    private String studyId;
    private String genePanelId;
<<<<<<< HEAD
    private Integer entrezGeneId;
    private Boolean sequenced;
=======
    @NotNull
    private Integer entrezGeneId;
    @NotNull
    private Boolean sequenced;
    @NotNull
>>>>>>> 3e0ab11c
    private Boolean wholeExomeSequenced;

    public String getMolecularProfileId() {
        return molecularProfileId;
    }

    public void setMolecularProfileId(String molecularProfileId) {
        this.molecularProfileId = molecularProfileId;
    }

    public String getSampleId() {
        return sampleId;
    }

    public void setSampleId(String sampleId) {
        this.sampleId = sampleId;
    }

    public String getPatientId() {
        return patientId;
    }

    public void setPatientId(String patientId) {
        this.patientId = patientId;
    }

    public String getStudyId() {
        return studyId;
    }

    public void setStudyId(String studyId) {
        this.studyId = studyId;
    }

    public String getGenePanelId() {
        return genePanelId;
    }

    public void setGenePanelId(String genePanelId) {
        this.genePanelId = genePanelId;
    }

	public Integer getEntrezGeneId() {
		return entrezGeneId;
	}

	public void setEntrezGeneId(Integer entrezGeneId) {
		this.entrezGeneId = entrezGeneId;
	}

	public Boolean getSequenced() {
		return sequenced;
	}

	public void setSequenced(Boolean sequenced) {
		this.sequenced = sequenced;
	}

	public Boolean getWholeExomeSequenced() {
		return wholeExomeSequenced;
	}

	public void setWholeExomeSequenced(Boolean wholeExomeSequenced) {
		this.wholeExomeSequenced = wholeExomeSequenced;
	}
}<|MERGE_RESOLUTION|>--- conflicted
+++ resolved
@@ -1,10 +1,7 @@
 package org.cbioportal.model;
 
-<<<<<<< HEAD
-=======
 import javax.validation.constraints.NotNull;
 
->>>>>>> 3e0ab11c
 public class GenePanelData extends UniqueKeyBase {
     
     @NotNull
@@ -16,16 +13,11 @@
     @NotNull
     private String studyId;
     private String genePanelId;
-<<<<<<< HEAD
-    private Integer entrezGeneId;
-    private Boolean sequenced;
-=======
     @NotNull
     private Integer entrezGeneId;
     @NotNull
     private Boolean sequenced;
     @NotNull
->>>>>>> 3e0ab11c
     private Boolean wholeExomeSequenced;
 
     public String getMolecularProfileId() {
