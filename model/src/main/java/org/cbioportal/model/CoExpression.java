package org.cbioportal.model;

import java.io.Serializable;
import java.math.BigDecimal;
import javax.validation.constraints.NotNull;

public class CoExpression implements Serializable {

<<<<<<< HEAD
    @NotNull
    private String geneticEntityId;
    @NotNull
    private String geneticEntityName;
    @NotNull
    private EntityType geneticEntityType;
=======
    public enum GeneticEntityType {

        GENE, GENESET
    }

    @NotNull
    private String geneticEntityId;
    @NotNull
    private GeneticEntityType geneticEntityType;
>>>>>>> 87f72865
    @NotNull
    private BigDecimal spearmansCorrelation;
    @NotNull
    private BigDecimal pValue;

    public String getGeneticEntityId() {
        return geneticEntityId;
    }

    public void setGeneticEntityId(String geneticEntityId) {
        this.geneticEntityId = geneticEntityId;
    }

<<<<<<< HEAD
    public String getGeneticEntityName() {
        return geneticEntityName;
    }

    public void setGeneticEntityName(String geneticEntityName) {
        this.geneticEntityName = geneticEntityName;
    }
    
    public EntityType getGeneticEntityType() {
=======
    public GeneticEntityType getGeneticEntityType() {
>>>>>>> 87f72865
        return geneticEntityType;
    }

    public void setGeneticEntityType(EntityType geneticEntityType) {
        this.geneticEntityType = geneticEntityType;
    }

    public BigDecimal getSpearmansCorrelation() {
        return spearmansCorrelation;
    }

    public void setSpearmansCorrelation(BigDecimal spearmansCorrelation) {
        this.spearmansCorrelation = spearmansCorrelation;
    }

    public BigDecimal getpValue() {
        return pValue;
    }

    public void setpValue(BigDecimal pValue) {
        this.pValue = pValue;
    }
}<|MERGE_RESOLUTION|>--- conflicted
+++ resolved
@@ -6,24 +6,10 @@
 
 public class CoExpression implements Serializable {
 
-<<<<<<< HEAD
     @NotNull
     private String geneticEntityId;
     @NotNull
-    private String geneticEntityName;
-    @NotNull
     private EntityType geneticEntityType;
-=======
-    public enum GeneticEntityType {
-
-        GENE, GENESET
-    }
-
-    @NotNull
-    private String geneticEntityId;
-    @NotNull
-    private GeneticEntityType geneticEntityType;
->>>>>>> 87f72865
     @NotNull
     private BigDecimal spearmansCorrelation;
     @NotNull
@@ -36,20 +22,8 @@
     public void setGeneticEntityId(String geneticEntityId) {
         this.geneticEntityId = geneticEntityId;
     }
-
-<<<<<<< HEAD
-    public String getGeneticEntityName() {
-        return geneticEntityName;
-    }
-
-    public void setGeneticEntityName(String geneticEntityName) {
-        this.geneticEntityName = geneticEntityName;
-    }
     
     public EntityType getGeneticEntityType() {
-=======
-    public GeneticEntityType getGeneticEntityType() {
->>>>>>> 87f72865
         return geneticEntityType;
     }
 
